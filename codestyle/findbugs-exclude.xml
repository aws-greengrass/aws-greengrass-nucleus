--- conflicted
+++ resolved
@@ -9,14 +9,12 @@
         <Or>
             <Bug pattern="DM_CONVERT_CASE"/>
             <Bug pattern="SIC_INNER_SHOULD_BE_STATIC_ANON"/>
-<<<<<<< HEAD
             <!-- Added for JDK-11 executable -->
             <Bug pattern="RCN_REDUNDANT_NULLCHECK_OF_NONNULL_VALUE"/>
             <Bug pattern="RCN_REDUNDANT_NULLCHECK_WOULD_HAVE_BEEN_A_NPE"/>
-=======
+
             <Bug pattern="EI_EXPOSE_REP"/>
             <Bug pattern="EI_EXPOSE_REP2"/>
->>>>>>> 4e4b0027
         </Or>
     </Match>
 </FindBugsFilter>