<?xml version="1.0" encoding="UTF-8"?>
<project xmlns="http://maven.apache.org/POM/4.0.0" xmlns:xsi="http://www.w3.org/2001/XMLSchema-instance"
         xsi:schemaLocation="http://maven.apache.org/POM/4.0.0 http://maven.apache.org/xsd/maven-4.0.0.xsd">
    <modelVersion>4.0.0</modelVersion>
    <groupId>com.aws.greengrass</groupId>
    <artifactId>nucleus</artifactId>
    <version>2.12.0-SNAPSHOT</version>
    <packaging>jar</packaging>

    <licenses>
        <license>
            <name>Apache License, Version 2.0</name>
            <url>https://www.apache.org/licenses/LICENSE-2.0.txt</url>
        </license>
    </licenses>

    <repositories>
        <repository>
            <id>greengrass-common</id>
            <name>greengrass common</name>
            <!-- CloudFront url fronting the device sdk,logging library and component common in S3-->
            <url>https://d2jrmugq4soldf.cloudfront.net/snapshots</url>
        </repository>
        <repository>
            <releases>
                <enabled>true</enabled>
            </releases>
            <snapshots>
                <enabled>false</enabled>
            </snapshots>
            <id>central</id>
            <url>https://repo1.maven.org/maven2</url>
        </repository>
    </repositories>

    <dependencyManagement>
        <dependencies>
            <dependency>
                <groupId>software.amazon.awssdk</groupId>
                <artifactId>bom</artifactId>
<<<<<<< HEAD
                <version>2.20.126</version>
=======
                <version>2.20.138</version>
>>>>>>> eed08e23
                <type>pom</type>
                <scope>import</scope>
            </dependency>
        </dependencies>
    </dependencyManagement>
    <dependencies>
        <dependency>
            <groupId>org.junit.jupiter</groupId>
            <artifactId>junit-jupiter-api</artifactId>
            <version>5.10.0</version>
            <scope>test</scope>
        </dependency>
        <dependency>
            <groupId>org.mockito</groupId>
            <artifactId>mockito-junit-jupiter</artifactId>
            <version>4.11.0</version>
            <scope>test</scope>
        </dependency>
        <dependency>
            <groupId>org.junit.jupiter</groupId>
            <artifactId>junit-jupiter-engine</artifactId>
            <version>5.10.0</version>
            <scope>test</scope>
        </dependency>
        <!-- https://mvnrepository.com/artifact/org.junit.jupiter/junit-jupiter-params -->
        <dependency>
            <groupId>org.junit.jupiter</groupId>
            <artifactId>junit-jupiter-params</artifactId>
            <version>5.10.0</version>
            <scope>test</scope>
        </dependency>
        <dependency>
            <groupId>org.hamcrest</groupId>
            <artifactId>hamcrest-core</artifactId>
            <version>2.2</version>
            <scope>test</scope>
        </dependency>
        <dependency>
            <groupId>io.github.lukehutch</groupId>
            <artifactId>fast-classpath-scanner</artifactId>
            <version>2.21</version>
        </dependency>
        <dependency>
            <groupId>com.fasterxml.jackson.core</groupId>
            <artifactId>jackson-databind</artifactId>
            <version>2.15.2</version>
        </dependency>
        <dependency>
            <groupId>com.fasterxml.jackson.dataformat</groupId>
            <artifactId>jackson-dataformat-yaml</artifactId>
            <version>2.15.2</version>
        </dependency>
        <dependency>
            <groupId>javax.inject</groupId>
            <artifactId>javax.inject</artifactId>
            <version>1</version>
        </dependency>
        <dependency>
            <groupId>com.aws.greengrass</groupId>
            <artifactId>component-common</artifactId>
            <version>2.1.1-SNAPSHOT</version>
        </dependency>
        <dependency>
            <groupId>com.aws.greengrass</groupId>
            <artifactId>logging</artifactId>
            <version>2.1.1-SNAPSHOT</version>
        </dependency>
        <dependency>
            <groupId>org.projectlombok</groupId>
            <artifactId>lombok</artifactId>
            <version>1.18.28</version>
            <scope>provided</scope>
        </dependency>
        <dependency>
            <groupId>com.github.spotbugs</groupId>
            <artifactId>spotbugs-annotations</artifactId>
            <version>4.7.3</version>
        </dependency>
        <dependency>
            <groupId>com.vdurmont</groupId>
            <artifactId>semver4j</artifactId>
            <version>3.1.0</version>
        </dependency>
        <dependency>
            <groupId>software.amazon.awssdk</groupId>
            <artifactId>apache-client</artifactId>
        </dependency>
        <dependency>
            <groupId>software.amazon.awssdk</groupId>
            <artifactId>greengrassv2</artifactId>
            <exclusions>
                <exclusion>
                    <groupId>software.amazon.awssdk</groupId>
                    <artifactId>netty-nio-client</artifactId>
                </exclusion>
            </exclusions>
        </dependency>
        <dependency>
            <groupId>software.amazon.awssdk</groupId>
            <artifactId>greengrassv2-data</artifactId>
            <version>2.20.x-SNAPSHOT</version>
            <exclusions>
                <exclusion>
                    <groupId>software.amazon.awssdk</groupId>
                    <artifactId>netty-nio-client</artifactId>
                </exclusion>
            </exclusions>
        </dependency>
        <dependency>
            <groupId>software.amazon.awssdk</groupId>
            <artifactId>iot</artifactId>
            <exclusions>
                <exclusion>
                    <groupId>software.amazon.awssdk</groupId>
                    <artifactId>netty-nio-client</artifactId>
                </exclusion>
            </exclusions>
        </dependency>
        <dependency>
            <groupId>software.amazon.awssdk</groupId>
            <artifactId>iam</artifactId>
            <exclusions>
                <exclusion>
                    <groupId>software.amazon.awssdk</groupId>
                    <artifactId>netty-nio-client</artifactId>
                </exclusion>
            </exclusions>
        </dependency>
        <dependency>
            <groupId>software.amazon.awssdk</groupId>
            <artifactId>s3</artifactId>
            <exclusions>
                <exclusion>
                    <groupId>software.amazon.awssdk</groupId>
                    <artifactId>netty-nio-client</artifactId>
                </exclusion>
            </exclusions>
        </dependency>
        <dependency>
            <groupId>software.amazon.awssdk</groupId>
            <artifactId>sts</artifactId>
            <exclusions>
                <exclusion>
                    <groupId>software.amazon.awssdk</groupId>
                    <artifactId>netty-nio-client</artifactId>
                </exclusion>
            </exclusions>
        </dependency>
        <!-- Temporary, need to remove when docker image downloading moves out of the Nucleus -->
        <dependency>
            <groupId>software.amazon.awssdk</groupId>
            <artifactId>ecr</artifactId>
            <exclusions>
                <exclusion>
                    <groupId>software.amazon.awssdk</groupId>
                    <artifactId>netty-nio-client</artifactId>
                </exclusion>
            </exclusions>
        </dependency>
        <dependency>
            <groupId>org.zeroturnaround</groupId>
            <artifactId>zt-process-killer</artifactId>
            <version>1.11</version>
        </dependency>
        <dependency>
             <groupId>com.github.oshi</groupId>
             <artifactId>oshi-core</artifactId>
             <version>6.4.4</version>
        </dependency>

        <!-- zeroturnaround brings in an older version jna which tries to load msvcr100.dll. msvcr100.dll is not shipped
        with recent Windows/VC redist. The behavior is changed in recent jna release. By declaring direct dependency of
        jna, we avoid the problem of loading msvcr100.dll.
        -->
        <dependency>
            <groupId>net.java.dev.jna</groupId>
            <artifactId>jna</artifactId>
            <version>5.13.0</version>
        </dependency>
        <!-- jna-platform adds support for calling Windows system DLLs -->
        <dependency>
            <groupId>net.java.dev.jna</groupId>
            <artifactId>jna-platform</artifactId>
            <version>5.13.0</version>
        </dependency>

        <dependency>
            <groupId>com.github.grantwest.eventually</groupId>
            <artifactId>hamcrest-eventually-matchers</artifactId>
            <version>0.0.3</version>
            <scope>test</scope>
        </dependency>
        <dependency>
            <groupId>software.amazon.awssdk.iotdevicesdk</groupId>
            <artifactId>aws-iot-device-sdk</artifactId>
            <version>1.15.0</version>
        </dependency>
        <dependency>
            <groupId>org.bouncycastle</groupId>
            <artifactId>bcpkix-jdk15on</artifactId>
            <version>1.70</version>
            <scope>test</scope>
        </dependency>
    </dependencies>
    <pluginRepositories>
        <pluginRepository>
            <releases>
                <enabled>true</enabled>
            </releases>
            <snapshots>
                <enabled>true</enabled>
            </snapshots>
            <id>central</id>
            <url>https://repo1.maven.org/maven2</url>
        </pluginRepository>
        <pluginRepository>
            <id>yle-public</id>
            <name>Yle public repository</name>
            <url>https://d2x444wtt5plvm.cloudfront.net/release</url>
            <layout>default</layout>
        </pluginRepository>
    </pluginRepositories>
    <build>
        <extensions>
            <extension>
                <groupId>fi.yle.tools</groupId>
                <artifactId>aws-maven</artifactId>
                <version>1.4.2</version>
            </extension>
        </extensions>
        <resources>
            <resource>
                <directory>${project.basedir}</directory>
                <includes>
                    <include>LICENSE</include>
                    <include>NOTICE</include>
                    <include>THIRD-PARTY-LICENSES</include>
                </includes>
            </resource>
            <resource>
                <directory>${project.basedir}/src/main/resources</directory>
            </resource>
        </resources>
        <plugins>
            <plugin>
                <groupId>com.github.siom79.japicmp</groupId>
                <artifactId>japicmp-maven-plugin</artifactId>
                <version>0.14.3</version>
                <configuration>
                    <oldVersion>
                        <dependency>
                            <groupId>${project.groupId}</groupId>
                            <artifactId>${project.artifactId}</artifactId>
                            <version>${lastVersion}</version>
                            <type>${project.packaging}</type>
                        </dependency>
                    </oldVersion>
                    <newVersion>
                        <file>
                            <path>${project.build.directory}/${project.artifactId}-${project.version}.${project.packaging}</path>
                        </file>
                    </newVersion>
                    <parameter>
                        <onlyModified>true</onlyModified>
                        <includes>
                            <include>com.aws.greengrass.*</include>
                        </includes>
                        <includeExclusively>true</includeExclusively>
                        <accessModifier>public</accessModifier>
                        <onlyBinaryIncompatible>true</onlyBinaryIncompatible>
                        <ignoreMissingClasses>true</ignoreMissingClasses>
                    </parameter>
                </configuration>
            </plugin>
            <plugin>
                <groupId>org.codehaus.mojo</groupId>
                <artifactId>build-helper-maven-plugin</artifactId>
                <version>3.0.0</version>
                <executions>
                    <execution>
                        <id>add-integration-test-source</id>
                        <phase>generate-test-sources</phase>
                        <goals>
                            <goal>add-test-source</goal>
                        </goals>
                        <configuration>
                            <sources>
                                <source>src/integrationtests/java</source>
                            </sources>
                        </configuration>
                    </execution>
                    <execution>
                        <id>add-integration-test-resource</id>
                        <phase>generate-test-resources</phase>
                        <goals>
                            <goal>add-test-resource</goal>
                        </goals>
                        <configuration>
                            <resources>
                                <resource>
                                    <directory>src/integrationtests/resources</directory>
                                </resource>
                            </resources>
                        </configuration>
                    </execution>
                </executions>
            </plugin>
            <plugin>
                <groupId>org.apache.maven.plugins</groupId>
                <artifactId>maven-pmd-plugin</artifactId>
                <version>3.13.0</version>
                <configuration>
                    <analysisCache>true</analysisCache>
                    <!-- Current violations should not be exceeded. Try to decrease these over time -->
                    <maxAllowedViolations>0</maxAllowedViolations>
                    <printFailingErrors>true</printFailingErrors>
                    <rulesets>
                        <ruleset>codestyle/pmd-eg-ruleset.xml</ruleset>
                        <ruleset>codestyle/pmd-eg-tests-ruleset.xml</ruleset>
                    </rulesets>
                    <includeTests>true</includeTests>
                    <excludes>**/awssdk/**, **/eventstream/**, **/vendored/**</excludes>
                    <skip>${skipTests}</skip>
                </configuration>
                <executions>
                    <execution>
                        <phase>test</phase>
                        <goals>
                            <goal>check</goal>
                        </goals>
                    </execution>
                </executions>
            </plugin>
            <plugin>
                <groupId>com.mycila</groupId>
                <artifactId>license-maven-plugin</artifactId>
                <version>4.0.rc2</version>
                <configuration>
                    <licenseSets>
                        <licenseSet>
                            <header>.license/header.txt</header>
                            <headerDefinitions>
                                <headerDefinition>.license/style.xml</headerDefinition>
                            </headerDefinitions>
                            <useDefaultExcludes>true</useDefaultExcludes>
                            <excludes>
                                <exclude>*</exclude>
                                <exclude>codestyle/**</exclude>
                                <exclude>src/test/greengrass-nucleus-benchmark/**</exclude>
                                <exclude>src/*/resources/**</exclude>
                                <exclude>src/**/vendored/**</exclude>
                            </excludes>
                        </licenseSet>
                    </licenseSets>
                    <mapping>
                        <java>JAVA_STYLE</java>
                        <cmd>BATCH</cmd>
                    </mapping>
                </configuration>
                <executions>
                    <execution>
                        <phase>validate</phase>
                        <goals>
                            <goal>check</goal>
                        </goals>
                    </execution>
                </executions>
            </plugin>
            <plugin>
                <groupId>com.github.spotbugs</groupId>
                <artifactId>spotbugs-maven-plugin</artifactId>
                <version>4.0.0</version>
                <configuration>
                    <skip>${skipTests}</skip>
                    <effort>Max</effort>
                    <!-- Reports all bugs (other values are medium and max) -->
                    <threshold>Low</threshold>
                    <xmlOutput>true</xmlOutput>
                    <excludeFilterFile>codestyle/findbugs-exclude.xml</excludeFilterFile>
                </configuration>
                <executions>
                    <execution>
                        <id>analyze-compile</id>
                        <phase>test</phase>
                        <goals>
                            <goal>check</goal>
                        </goals>
                    </execution>
                </executions>
            </plugin>
            <plugin>
                <artifactId>maven-checkstyle-plugin</artifactId>
                <version>3.1.0</version>
                <dependencies>
                    <dependency>
                        <groupId>com.puppycrawl.tools</groupId>
                        <artifactId>checkstyle</artifactId>
                        <version>8.29</version>
                    </dependency>
                </dependencies>
                <configuration>
                    <logViolationsToConsole>true</logViolationsToConsole>
                    <configLocation>codestyle/checkstyle.xml</configLocation>
                    <violationSeverity>warning</violationSeverity>
                    <maxAllowedViolations>0</maxAllowedViolations>
                    <excludes>**/awssdk/**, **/eventstream/**, **/vendored/**</excludes>
                    <skip>${skipTests}</skip>
                </configuration>
                <executions>
                    <execution>
                        <id>validate</id>
                        <phase>validate</phase>
                        <goals>
                            <goal>check</goal>
                        </goals>
                    </execution>
                </executions>
            </plugin>
            <plugin>
                <artifactId>maven-surefire-plugin</artifactId>
                <version>3.0.0-M7</version>
                <configuration>
                    <skipTests>true</skipTests>
                    <trimStackTrace>false</trimStackTrace>
                    <argLine>${surefire.argLine} -Xms1m</argLine>
                    <properties>
                        <configurationParameters>
                            junit.jupiter.execution.timeout.default = 5m
                        </configurationParameters>
                    </properties>
                </configuration>
                <executions>
                    <execution>
                        <id>unit-tests</id>
                        <phase>test</phase>
                        <goals>
                            <goal>test</goal>
                        </goals>
                        <configuration>
                            <skipTests>${skipTests}</skipTests>
                            <excludes>
                                <exclude>**/integrationtests/**</exclude>
                            </excludes>
                        </configuration>
                    </execution>

                    <execution>
                        <id>integration-tests</id>
                        <phase>integration-test</phase>
                        <goals>
                            <goal>test</goal>
                        </goals>
                        <configuration>
                            <skipTests>${skipTests}</skipTests>
                            <includes>
                                <include>**/integrationtests/**</include>
                            </includes>
                            <groups>${groups}</groups>
                            <excludedGroups>${excludedGroups}</excludedGroups>
                        </configuration>
                    </execution>
                </executions>
            </plugin>
            <plugin>
                <artifactId>maven-failsafe-plugin</artifactId>
                <version>3.0.0-M4</version>
            </plugin>
            <plugin>
                <groupId>org.jacoco</groupId>
                <artifactId>jacoco-maven-plugin</artifactId>
                <version>0.8.5</version>
                <configuration>
                    <excludes>
                        <exclude>**/*Exception*</exclude>
                        <exclude>**/awssdk/**</exclude>
                        <exclude>**/vendored/**</exclude>
                    </excludes>
                    <propertyName>surefire.argLine</propertyName>
                    <skip>${skipTests}</skip>
                </configuration>
                <executions>
                    <execution>
                        <id>pre-unit-test</id>
                        <goals>
                            <goal>prepare-agent</goal>
                        </goals>
                    </execution>
                    <execution>
                        <id>post-unit-test</id>
                        <phase>test</phase>
                        <goals>
                            <goal>report</goal>
                        </goals>
                    </execution>
                    <execution>
                        <id>pre-integration-test</id>
                        <goals>
                            <goal>prepare-agent-integration</goal>
                        </goals>
                    </execution>
                    <execution>
                        <id>post-integration-test</id>
                        <goals>
                            <goal>report-integration</goal>
                        </goals>
                    </execution>
                    <execution>
                        <id>unit-test-report</id>
                        <phase>verify</phase>
                        <goals>
                            <goal>report</goal>
                        </goals>
                        <configuration>
                            <dataFile>${project.build.directory}/jacoco.exec</dataFile>
                            <outputDirectory>target/jacoco-report</outputDirectory>
                        </configuration>
                    </execution>
                    <execution>
                        <id>integration-test-report</id>
                        <phase>verify</phase>
                        <goals>
                            <goal>report</goal>
                        </goals>
                        <configuration>
                            <dataFile>${project.build.directory}/jacoco-it.exec</dataFile>
                            <outputDirectory>target/jacoco-report/jacoco-it</outputDirectory>
                        </configuration>
                    </execution>
                    <execution>
                        <id>jacoco-check-unit-test</id>
                        <phase>verify</phase>
                        <goals>
                            <goal>check</goal>
                        </goals>
                        <configuration>
                            <dataFile>${project.build.directory}/jacoco.exec</dataFile>
                            <rules>
                                <rule>
                                    <element>BUNDLE</element>
                                    <limits>
                                        <limit>
                                            <counter>INSTRUCTION</counter>
                                            <value>COVEREDRATIO</value>
                                            <minimum>0.68</minimum>
                                        </limit>
                                        <limit>
                                            <counter>BRANCH</counter>
                                            <value>COVEREDRATIO</value>
                                            <minimum>0.58</minimum>
                                        </limit>
                                    </limits>
                                </rule>
                            </rules>
                        </configuration>
                    </execution>
                    <execution>
                        <id>jacoco-check-integration-test</id>
                        <phase>verify</phase>
                        <goals>
                            <goal>check</goal>
                        </goals>
                        <configuration>
                            <dataFile>${project.build.directory}/jacoco-it.exec</dataFile>
                            <rules>
                                <rule>
                                    <element>BUNDLE</element>
                                    <limits>
                                        <limit>
                                            <counter>INSTRUCTION</counter>
                                            <value>COVEREDRATIO</value>
                                            <minimum>0.54</minimum>
                                        </limit>
                                        <limit>
                                            <counter>BRANCH</counter>
                                            <value>COVEREDRATIO</value>
                                            <minimum>0.45</minimum>
                                        </limit>
                                    </limits>
                                </rule>
                            </rules>
                        </configuration>
                    </execution>
                </executions>
            </plugin>
            <plugin>
                <groupId>org.apache.maven.plugins</groupId>
                <artifactId>maven-shade-plugin</artifactId>
                <version>3.2.2</version>
                <executions>
                    <execution>
                        <phase>package</phase>
                        <goals>
                            <goal>shade</goal>
                        </goals>
                        <configuration>
                            <finalName>${greengrassjar.name}</finalName>
                            <transformers>
                                <transformer
                                        implementation="org.apache.maven.plugins.shade.resource.ManifestResourceTransformer">
                                    <mainClass>com.aws.greengrass.easysetup.GreengrassSetup</mainClass>
                                    <manifestEntries>
                                        <Add-Opens>java.base/java.io</Add-Opens>
                                    </manifestEntries>
                                </transformer>
                                <transformer implementation="org.apache.maven.plugins.shade.resource.ApacheLicenseResourceTransformer"/>
                                <transformer implementation="org.apache.maven.plugins.shade.resource.ApacheNoticeResourceTransformer">
                                    <addHeader>false</addHeader>
                                </transformer>
                                <transformer implementation="org.apache.maven.plugins.shade.resource.ServicesResourceTransformer"/>
                            </transformers>
                            <filters>
                                <filter>
                                    <!--
                                        Shading signed JARs will fail without this.
                                        http://stackoverflow.com/questions/999489/invalid-signature-file-when-attempting-to-run-a-jar
                                    -->
                                    <artifact>*:*</artifact>
                                    <excludes>
                                        <exclude>META-INF/*.SF</exclude>
                                        <exclude>META-INF/*.DSA</exclude>
                                        <exclude>META-INF/*.RSA</exclude>
                                    </excludes>
                                </filter>
                                <filter>
                                    <artifact>ch.qos.logback:logback-classic:jar:*</artifact>
                                    <excludes>
                                        <exclude>org/slf4j/impl/StaticLoggerBinder.class</exclude>
                                    </excludes>
                                </filter>
                                <!-- We provide our own SdkTlsSocketFactory to support ALPN, so make sure not to
                                include this version from the SDK (though ours should be preferred anyway, just make
                                sure here)
                                Remove this if/when the SDK supports ALPN officially.
                                !-->
                                <filter>
                                    <artifact>software.amazon.awssdk:apache-client:jar:*</artifact>
                                    <excludes>
                                        <exclude>software.amazon.awssdk.http.apache.internal.conn.SdkTlsSocketFactory.class</exclude>
                                    </excludes>
                                </filter>
                                <filter>
                                    <artifact>software.amazon.awssdk.iotdevicesdk:aws-iot-device-sdk:jar:*</artifact>
                                    <excludes>
                                        <exclude>*.a</exclude>
                                    </excludes>
                                </filter>
                                <filter>
                                    <artifact>software.amazon.awssdk.crt:aws-crt:jar:*</artifact>
                                    <excludes>
                                        <exclude>*.a</exclude>
                                    </excludes>
                                </filter>
                                <filter>
                                    <artifact>net.java.dev.jna:jna:jar:*</artifact>
                                    <!-- Remove JNA binaries for unsupported platforms !-->
                                    <excludes>
                                        <exclude>com/sun/jna/aix-*/**</exclude>
                                        <exclude>com/sun/jna/sunos-*/**</exclude>
                                        <exclude>com/sun/jna/linux-ppc*/**</exclude>
                                        <exclude>com/sun/jna/linux-mips*/**</exclude>
                                        <exclude>com/sun/jna/openbsd-*/**</exclude>
                                        <exclude>com/sun/jna/freebsd-*/**</exclude>
                                    </excludes>
                                </filter>
                            </filters>
                        </configuration>
                    </execution>
                </executions>
            </plugin>
            <plugin>
                <groupId>org.apache.maven.plugins</groupId>
                <artifactId>maven-compiler-plugin</artifactId>
                <version>3.8.1</version>
                <executions>
                    <execution>
                        <phase>compile</phase>
                        <goals><goal>compile</goal></goals>
                        <id>test-resource-compile</id>
                        <configuration>
                            <compileSourceRoots><compileSourceRoot>
                                src/integrationtests/resources/
                            </compileSourceRoot></compileSourceRoots>
                            <includes>
                                <include>**/integrationtests/lifecyclemanager/resource/*</include>
                                <include>**/integrationtests/provisioning/resource/*</include>
                            </includes>
                            <outputDirectory>target/test-resource-classes</outputDirectory>
                        </configuration>
                    </execution>
                </executions>
            </plugin>
            <plugin>
                <groupId>org.apache.maven.plugins</groupId>
                <artifactId>maven-jar-plugin</artifactId>
                <version>3.2.0</version>
                <executions>
                    <execution>
                        <goals>
                            <goal>test-jar</goal>
                        </goals>
                    </execution>
                    <execution>
                        <phase>generate-test-resources</phase>
                        <goals>
                            <goal>test-jar</goal>
                        </goals>
                        <id>generate-test-resource-jar</id>
                        <configuration>
                            <includes>
                                <include>**/integrationtests/lifecyclemanager/resource/*</include>
                            </includes>
                            <testClassesDirectory>target/test-resource-classes</testClassesDirectory>
                            <classifier></classifier>
                            <finalName>plugin</finalName>
                            <outputDirectory>
                                src/integrationtests/resources/com/aws/greengrass/integrationtests/lifecyclemanager/local_store_content/artifacts/plugin/1.0.0
                            </outputDirectory>
                        </configuration>
                    </execution>
                    <execution>
                        <phase>generate-test-resources</phase>
                        <goals>
                            <goal>test-jar</goal>
                        </goals>
                        <id>generate-provisioning-plugin-jar</id>
                        <configuration>
                            <includes>
                                <include>**/integrationtests/provisioning/resource/TestDeviceProvisioning*</include>
                            </includes>
                            <testClassesDirectory>target/test-resource-classes</testClassesDirectory>
                            <classifier></classifier>
                            <finalName>testProvisioningPlugin</finalName>
                            <outputDirectory>
                                src/integrationtests/resources/com/aws/greengrass/integrationtests/provisioning/
                            </outputDirectory>
                            <archive>
                                <manifestEntries>
                                    <GG-Plugin-Class>com.aws.greengrass.integrationtests.provisioning.resource.TestDeviceProvisioningPluginForJar</GG-Plugin-Class>
                                </manifestEntries>
                            </archive>
                        </configuration>
                    </execution>
                    <execution>
                        <phase>generate-test-resources</phase>
                        <goals>
                            <goal>test-jar</goal>
                        </goals>
                        <id>generate-additional-provisioning-plugin-jar</id>
                        <configuration>
                            <includes>
                                <include>**/integrationtests/provisioning/resource/AdditionalDeviceProvisioning*</include>
                            </includes>
                            <testClassesDirectory>target/test-resource-classes</testClassesDirectory>
                            <classifier></classifier>
                            <finalName>additionalDeviceProvisioningPlugin</finalName>
                            <outputDirectory>
                                src/integrationtests/resources/com/aws/greengrass/integrationtests/provisioning/
                            </outputDirectory>
                            <archive>
                                <manifestEntries>
                                    <GG-Plugin-Class>com.aws.greengrass.integrationtests.provisioning.resource.AdditionalDeviceProvisioningPluginForJar</GG-Plugin-Class>
                                </manifestEntries>
                            </archive>
                        </configuration>
                    </execution>
                </executions>
            </plugin>
            <plugin>
                <artifactId>maven-assembly-plugin</artifactId>
                <version>3.6.0</version>
                <configuration>
                    <finalName>aws.greengrass.nucleus</finalName>
                    <appendAssemblyId>false</appendAssemblyId>
                    <descriptors>
                        <descriptor>${basedir}/assembly.xml</descriptor>
                    </descriptors>
                </configuration>
                <executions>
                    <execution>
                        <id>make-assembly</id>
                        <phase>package</phase>
                        <goals>
                            <goal>single</goal>
                        </goals>
                    </execution>
                </executions>
            </plugin>
        </plugins>
    </build>
    <properties>
        <project.build.sourceEncoding>UTF-8</project.build.sourceEncoding>
        <maven.compiler.source>1.8</maven.compiler.source>
        <maven.compiler.target>1.8</maven.compiler.target>
        <!-- Oddly, setting this to false actually makes it compile incrementally, making dev builds faster -->
        <maven.compiler.useIncrementalCompilation>false</maven.compiler.useIncrementalCompilation>
        <skipTests>false</skipTests>
        <excludedGroups>E2E,E2E-INTRUSIVE</excludedGroups>
        <groups></groups>
        <greengrassjar.name>Greengrass</greengrassjar.name>
        <lastVersion>2.11.0-SNAPSHOT</lastVersion>
    </properties>
    <distributionManagement>
        <snapshotRepository>
            <id>greengrass-dev-snapshot</id>
            <name>greengrass Dev Snapshot</name>
            <url>${dev-snapshot-repository-url}</url>
        </snapshotRepository>
    </distributionManagement>
    <name>greengrass-nucleus</name>
</project><|MERGE_RESOLUTION|>--- conflicted
+++ resolved
@@ -38,11 +38,8 @@
             <dependency>
                 <groupId>software.amazon.awssdk</groupId>
                 <artifactId>bom</artifactId>
-<<<<<<< HEAD
-                <version>2.20.126</version>
-=======
+
                 <version>2.20.138</version>
->>>>>>> eed08e23
                 <type>pom</type>
                 <scope>import</scope>
             </dependency>
