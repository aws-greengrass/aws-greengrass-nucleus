<?xml version="1.0" encoding="UTF-8"?>
<project xmlns="http://maven.apache.org/POM/4.0.0" xmlns:xsi="http://www.w3.org/2001/XMLSchema-instance"
         xsi:schemaLocation="http://maven.apache.org/POM/4.0.0 http://maven.apache.org/xsd/maven-4.0.0.xsd">
    <modelVersion>4.0.0</modelVersion>
    <groupId>com.aws.greengrass</groupId>
    <artifactId>nucleus</artifactId>
    <version>1.0-SNAPSHOT</version>
    <packaging>jar</packaging>

    <repositories>
        <repository>
            <id>greengrass-ipc-java-sdk</id>
            <name>greengrass Ipc Java Sdk</name>
            <!-- cloud front url fronting the greengrass Ipc Java Sdk artifact in S3-->
            <url>https://d10d248laylpoq.cloudfront.net/</url>
        </repository>
    </repositories>
    <dependencyManagement>
        <dependencies>
            <dependency>
                <groupId>software.amazon.awssdk</groupId>
                <artifactId>bom</artifactId>
                <version>2.10.89</version>
                <type>pom</type>
                <scope>import</scope>
            </dependency>
        </dependencies>
    </dependencyManagement>
    <dependencies>
        <dependency>
            <groupId>org.junit.jupiter</groupId>
            <artifactId>junit-jupiter-api</artifactId>
            <version>5.7.0</version>
            <scope>test</scope>
        </dependency>
        <dependency>
            <groupId>org.mockito</groupId>
            <artifactId>mockito-junit-jupiter</artifactId>
            <version>3.5.13</version>
            <scope>test</scope>
        </dependency>
        <dependency>
            <groupId>org.junit.jupiter</groupId>
            <artifactId>junit-jupiter-engine</artifactId>
            <version>5.7.0</version>
            <scope>test</scope>
        </dependency>
        <!-- https://mvnrepository.com/artifact/org.junit.jupiter/junit-jupiter-params -->
        <dependency>
            <groupId>org.junit.jupiter</groupId>
            <artifactId>junit-jupiter-params</artifactId>
            <version>5.7.0</version>
            <scope>test</scope>
        </dependency>
        <dependency>
            <groupId>org.hamcrest</groupId>
            <artifactId>hamcrest-core</artifactId>
            <version>2.2</version>
            <scope>test</scope>
        </dependency>
        <dependency>
            <groupId>io.github.lukehutch</groupId>
            <artifactId>fast-classpath-scanner</artifactId>
            <version>2.21</version>
        </dependency>
        <dependency>
            <groupId>com.fasterxml.jackson.core</groupId>
            <artifactId>jackson-databind</artifactId>
            <version>2.11.3</version>
        </dependency>
        <dependency>
            <groupId>com.fasterxml.jackson.jr</groupId>
            <artifactId>jackson-jr-objects</artifactId>
            <version>2.11.3</version>
        </dependency>
        <dependency>
            <groupId>com.fasterxml.jackson.jr</groupId>
            <artifactId>jackson-jr-stree</artifactId>
            <version>2.11.3</version>
        </dependency>
        <dependency>
            <groupId>com.fasterxml.jackson.dataformat</groupId>
            <artifactId>jackson-dataformat-yaml</artifactId>
            <version>2.11.3</version>
        </dependency>
        <dependency>
            <groupId>com.fasterxml.jackson.dataformat</groupId>
            <artifactId>jackson-dataformat-cbor</artifactId>
            <version>2.11.3</version>
        </dependency>
        <dependency>
            <groupId>javax.inject</groupId>
            <artifactId>javax.inject</artifactId>
            <version>1</version>
        </dependency>
        <dependency>
            <groupId>com.aws.greengrass</groupId>
            <artifactId>logging</artifactId>
            <version>0.0.0-SNAPSHOT</version>
        </dependency>
        <dependency>
            <groupId>com.amazonaws.services</groupId>
            <artifactId>evergreen</artifactId>
<<<<<<< HEAD
            <version>1.0.354</version>
=======
            <version>1.0.0-MR-SNAPSHOT</version>
>>>>>>> abe3a58e
        </dependency>
        <dependency>
            <groupId>com.aws.iot</groupId>
            <artifactId>component-common</artifactId>
            <!-- change back to 0.0.0-SNAPSHOT after common model is updated in repo -->
            <version>0.0.0-ba9d57ca61b8396c92ab4df91a77fbaad9f8d9ef</version>
        </dependency>
        <!-- TODO: This is temporary, adding because there is some confusion about which version
        of core should be used for the AWS SDK (2.x or 1.x). Will be removed once the pom file for
        service SDK is updated. Remove both the sdk-core and jcl-over-slf4j.
        -->
        <dependency>
            <groupId>org.slf4j</groupId>
            <artifactId>jcl-over-slf4j</artifactId>
            <version>1.7.6</version>
        </dependency>
        <dependency>
            <artifactId>aws-java-sdk-core</artifactId>
            <groupId>com.amazonaws</groupId>
            <optional>false</optional>
            <version>1.11.766</version>
            <exclusions>
                <exclusion>
                    <groupId>commons-logging</groupId>
                    <artifactId>commons-logging</artifactId>
                </exclusion>
            </exclusions>
        </dependency>
        <dependency>
            <groupId>org.projectlombok</groupId>
            <artifactId>lombok</artifactId>
            <version>1.18.10</version>
            <scope>provided</scope>
        </dependency>
        <dependency>
            <groupId>com.github.spotbugs</groupId>
            <artifactId>spotbugs-annotations</artifactId>
            <version>4.0.1</version>
            <scope>provided</scope>
        </dependency>
        <dependency>
            <groupId>com.vdurmont</groupId>
            <artifactId>semver4j</artifactId>
            <version>3.1.0</version>
        </dependency>
        <!-- https://mvnrepository.com/artifact/software.amazon.awssdk.iotdevicesdk/aws-iot-device-sdk -->
        <dependency>
            <groupId>software.amazon.awssdk.iotdevicesdk</groupId>
            <artifactId>aws-iot-device-sdk</artifactId>
            <version>1.2.8</version>
        </dependency>
        <dependency>
            <groupId>software.amazon.awssdk</groupId>
            <artifactId>apache-client</artifactId>
        </dependency>
        <dependency>
            <groupId>software.amazon.awssdk</groupId>
            <artifactId>iot</artifactId>
        </dependency>
        <dependency>
            <groupId>software.amazon.awssdk</groupId>
            <artifactId>sts</artifactId>
            <scope>test</scope>
        </dependency>
        <dependency>
            <groupId>software.amazon.awssdk</groupId>
            <artifactId>iam</artifactId>
        </dependency>
        <dependency>
            <groupId>software.amazon.awssdk</groupId>
            <artifactId>s3</artifactId>
        </dependency>
        <dependency>
            <groupId>org.zeroturnaround</groupId>
            <artifactId>zt-process-killer</artifactId>
            <version>1.10</version>
        </dependency>
        <!-- zeroturnaround brings in an older version jna which tries to load msvcr100.dll. msvcr100.dll is not shipped
        with recent Windows/VC redist. The behavior is changed in recent jna release. By declaring direct dependency of
        jna, we avoid the problem of loading msvcr100.dll.
        -->
        <dependency>
             <groupId>com.github.oshi</groupId>
             <artifactId>oshi-core</artifactId>
             <version>5.2.3</version>
        </dependency>
        <dependency>
            <groupId>net.java.dev.jna</groupId>
            <artifactId>jna</artifactId>
            <version>5.5.0</version>
        </dependency>
        <dependency>
            <groupId>com.github.grantwest.eventually</groupId>
            <artifactId>hamcrest-eventually-matchers</artifactId>
            <version>0.0.3</version>
            <scope>test</scope>
        </dependency>
        <dependency>
            <groupId>software.amazon.awssdk.crt</groupId>
            <artifactId>aws-crt</artifactId>
            <!--change it to 1.0.0-SNAPSHOT once caches clear-->
            <version>1.0.0-SNAPSHOT</version>
        </dependency>
        <dependency>
            <groupId>org.bouncycastle</groupId>
            <artifactId>bcpkix-jdk15on</artifactId>
            <version>1.66</version>
            <scope>test</scope>
        </dependency>
    </dependencies>
    <pluginRepositories>
        <pluginRepository>
            <id>maven-releases</id>
            <name>Maven releases</name>
            <layout>default</layout>
            <url>https://repository.apache.org/content/repositories/releases/</url>
        </pluginRepository>
        <pluginRepository>
            <id>yle-public</id>
            <name>Yle public repository</name>
            <url>https://d2x444wtt5plvm.cloudfront.net/release</url>
            <layout>default</layout>
        </pluginRepository>
    </pluginRepositories>
    <build>
        <extensions>
            <extension>
                <groupId>fi.yle.tools</groupId>
                <artifactId>aws-maven</artifactId>
                <version>1.4.2</version>
            </extension>
        </extensions>
        <plugins>
            <plugin>
                <groupId>com.github.siom79.japicmp</groupId>
                <artifactId>japicmp-maven-plugin</artifactId>
                <version>0.14.3</version>
                <configuration>
                    <oldVersion>
                        <dependency>
                            <groupId>${project.groupId}</groupId>
                            <artifactId>${project.artifactId}</artifactId>
                            <version>${project.version}</version>
                            <type>${project.packaging}</type>
                        </dependency>
                    </oldVersion>
                    <newVersion>
                        <file>
                            <path>${project.build.directory}/${project.artifactId}-${project.version}.${project.packaging}</path>
                        </file>
                    </newVersion>
                    <parameter>
                        <onlyModified>true</onlyModified>
                        <includes>
                            <include>com.aws.greengrass.*</include>
                        </includes>
                        <includeExclusively>true</includeExclusively>
                        <accessModifier>public</accessModifier>
                        <onlyBinaryIncompatible>true</onlyBinaryIncompatible>
                    </parameter>
                </configuration>
            </plugin>
            <plugin>
                <groupId>org.codehaus.mojo</groupId>
                <artifactId>build-helper-maven-plugin</artifactId>
                <version>3.0.0</version>
                <executions>
                    <execution>
                        <id>add-integration-test-source</id>
                        <phase>generate-test-sources</phase>
                        <goals>
                            <goal>add-test-source</goal>
                        </goals>
                        <configuration>
                            <sources>
                                <source>src/integrationtests/java</source>
                            </sources>
                        </configuration>
                    </execution>
                    <execution>
                        <id>add-integration-test-resource</id>
                        <phase>generate-test-resources</phase>
                        <goals>
                            <goal>add-test-resource</goal>
                        </goals>
                        <configuration>
                            <resources>
                                <resource>
                                    <directory>src/integrationtests/resources</directory>
                                </resource>
                            </resources>
                        </configuration>
                    </execution>
                </executions>
            </plugin>
            <plugin>
                <groupId>org.apache.maven.plugins</groupId>
                <artifactId>maven-pmd-plugin</artifactId>
                <version>3.13.0</version>
                <configuration>
                    <analysisCache>true</analysisCache>
                    <!-- Current violations should not be exceeded. Try to decrease these over time -->
                    <maxAllowedViolations>0</maxAllowedViolations>
                    <printFailingErrors>true</printFailingErrors>
                    <rulesets>
                        <ruleset>codestyle/pmd-eg-ruleset.xml</ruleset>
                        <ruleset>codestyle/pmd-eg-tests-ruleset.xml</ruleset>
                    </rulesets>
                    <includeTests>true</includeTests>
                    <excludes>**/awssdk/**, **/eventstream/**</excludes>
                    <skip>${skipTests}</skip>
                </configuration>
                <executions>
                    <execution>
                        <phase>test</phase>
                        <goals>
                            <goal>check</goal>
                        </goals>
                    </execution>
                </executions>
            </plugin>
            <plugin>
                <groupId>com.mycila</groupId>
                <artifactId>license-maven-plugin</artifactId>
                <version>4.0.rc2</version>
                <configuration>
                    <licenseSets>
                        <licenseSet>
                            <header>.license/header.txt</header>
                            <headerDefinitions>
                                <headerDefinition>.license/style.xml</headerDefinition>
                            </headerDefinitions>
                            <useDefaultExcludes>true</useDefaultExcludes>
                            <excludes>
                                <exclude>*</exclude>
                                <exclude>codestyle/**</exclude>
                                <exclude>src/test/greengrass-nucleus-benchmark/**</exclude>
                                <exclude>src/*/resources/**</exclude>
                            </excludes>
                        </licenseSet>
                    </licenseSets>
                    <mapping>
                        <java>JAVA_STYLE</java>
                    </mapping>
                </configuration>
                <executions>
                    <execution>
                        <phase>validate</phase>
                        <goals>
                            <goal>check</goal>
                        </goals>
                    </execution>
                </executions>
            </plugin>
            <plugin>
                <groupId>com.github.spotbugs</groupId>
                <artifactId>spotbugs-maven-plugin</artifactId>
                <version>4.0.0</version>
                <configuration>
                    <skip>${skipTests}</skip>
                    <effort>Max</effort>
                    <!-- Reports all bugs (other values are medium and max) -->
                    <threshold>Low</threshold>
                    <xmlOutput>true</xmlOutput>
                    <excludeFilterFile>codestyle/findbugs-exclude.xml</excludeFilterFile>
                </configuration>
                <executions>
                    <execution>
                        <id>analyze-compile</id>
                        <phase>test</phase>
                        <goals>
                            <goal>check</goal>
                        </goals>
                    </execution>
                </executions>
            </plugin>
            <plugin>
                <artifactId>maven-checkstyle-plugin</artifactId>
                <version>3.1.0</version>
                <dependencies>
                    <dependency>
                        <groupId>com.puppycrawl.tools</groupId>
                        <artifactId>checkstyle</artifactId>
                        <version>8.29</version>
                    </dependency>
                </dependencies>
                <configuration>
                    <logViolationsToConsole>true</logViolationsToConsole>
                    <configLocation>codestyle/checkstyle.xml</configLocation>
                    <violationSeverity>warning</violationSeverity>
                    <maxAllowedViolations>0</maxAllowedViolations>
                    <excludes>**/awssdk/**, **/eventstream/**</excludes>
                    <skip>${skipTests}</skip>
                </configuration>
                <executions>
                    <execution>
                        <id>validate</id>
                        <phase>validate</phase>
                        <goals>
                            <goal>check</goal>
                        </goals>
                    </execution>
                </executions>
            </plugin>
            <plugin>
                <artifactId>maven-surefire-plugin</artifactId>
                <version>3.0.0-M5</version>
                <configuration>
                    <skipTests>true</skipTests>
                    <trimStackTrace>false</trimStackTrace>
                    <argLine>${surefire.argLine} -Xms1m</argLine>
                    <properties>
                        <configurationParameters>
                            junit.jupiter.execution.timeout.default = 5m
                        </configurationParameters>
                    </properties>
                </configuration>
                <executions>
                    <execution>
                        <id>unit-tests</id>
                        <phase>test</phase>
                        <goals>
                            <goal>test</goal>
                        </goals>
                        <configuration>
                            <skipTests>${skipTests}</skipTests>
                            <excludes>
                                <exclude>**/integrationtests/**</exclude>
                            </excludes>
                        </configuration>
                    </execution>

                    <execution>
                        <id>integration-tests</id>
                        <phase>integration-test</phase>
                        <goals>
                            <goal>test</goal>
                        </goals>
                        <configuration>
                            <skipTests>${skipTests}</skipTests>
                            <includes>
                                <include>**/integrationtests/**</include>
                            </includes>
                            <groups>${groups}</groups>
                            <excludedGroups>${excludedGroups}</excludedGroups>
                        </configuration>
                    </execution>
                </executions>
            </plugin>
            <plugin>
                <artifactId>maven-failsafe-plugin</artifactId>
                <version>3.0.0-M4</version>
            </plugin>
            <plugin>
                <groupId>org.jacoco</groupId>
                <artifactId>jacoco-maven-plugin</artifactId>
                <version>0.8.5</version>
                <configuration>
                    <excludes>
                        <exclude>**/*Exception*</exclude>
                        <exclude>**/awssdk/**</exclude>
                    </excludes>
                    <propertyName>surefire.argLine</propertyName>
                    <skip>${skipTests}</skip>
                </configuration>
                <executions>
                    <execution>
                        <id>pre-unit-test</id>
                        <goals>
                            <goal>prepare-agent</goal>
                        </goals>
                    </execution>
                    <execution>
                        <id>post-unit-test</id>
                        <phase>test</phase>
                        <goals>
                            <goal>report</goal>
                        </goals>
                    </execution>
                    <execution>
                        <id>pre-integration-test</id>
                        <goals>
                            <goal>prepare-agent-integration</goal>
                        </goals>
                    </execution>
                    <execution>
                        <id>post-integration-test</id>
                        <goals>
                            <goal>report-integration</goal>
                        </goals>
                    </execution>
                    <execution>
                        <id>unit-test-report</id>
                        <phase>verify</phase>
                        <goals>
                            <goal>report</goal>
                        </goals>
                        <configuration>
                            <dataFile>${project.build.directory}/jacoco.exec</dataFile>
                            <outputDirectory>target/jacoco-report</outputDirectory>
                        </configuration>
                    </execution>
                    <execution>
                        <id>integration-test-report</id>
                        <phase>verify</phase>
                        <goals>
                            <goal>report</goal>
                        </goals>
                        <configuration>
                            <dataFile>${project.build.directory}/jacoco-it.exec</dataFile>
                            <outputDirectory>target/jacoco-report/jacoco-it</outputDirectory>
                        </configuration>
                    </execution>
                    <execution>
                        <id>jacoco-check-unit-test</id>
                        <phase>verify</phase>
                        <goals>
                            <goal>check</goal>
                        </goals>
                        <configuration>
                            <dataFile>${project.build.directory}/jacoco.exec</dataFile>
                            <rules>
                                <rule>
                                    <element>BUNDLE</element>
                                    <limits>
                                        <limit>
                                            <counter>INSTRUCTION</counter>
                                            <value>COVEREDRATIO</value>
                                            <minimum>0.71</minimum>
                                        </limit>
                                        <limit>
                                            <counter>BRANCH</counter>
                                            <value>COVEREDRATIO</value>
                                            <minimum>0.63</minimum>
                                        </limit>
                                    </limits>
                                </rule>
                            </rules>
                        </configuration>
                    </execution>
                    <execution>
                        <id>jacoco-check-integration-test</id>
                        <phase>verify</phase>
                        <goals>
                            <goal>check</goal>
                        </goals>
                        <configuration>
                            <dataFile>${project.build.directory}/jacoco-it.exec</dataFile>
                            <rules>
                                <rule>
                                    <element>BUNDLE</element>
                                    <limits>
                                        <limit>
                                            <counter>INSTRUCTION</counter>
                                            <value>COVEREDRATIO</value>
                                            <minimum>0.58</minimum>
                                        </limit>
                                        <limit>
                                            <counter>BRANCH</counter>
                                            <value>COVEREDRATIO</value>
                                            <minimum>0.52</minimum>
                                        </limit>
                                    </limits>
                                </rule>
                            </rules>
                        </configuration>
                    </execution>
                </executions>
            </plugin>
            <plugin>
                <groupId>org.apache.maven.plugins</groupId>
                <artifactId>maven-shade-plugin</artifactId>
                <version>3.2.2</version>
                <executions>
                    <execution>
                        <phase>package</phase>
                        <goals>
                            <goal>shade</goal>
                        </goals>
                        <configuration>
                            <finalName>${greengrassjar.name}</finalName>
                            <transformers>
                                <transformer
                                        implementation="org.apache.maven.plugins.shade.resource.ManifestResourceTransformer">
                                    <mainClass>com.aws.greengrass.easysetup.GreengrassSetup</mainClass>
                                </transformer>
                                <transformer
                                        implementation="org.apache.maven.plugins.shade.resource.ServicesResourceTransformer"/>
                            </transformers>
                            <filters>
                                <filter>
                                    <!--
                                        Shading signed JARs will fail without this.
                                        http://stackoverflow.com/questions/999489/invalid-signature-file-when-attempting-to-run-a-jar
                                    -->
                                    <artifact>*:*</artifact>
                                    <excludes>
                                        <exclude>META-INF/*.SF</exclude>
                                        <exclude>META-INF/*.DSA</exclude>
                                        <exclude>META-INF/*.RSA</exclude>
                                    </excludes>
                                </filter>
                                <filter>
                                    <artifact>ch.qos.logback:logback-classic:jar:*</artifact>
                                    <excludes>
                                        <exclude>org/slf4j/impl/StaticLoggerBinder.class</exclude>
                                    </excludes>
                                </filter>
                            </filters>
                        </configuration>
                    </execution>
                </executions>
            </plugin>
            <plugin>
                <groupId>org.apache.maven.plugins</groupId>
                <artifactId>maven-compiler-plugin</artifactId>
                <version>3.8.1</version>
                <executions>
                    <execution>
                        <phase>compile</phase>
                        <goals><goal>compile</goal></goals>
                        <id>test-resource-compile</id>
                        <configuration>
                            <compileSourceRoots><compileSourceRoot>
                                src/integrationtests/resources/
                            </compileSourceRoot></compileSourceRoots>
                            <includes><include>**/integrationtests/lifecyclemanager/resource/*</include></includes>
                            <outputDirectory>target/test-resource-classes</outputDirectory>
                        </configuration>
                    </execution>
                </executions>
            </plugin>
            <plugin>
                <groupId>org.apache.maven.plugins</groupId>
                <artifactId>maven-jar-plugin</artifactId>
                <version>3.2.0</version>
                <executions>
                    <execution>
                        <goals>
                            <goal>test-jar</goal>
                        </goals>
                    </execution>
                    <execution>
                        <phase>generate-test-resources</phase>
                        <goals>
                            <goal>test-jar</goal>
                        </goals>
                        <id>generate-test-resource-jar</id>
                        <configuration>
                            <includes>
                                <include>**/integrationtests/lifecyclemanager/resource/*</include>
                            </includes>
                            <testClassesDirectory>target/test-resource-classes</testClassesDirectory>
                            <classifier></classifier>
                            <finalName>plugin</finalName>
                            <outputDirectory>
                                src/integrationtests/resources/com/aws/greengrass/integrationtests/lifecyclemanager/local_store_content/artifacts/plugin/1.0.0
                            </outputDirectory>
                        </configuration>
                    </execution>
                </executions>
            </plugin>
            <plugin>
                <artifactId>maven-assembly-plugin</artifactId>
                <configuration>
                    <finalName>aws.greengrass.nucleus</finalName>
                    <descriptors>
                        <descriptor>${basedir}/assembly.xml</descriptor>
                    </descriptors>
                </configuration>
                <executions>
                    <execution>
                        <id>make-assembly</id>
                        <phase>package</phase>
                        <goals>
                            <goal>single</goal>
                        </goals>
                    </execution>
                </executions>
            </plugin>
        </plugins>
    </build>
    <properties>
        <project.build.sourceEncoding>UTF-8</project.build.sourceEncoding>
        <maven.compiler.source>1.8</maven.compiler.source>
        <maven.compiler.target>1.8</maven.compiler.target>
        <!-- Oddly, setting this to false actually makes it compile incrementally, making dev builds faster -->
        <maven.compiler.useIncrementalCompilation>false</maven.compiler.useIncrementalCompilation>
        <skipTests>false</skipTests>
        <excludedGroups>E2E,E2E-INTRUSIVE</excludedGroups>
        <groups></groups>
        <greengrassjar.name>Greengrass</greengrassjar.name>
    </properties>
    <distributionManagement>
        <snapshotRepository>
            <id>greengrass-dev-snapshot</id>
            <name>greengrass Dev Snapshot</name>
            <!--TODO: Need to update the BuildSpec in
            https://us-west-2.console.aws.amazon.com/codesuite/codebuild/projects/Stargate-Dev-Build/details?region=us-west-2-->
            <url>${stargate-snapshot-repository-url}</url>
        </snapshotRepository>
    </distributionManagement>
    <name>greengrass-nucleus</name>
</project><|MERGE_RESOLUTION|>--- conflicted
+++ resolved
@@ -101,11 +101,7 @@
         <dependency>
             <groupId>com.amazonaws.services</groupId>
             <artifactId>evergreen</artifactId>
-<<<<<<< HEAD
             <version>1.0.354</version>
-=======
-            <version>1.0.0-MR-SNAPSHOT</version>
->>>>>>> abe3a58e
         </dependency>
         <dependency>
             <groupId>com.aws.iot</groupId>
