--- conflicted
+++ resolved
@@ -150,13 +150,10 @@
             <groupId>software.amazon.awssdk.iotdevicesdk</groupId>
             <artifactId>aws-iot-device-sdk</artifactId>
             <version>1.2.8</version>
-<<<<<<< HEAD
         </dependency>
         <dependency>
             <groupId>software.amazon.awssdk</groupId>
             <artifactId>apache-client</artifactId>
-=======
->>>>>>> 5d5e55cb
         </dependency>
         <dependency>
             <groupId>software.amazon.awssdk</groupId>
