--- conflicted
+++ resolved
@@ -1,15 +1,8 @@
 ---
-<<<<<<< HEAD
 TemplateVersion: '2020-01-25'
-ComponentName: GreengrassCore
-Description: GreengrassCore
-Publisher: Me
-=======
-RecipeTemplateVersion: '2020-01-25'
 ComponentName: aws.greengrass.core
 Description: Core functionality for device side orchestration of deployments and life-cycle management for execution of Greengrass components and applications.
 Publisher: AWS
->>>>>>> 0474cd41
 Version: '2.0.0'
 Manifests:
   - Platform:
