--- conflicted
+++ resolved
@@ -21,10 +21,7 @@
 
     sourceSets {
         main.java {
-<<<<<<< HEAD
-            srcDirs = ['../../src/main/java', 'src/main/java']
-=======
-            srcDirs += ['../../src/main/java']
+            srcDirs += ['../../src/main/java', 'src/main/java']
         }
         androidTest {
             java.srcDirs = ['../../src/test/java', '../../src/integrationtests/java']
@@ -32,7 +29,6 @@
                 srcDirs = ['../../src/test/resources', '../../src/integrationtests/resources']
                 exclude 'mockito-extensions/*'
             }
->>>>>>> 6081847a
         }
     }
 
