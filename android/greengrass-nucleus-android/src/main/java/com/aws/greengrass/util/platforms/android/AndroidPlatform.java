--- conflicted
+++ resolved
@@ -465,37 +465,7 @@
 
     @Override
     public Exec createNewProcessRunner() {
-<<<<<<< HEAD
-        return createNewProcessRunner(AndroidExecType.SHELL);
-    }
-
-    /** Android-specific method to produce different types of process runners
-     * @param execType Desired type of the process runner
-     * @return Instance of the Exec class which implements desired process runner type
-     */
-    public Exec createNewProcessRunner(AndroidExecType execType) {
-        Exec runner;
-
-        switch (execType) {
-            case COMPONENT:
-                runner = new AndroidComponentExec();
-                break;
-
-            case INSTALL:
-                //FIXME: Implement special Exec type to handle install/uninstall or merge with AndroidComponentExec
-                runner = null;
-                break;
-
-            case SHELL:
-                // Fall through
-            default:
-                runner = new AndroidShellExec();
-        }
-
-        return runner;
-=======
         return new AndroidShellExec();
->>>>>>> 4f168e72
     }
 
     @Override
