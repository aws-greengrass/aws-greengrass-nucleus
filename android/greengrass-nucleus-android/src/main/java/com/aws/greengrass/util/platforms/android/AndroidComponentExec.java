/*
 * Copyright Amazon.com, Inc. or its affiliates. All Rights Reserved.
 * SPDX-License-Identifier: Apache-2.0
 */

package com.aws.greengrass.util.platforms.android;

<<<<<<< HEAD
import android.content.ComponentName;
import android.content.Context;
import android.content.Intent;
import android.content.ServiceConnection;
import android.content.pm.ResolveInfo;
import android.os.Bundle;
import android.os.Handler;
import android.os.IBinder;
import android.os.Looper;
import android.os.Message;
import android.os.Messenger;
import android.os.RemoteException;
import androidx.annotation.Nullable;
import androidx.core.content.ContextCompat;
import com.aws.greengrass.logging.api.Logger;
import com.aws.greengrass.logging.impl.LogManager;
import com.aws.greengrass.util.Exec;
import com.aws.greengrass.util.platforms.Platform;
import lombok.NonNull;
=======
import androidx.annotation.Nullable;
import com.aws.greengrass.logging.api.Logger;
import com.aws.greengrass.logging.impl.LogManager;
import com.aws.greengrass.util.Exec;
>>>>>>> 795387ce

import java.io.File;
import java.io.IOException;
import java.nio.file.Path;
<<<<<<< HEAD
import java.util.ArrayList;
import java.util.Arrays;
import java.util.HashMap;
import java.util.List;
import java.util.Optional;
import java.util.concurrent.TimeUnit;
import java.util.concurrent.atomic.AtomicBoolean;
import java.util.function.IntConsumer;

import static android.content.Intent.FLAG_ACTIVITY_NEW_TASK;
import static com.aws.greengrass.android.component.utils.Constants.ACTION_START_COMPONENT;
import static com.aws.greengrass.android.component.utils.Constants.EXIT_CODE_FAILED;
import static com.aws.greengrass.android.component.utils.Constants.EXIT_CODE_KILLED;
import static com.aws.greengrass.android.component.utils.Constants.EXIT_CODE_SUCCESS;
import static com.aws.greengrass.android.component.utils.Constants.EXTRA_COMPONENT_ENVIRONMENT;
import static com.aws.greengrass.android.component.utils.Constants.LIFECYCLE_EXTRA_OBSERVER_AUTH_TOKEN;
import static com.aws.greengrass.android.component.utils.Constants.LIFECYCLE_EXTRA_STDERR_LINE;
import static com.aws.greengrass.android.component.utils.Constants.LIFECYCLE_EXTRA_STDOUT_LINE;
import static com.aws.greengrass.android.component.utils.Constants.LIFECYCLE_MSG_EXIT_CODE;
import static com.aws.greengrass.android.component.utils.Constants.LIFECYCLE_MSG_OBSERVER_AUTH_FAILED;
import static com.aws.greengrass.android.component.utils.Constants.LIFECYCLE_MSG_REGISTER_OBSERVER;
import static com.aws.greengrass.android.component.utils.Constants.LIFECYCLE_MSG_REQUEST_EXIT;
import static com.aws.greengrass.android.component.utils.Constants.LIFECYCLE_MSG_SERVICE_IS_NOT_RUNNING;
import static com.aws.greengrass.android.component.utils.Constants.LIFECYCLE_MSG_SERVICE_STARTED;
import static com.aws.greengrass.android.component.utils.Constants.LIFECYCLE_MSG_STDERR_LINES;
import static com.aws.greengrass.android.component.utils.Constants.LIFECYCLE_MSG_STDOUT_LINES;
import static com.aws.greengrass.android.component.utils.Constants.LIFECYCLE_MSG_UNREGISTER_OBSERVER;
=======
import java.util.Optional;
>>>>>>> 795387ce

public class AndroidComponentExec extends AndroidGenericExec {

    private static final Logger staticLogger = LogManager.getLogger(AndroidComponentExec.class);
<<<<<<< HEAD

    private static final String CMD_STARTUP_SERVICE = "#startup_service";
    private static final String CMD_STHUTDOWN_SERVICE = "#shutdown_service";
    private static final String CMD_RUN_SERVICE = "#run_service";

    private int pid = -1;
    private AndroidProcess androidProcess;
=======
    private int pid = -1; //FIXME: maybe it's worth to use some kind of identifier (e.g. Java package name)
>>>>>>> 795387ce

    @Nullable
    @Override
    public Path which(String fn) {
        return null;
    }

    @Override
    public String[] getCommand() {
<<<<<<< HEAD
        // Put all arguments into one dimensional list
        ArrayList<String> cmdArgs = new ArrayList<>();
        for (String cmd : cmds) {
            String[] args = cmd.split(" ");
            cmdArgs.addAll(Arrays.asList(args));
        }
        return cmdArgs.toArray(new String[cmdArgs.size()]);
=======
        return new String[0];
>>>>>>> 795387ce
    }

    @Override
    protected Process createProcess() throws IOException {
<<<<<<< HEAD
        throw new IOException("Cannot create plain process on Android to run components");
    }

    protected AndroidProcess createAndroidProcess() throws IOException {
        try {
            String[] cmdArgs = getCommand();

            // Determine execution type
            String action = "";
            String baseCmd = cmdArgs[0];

            // Get package name
            String packageName = cmdArgs[1];

            // Get full class name
            String className = cmdArgs[2];
            if (className.startsWith(".")) {
                className = packageName + className;
            }

            // Now start the service
            return new AndroidProcess(packageName, className, baseCmd);

        } catch (IndexOutOfBoundsException e) {
            staticLogger.atError("Failed to parse command line arguments").setCause(e);
            throw new IOException("Failed to parse command line arguments");
        }
=======
        return null;
>>>>>>> 795387ce
    }

    @Override
    public int getPid() {
        return pid;
    }

    @Override
<<<<<<< HEAD
    public synchronized void close() throws IOException {
        if (isClosed.get()) {
            return;
        }
        AndroidProcess p = androidProcess;
        if (p == null || !p.isAlive()) {
            return;
        }

        try {
            p.close();
            if (!p.waitFor(5, TimeUnit.SECONDS) && !isClosed.get()) {
                throw new IOException("Could not stop " + this);
            }
        } catch (InterruptedException e) {
            //FIXME: If we're interrupted make sure to kill the process before returning
        }
=======
    public void close() throws IOException {

>>>>>>> 795387ce
    }

    @Override
    public String cmd(String... command) throws InterruptedException, IOException {
        throw new IOException("cmd method is not supported for AndroidComponentExec");
    }

    @Override
    public String sh(String command) throws InterruptedException, IOException {
        throw new IOException("sh method is not supported for AndroidComponentExec");
    }

    @Override
    public String sh(File dir, String command) throws InterruptedException, IOException {
        throw new IOException("sh method is not supported for AndroidComponentExec");
    }

    @Override
    public String sh(Path dir, String command) throws InterruptedException, IOException {
        throw new IOException("sh method is not supported for AndroidComponentExec");
    }

    @Override
    public boolean successful(boolean ignoreStderr, String command) throws InterruptedException, IOException {
        throw new IOException("shell execution is not supported for AndroidComponentExec");
    }

    @Override
    public boolean successful(boolean ignoreStderr) throws InterruptedException, IOException {
<<<<<<< HEAD
        exec();
        return (ignoreStderr || androidProcess.getStderrNLines() == 0) && androidProcess.exitValue() == EXIT_CODE_SUCCESS;
=======
        //TODO: rework for Android
        exec();
        //return (ignoreStderr || stderrc.getNlines() == 0) && process.exitValue() == 0;
        return true;
>>>>>>> 795387ce
    }

    @Override
    public Exec cd(File f) {
        staticLogger.atWarn("Setting of working directory is not possible on Android. Skipped");
        return this;
    }

    @Override
    public File cwd() {
        staticLogger.atWarn("Attempt to determine component's working directory - not relevant for Android");
        return null;
    }

    @Override
<<<<<<< HEAD
    public Exec withShell() {
        // Shell is not applicable, just ignore it
=======
    public Exec withShell(String... command) {
        staticLogger.atWarn("Shell execution is not supported by AndroidComponentExec. Skipped");
        return this;
    }

    @Override
    public Exec withShell() {
        staticLogger.atWarn("Shell execution is not supported by AndroidComponentExec. Skipped");
>>>>>>> 795387ce
        return this;
    }

    @Override
    public Exec usingShell(String shell) {
        staticLogger.atWarn("Shell execution is not supported by AndroidComponentExec. Skipped");
        return this;
    }

    @Override
    public Optional<Integer> exec() throws InterruptedException, IOException {
        // Don't run anything if the current thread is currently interrupted
        if (Thread.currentThread().isInterrupted()) {
            logger.atWarn().kv("command", this).log("Refusing to execute because the active thread is interrupted");
            throw new InterruptedException();
        }
<<<<<<< HEAD

        androidProcess = createAndroidProcess();
        logger.debug("Created process with pid {}", getPid());

        if (whenDone == null) {
            try {
                if (timeout < 0) {
                    androidProcess.waitFor();
                } else {
                    if (!androidProcess.waitFor(timeout, timeunit)) {
                        (stderr == null ? stdout : stderr).accept("\n[TIMEOUT]\n");
                        //FIXME: androidProcess.destroy();
                    }
                }
            } catch (InterruptedException ie) {
                // We just got interrupted by something like the cancel(true) in setBackingTask
                // Give the process a touch more time to exit cleanly
                if (!androidProcess.waitFor(5, TimeUnit.SECONDS)) {
                    (stderr == null ? stdout : stderr).accept("\n[TIMEOUT after InterruptedException]\n");
                    //FIXME: androidProcess.destroyForcibly();
                }
                throw ie;
            }
            if (androidProcess.waitFor(5, TimeUnit.SECONDS)) {
                return Optional.of(androidProcess.exitValue());
            }
        }
        return Optional.empty();
    }

    void setClosed() {
        if (!isClosed.get()) {
            final IntConsumer wd = whenDone;
            final int exit = androidProcess == null ? -1 : androidProcess.exitValue();
            isClosed.set(true);
            if (wd != null) {
                wd.accept(exit);
            }
        }
    }

    @Override
    public boolean isRunning() {
        return androidProcess == null ? !isClosed.get() : androidProcess.isAlive();
    }

    private class AndroidProcess extends Thread {

        private String packageName;
        private String className;
        private String baseCmd;
        private String action;
        private Looper msgLooper = null;
        private int exitCode = EXIT_CODE_FAILED;
        private int stderrNLines = 0;

        private final AtomicBoolean startupLock = new AtomicBoolean(false);

        /** Messenger for communicating with component's service */
        private Messenger mService = null;
        /** Flag indicating whether we have called bind on the service */
        private boolean mIsBound = false;
        /**
         * Target we publish for component's service to send messages to Nucleus
         */
        Messenger mMessenger = null;

        public AndroidProcess(String packageName, String className, String baseCommand) throws IOException {
            this.packageName = packageName;
            this.className = className;
            this.baseCmd = baseCommand;

            if (baseCmd.equals(CMD_STARTUP_SERVICE)) {
                this.action = ACTION_START_COMPONENT;
            } else if (baseCmd.equals(CMD_STHUTDOWN_SERVICE)) {
                this.action = ""; // Action is not used for this command
            } else if (baseCmd.equals(CMD_RUN_SERVICE)) {
                this.action = ACTION_START_COMPONENT;
            } else {
                // Unknown execution type, abort
                staticLogger.atError("Unknown execution command").kv("command", baseCmd).log();
                throw new IOException("Unknown execution command - " + baseCmd);
            }

            this.start();

            // Wait until we obtain the pid or a startup error happens
            try {
                synchronized (startupLock) {
                    startupLock.wait(5000);
                }
            } catch (InterruptedException ignore) {
            }

            staticLogger.atDebug("Android component process created");
        }

        public int exitValue() {
            return exitCode;
        }

        public int getStderrNLines() {
            return stderrNLines;
        }

        @Override
        public void run() {
            // Prepare start intent
            Context context = ((AndroidPlatform)Platform.getInstance()).getAndroidContextProvider().getContext();
            Intent intent = new Intent();
            intent.setFlags(FLAG_ACTIVITY_NEW_TASK);
            intent.setAction(action);
            intent.setComponent(new ComponentName(packageName, className));

            // Add environmental variables
            if (environment != null && !environment.isEmpty()) {
                // Omit JAVA_HOME and HOME since they are not relevant for Android
                environment.remove("JAVA_HOME");
                environment.remove("HOME");

                intent.putExtra(EXTRA_COMPONENT_ENVIRONMENT, (HashMap) environment);
            }

            // Check if specified package exists
            List<ResolveInfo> matches = context.getPackageManager().queryIntentServices(intent, 0);
            if (matches.size() == 1) {
                if (baseCmd.equals(CMD_STARTUP_SERVICE) || baseCmd.equals(CMD_RUN_SERVICE)) {
                    // Start as Foreground Service first
                    ContextCompat.startForegroundService(context, intent);
                }

                // Prepare a looper to establish Messenger connection with the component's service
                Thread messengerLooper = new Thread(() -> {
                    Looper.prepare();
                    msgLooper = Looper.myLooper();
                    mMessenger = new Messenger(new IncomingHandler(msgLooper));

                    // Bind Messenger to the service
                    context.bindService(intent, mConnection, Context.BIND_AUTO_CREATE);
                    mIsBound = true;

                    // Handle messages
                    Looper.loop();

                    // Once we got here it means lifecycle is over, we don't need looper anymore
                    msgLooper = null;
                });

                try {
                    synchronized (startupLock) {
                        // Initiate connection of the lifecycle Messenger
                        startupLock.set(false);
                        messengerLooper.start();
                        startupLock.wait(5000);
                        if (!startupLock.get()) {
                            staticLogger.atDebug("Unable to receive response from the component's service");
                            exitCode = EXIT_CODE_FAILED;
                            unbindComponentService();
                        } else {
                            staticLogger.atDebug("Received startup response from the component's service");

                            if (baseCmd.equals(CMD_STARTUP_SERVICE)) {
                                // We are done, service has started and now we can detach from it
                                exitCode = EXIT_CODE_SUCCESS;
                                unbindComponentService();
                            } else if (baseCmd.equals(CMD_STHUTDOWN_SERVICE)) {
                                close();
                            }
                        }
                    }

                    // Wait for the message looper to finalize all activities
                    messengerLooper.join();
                } catch (InterruptedException e) {
                    staticLogger.atError("Lifecycle observer was requested to exit").setCause(e);
                    exitCode = EXIT_CODE_FAILED;
                } finally {
                    setClosed();
                }
            } else {
                handleIntentResolutionError(matches, packageName, className);
            }
        }

        private void handleIntentResolutionError(List<ResolveInfo> matches,
                                                 @NonNull String packageName,
                                                 @NonNull String className) {
            if (matches.size() == 0) {
                staticLogger.atError("Service with package " + packageName + " and class "
                        + className + " couldn't found");
            } else {
                staticLogger.atError("Ambiguity in service with package " + packageName + " and class "
                        + className + " found " + matches.size() + " matches");
            }
        }

        public boolean waitFor() throws InterruptedException {
            if (isAlive()) {
                join();
                return !isAlive();
            } else {
                return true;
            }
        }

        public boolean waitFor(long timeout, TimeUnit unit) throws InterruptedException {
            if (isAlive()) {
                long timeoutMillis;
                switch (unit) {
                    case NANOSECONDS:
                        timeoutMillis = timeout / 1000000;
                        break;
                    case MICROSECONDS:
                        timeoutMillis = timeout / 1000;
                        break;
                    case SECONDS:
                        timeoutMillis = timeout * 1000;
                        break;
                    case MINUTES:
                        timeoutMillis = timeout * 60 * 1000;
                        break;
                    case HOURS:
                        timeoutMillis = timeout * 60 * 60 * 1000;
                        break;
                    case DAYS:
                        timeoutMillis = timeout * 24 * 60 * 60 * 1000;
                        break;
                    case MILLISECONDS:
                    default:
                        timeoutMillis = timeout;
                        break;
                }
                join(timeoutMillis);
                return !isAlive();
            } else {
                return true;
            }
        }

        public void close() {
            if (isAlive() && mService != null) {
                try {
                    Message msg = Message.obtain(null, LIFECYCLE_MSG_REQUEST_EXIT);
                    msg.replyTo = mMessenger;
                    mService.send(msg);
                } catch (RemoteException e) {
                    staticLogger.atError("Unable to terminate the service").setCause(e);
                }
            }
        }

        /**
         * Handler of incoming messages from service.
         */
        private class IncomingHandler extends Handler {

            public IncomingHandler(Looper l) {
                super(l);
            }

            @Override
            public void handleMessage(Message msg) {
                switch (msg.what) {
                    case LIFECYCLE_MSG_OBSERVER_AUTH_FAILED:
                        staticLogger.atDebug("Component's service declined access to its lifecycle");
                        exitCode = EXIT_CODE_FAILED; //TODO: maybe there's a better code for this case
                        unbindComponentService();
                        synchronized (startupLock) {
                            startupLock.set(true);
                            startupLock.notifyAll();
                        }
                        break;

                    case LIFECYCLE_MSG_SERVICE_STARTED:
                        staticLogger.atDebug("Component service started successfully");
                        pid = msg.arg1;
                        staticLogger.atDebug("Component service pid obtained: " + pid);
                        synchronized (startupLock) {
                            startupLock.set(true);
                            startupLock.notifyAll();
                        }
                        break;

                    case LIFECYCLE_MSG_SERVICE_IS_NOT_RUNNING:
                        staticLogger.atDebug("Component service is not running currently");
                        exitCode = EXIT_CODE_FAILED; //TODO: maybe there's a better code for this case
                        unbindComponentService();
                        synchronized (startupLock) {
                            startupLock.set(true);
                            startupLock.notifyAll();
                        }
                        break;

                    case LIFECYCLE_MSG_EXIT_CODE:
                        staticLogger.atDebug("Component service has terminated gracefully");
                        exitCode = msg.arg1;
                        unbindComponentService();
                        break;

                    case LIFECYCLE_MSG_STDERR_LINES:
                        if (stderr != null) {
                            Bundle msgData = msg.getData();
                            String line = msgData.getString(LIFECYCLE_EXTRA_STDERR_LINE, "");
                            stderr.accept(line);
                            stderrNLines++;
                        }
                        break;

                    case LIFECYCLE_MSG_STDOUT_LINES:
                        if (stdout != null) {
                            Bundle msgData = msg.getData();
                            String line = msgData.getString(LIFECYCLE_EXTRA_STDOUT_LINE, "");
                            stdout.accept(line);
                        }
                        break;

                    default:
                        super.handleMessage(msg);
                }
            }
        }

        private void unbindComponentService() {
            if (mIsBound) {
                if (mService != null) {
                    try {
                        Message msg = Message.obtain(null, LIFECYCLE_MSG_UNREGISTER_OBSERVER);
                        msg.replyTo = mMessenger;
                        mService.send(msg);
                    } catch (RemoteException e) {
                        // There is nothing special we need to do if the service
                        // has crashed.
                    }
                }

                // Detach our existing connection.
                Context context = ((AndroidPlatform)Platform.getInstance()).getAndroidContextProvider().getContext();
                context.unbindService(mConnection);
                mIsBound = false;

                // Finally stop Messenger loop
                if (msgLooper != null) {
                    msgLooper.quit();
                }
            }
        }

        /**
         * Class for interacting with the lifecycle interface of the service.
         */
        private ServiceConnection mConnection = new ServiceConnection() {

            @Override
            public void onServiceConnected(ComponentName className,
                                           IBinder service) {
                mService = new Messenger(service);
                staticLogger.atDebug("Lifecycle Messenger attached");
                // Try to authorize and register this AndroidComponentExec instance as lifecycle observer
                try {
                    Message msg = Message.obtain(null, LIFECYCLE_MSG_REGISTER_OBSERVER);
                    msg.replyTo = mMessenger;
                    Bundle msgData = new Bundle();
                    msgData.putString(LIFECYCLE_EXTRA_OBSERVER_AUTH_TOKEN, environment.get("SVCUID")); // Use SVCUID as authentication token
                    msg.setData(msgData);
                    mService.send(msg);
                } catch (RemoteException e) {
                    staticLogger.atDebug("Component's service has crashed before we could do anything to it");
                    exitCode = EXIT_CODE_FAILED;
                    unbindComponentService();
                    synchronized (startupLock) {
                        startupLock.set(false);
                        startupLock.notifyAll();
                    }
                }
            }

            @Override
            public void onServiceDisconnected(ComponentName className) {
                // This is called when the connection with the service has been
                // unexpectedly disconnected -- that is, its process crashed.
                staticLogger.atDebug("Lifecycle Messenger disconnected");
                mService = null;
                exitCode = EXIT_CODE_KILLED;
                unbindComponentService();
            }
        };
    }
=======
        //FIXME: start component here
        //        process = createProcess();
        //        logger.debug("Created process with pid {}", getPid());

        // FIXME: implement a mechanism for a component to provide feedback to Nucleus
        //        stderrc = new Copier(process.getErrorStream(), stderr);
        //        stdoutc = new Copier(process.getInputStream(), stdout);
        //        stderrc.start();
        //        stdoutc.start();
        //        if (whenDone == null) {
        //            try {
        //                if (timeout < 0) {
        //                    process.waitFor();
        //                } else {
        //                    if (!process.waitFor(timeout, timeunit)) {
        //                        (stderr == null ? stdout : stderr).accept("\n[TIMEOUT]\n");
        //                        process.destroy();
        //                    }
        //                }
        //            } catch (InterruptedException ie) {
        //                // We just got interrupted by something like the cancel(true) in setBackingTask
        //                // Give the process a touch more time to exit cleanly
        //                if (!process.waitFor(5, TimeUnit.SECONDS)) {
        //                    (stderr == null ? stdout : stderr).accept("\n[TIMEOUT after InterruptedException]\n");
        //                    process.destroyForcibly();
        //                }
        //                throw ie;
        //            }
        //            stderrc.join(5000);
        //            stdoutc.join(5000);
        //            return Optional.of(process.exitValue());
        //        }
        return Optional.empty();
    }
>>>>>>> 795387ce
}<|MERGE_RESOLUTION|>--- conflicted
+++ resolved
@@ -5,7 +5,6 @@
 
 package com.aws.greengrass.util.platforms.android;
 
-<<<<<<< HEAD
 import android.content.ComponentName;
 import android.content.Context;
 import android.content.Intent;
@@ -25,17 +24,10 @@
 import com.aws.greengrass.util.Exec;
 import com.aws.greengrass.util.platforms.Platform;
 import lombok.NonNull;
-=======
-import androidx.annotation.Nullable;
-import com.aws.greengrass.logging.api.Logger;
-import com.aws.greengrass.logging.impl.LogManager;
-import com.aws.greengrass.util.Exec;
->>>>>>> 795387ce
 
 import java.io.File;
 import java.io.IOException;
 import java.nio.file.Path;
-<<<<<<< HEAD
 import java.util.ArrayList;
 import java.util.Arrays;
 import java.util.HashMap;
@@ -63,24 +55,17 @@
 import static com.aws.greengrass.android.component.utils.Constants.LIFECYCLE_MSG_STDERR_LINES;
 import static com.aws.greengrass.android.component.utils.Constants.LIFECYCLE_MSG_STDOUT_LINES;
 import static com.aws.greengrass.android.component.utils.Constants.LIFECYCLE_MSG_UNREGISTER_OBSERVER;
-=======
-import java.util.Optional;
->>>>>>> 795387ce
 
 public class AndroidComponentExec extends AndroidGenericExec {
 
     private static final Logger staticLogger = LogManager.getLogger(AndroidComponentExec.class);
-<<<<<<< HEAD
 
     private static final String CMD_STARTUP_SERVICE = "#startup_service";
-    private static final String CMD_STHUTDOWN_SERVICE = "#shutdown_service";
+    private static final String CMD_SHUTDOWN_SERVICE = "#shutdown_service";
     private static final String CMD_RUN_SERVICE = "#run_service";
 
     private int pid = -1;
     private AndroidProcess androidProcess;
-=======
-    private int pid = -1; //FIXME: maybe it's worth to use some kind of identifier (e.g. Java package name)
->>>>>>> 795387ce
 
     @Nullable
     @Override
@@ -90,7 +75,6 @@
 
     @Override
     public String[] getCommand() {
-<<<<<<< HEAD
         // Put all arguments into one dimensional list
         ArrayList<String> cmdArgs = new ArrayList<>();
         for (String cmd : cmds) {
@@ -98,15 +82,11 @@
             cmdArgs.addAll(Arrays.asList(args));
         }
         return cmdArgs.toArray(new String[cmdArgs.size()]);
-=======
-        return new String[0];
->>>>>>> 795387ce
     }
 
     @Override
     protected Process createProcess() throws IOException {
-<<<<<<< HEAD
-        throw new IOException("Cannot create plain process on Android to run components");
+        throw new UnsupportedOperationException("Cannot create plain process on Android to run components");
     }
 
     protected AndroidProcess createAndroidProcess() throws IOException {
@@ -133,9 +113,6 @@
             staticLogger.atError("Failed to parse command line arguments").setCause(e);
             throw new IOException("Failed to parse command line arguments");
         }
-=======
-        return null;
->>>>>>> 795387ce
     }
 
     @Override
@@ -144,7 +121,6 @@
     }
 
     @Override
-<<<<<<< HEAD
     public synchronized void close() throws IOException {
         if (isClosed.get()) {
             return;
@@ -162,48 +138,37 @@
         } catch (InterruptedException e) {
             //FIXME: If we're interrupted make sure to kill the process before returning
         }
-=======
-    public void close() throws IOException {
-
->>>>>>> 795387ce
     }
 
     @Override
     public String cmd(String... command) throws InterruptedException, IOException {
-        throw new IOException("cmd method is not supported for AndroidComponentExec");
+        throw new UnsupportedOperationException("cmd method is not supported for AndroidComponentExec");
     }
 
     @Override
     public String sh(String command) throws InterruptedException, IOException {
-        throw new IOException("sh method is not supported for AndroidComponentExec");
+        throw new UnsupportedOperationException("sh method is not supported for AndroidComponentExec");
     }
 
     @Override
     public String sh(File dir, String command) throws InterruptedException, IOException {
-        throw new IOException("sh method is not supported for AndroidComponentExec");
+        throw new UnsupportedOperationException("sh method is not supported for AndroidComponentExec");
     }
 
     @Override
     public String sh(Path dir, String command) throws InterruptedException, IOException {
-        throw new IOException("sh method is not supported for AndroidComponentExec");
+        throw new UnsupportedOperationException("sh method is not supported for AndroidComponentExec");
     }
 
     @Override
     public boolean successful(boolean ignoreStderr, String command) throws InterruptedException, IOException {
-        throw new IOException("shell execution is not supported for AndroidComponentExec");
+        throw new UnsupportedOperationException("shell execution is not supported for AndroidComponentExec");
     }
 
     @Override
     public boolean successful(boolean ignoreStderr) throws InterruptedException, IOException {
-<<<<<<< HEAD
         exec();
         return (ignoreStderr || androidProcess.getStderrNLines() == 0) && androidProcess.exitValue() == EXIT_CODE_SUCCESS;
-=======
-        //TODO: rework for Android
-        exec();
-        //return (ignoreStderr || stderrc.getNlines() == 0) && process.exitValue() == 0;
-        return true;
->>>>>>> 795387ce
     }
 
     @Override
@@ -219,19 +184,8 @@
     }
 
     @Override
-<<<<<<< HEAD
     public Exec withShell() {
         // Shell is not applicable, just ignore it
-=======
-    public Exec withShell(String... command) {
-        staticLogger.atWarn("Shell execution is not supported by AndroidComponentExec. Skipped");
-        return this;
-    }
-
-    @Override
-    public Exec withShell() {
-        staticLogger.atWarn("Shell execution is not supported by AndroidComponentExec. Skipped");
->>>>>>> 795387ce
         return this;
     }
 
@@ -248,7 +202,6 @@
             logger.atWarn().kv("command", this).log("Refusing to execute because the active thread is interrupted");
             throw new InterruptedException();
         }
-<<<<<<< HEAD
 
         androidProcess = createAndroidProcess();
         logger.debug("Created process with pid {}", getPid());
@@ -323,7 +276,7 @@
 
             if (baseCmd.equals(CMD_STARTUP_SERVICE)) {
                 this.action = ACTION_START_COMPONENT;
-            } else if (baseCmd.equals(CMD_STHUTDOWN_SERVICE)) {
+            } else if (baseCmd.equals(CMD_SHUTDOWN_SERVICE)) {
                 this.action = ""; // Action is not used for this command
             } else if (baseCmd.equals(CMD_RUN_SERVICE)) {
                 this.action = ACTION_START_COMPONENT;
@@ -414,7 +367,7 @@
                                 // We are done, service has started and now we can detach from it
                                 exitCode = EXIT_CODE_SUCCESS;
                                 unbindComponentService();
-                            } else if (baseCmd.equals(CMD_STHUTDOWN_SERVICE)) {
+                            } else if (baseCmd.equals(CMD_SHUTDOWN_SERVICE)) {
                                 close();
                             }
                         }
@@ -636,40 +589,4 @@
             }
         };
     }
-=======
-        //FIXME: start component here
-        //        process = createProcess();
-        //        logger.debug("Created process with pid {}", getPid());
-
-        // FIXME: implement a mechanism for a component to provide feedback to Nucleus
-        //        stderrc = new Copier(process.getErrorStream(), stderr);
-        //        stdoutc = new Copier(process.getInputStream(), stdout);
-        //        stderrc.start();
-        //        stdoutc.start();
-        //        if (whenDone == null) {
-        //            try {
-        //                if (timeout < 0) {
-        //                    process.waitFor();
-        //                } else {
-        //                    if (!process.waitFor(timeout, timeunit)) {
-        //                        (stderr == null ? stdout : stderr).accept("\n[TIMEOUT]\n");
-        //                        process.destroy();
-        //                    }
-        //                }
-        //            } catch (InterruptedException ie) {
-        //                // We just got interrupted by something like the cancel(true) in setBackingTask
-        //                // Give the process a touch more time to exit cleanly
-        //                if (!process.waitFor(5, TimeUnit.SECONDS)) {
-        //                    (stderr == null ? stdout : stderr).accept("\n[TIMEOUT after InterruptedException]\n");
-        //                    process.destroyForcibly();
-        //                }
-        //                throw ie;
-        //            }
-        //            stderrc.join(5000);
-        //            stdoutc.join(5000);
-        //            return Optional.of(process.exitValue());
-        //        }
-        return Optional.empty();
-    }
->>>>>>> 795387ce
 }