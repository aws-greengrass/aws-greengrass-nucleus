/*
 * Copyright Amazon.com, Inc. or its affiliates. All Rights Reserved.
 * SPDX-License-Identifier: Apache-2.0
 */

package com.aws.greengrass.android.provision;

import com.aws.greengrass.android.util.LogHelper;
import com.aws.greengrass.deployment.DeviceConfiguration;
import com.aws.greengrass.logging.api.Logger;
import com.aws.greengrass.util.Utils;
import com.fasterxml.jackson.databind.JsonNode;
import lombok.NonNull;
import org.yaml.snakeyaml.Yaml;

import java.io.File;
import java.io.FileNotFoundException;
import java.io.InputStream;
import java.nio.file.Files;
import java.nio.file.Paths;
import java.util.ArrayList;
import java.util.HashMap;
import java.util.Iterator;
import java.util.concurrent.ConcurrentHashMap;
import javax.annotation.Nullable;

/**
 * Basic implementation of ProvisionManager interface.
 */
public class BaseProvisionManager implements ProvisionManager {

    public static final String PROVISION_THING_NAME = "--thing-name";
    public static final String KERNEL_INIT_CONFIG_ARG = "--init-config";
    public static final String THING_NAME_CHECKER = "[a-zA-Z0-9:_-]+";

    private static final String PROVISION_ACCESS_KEY_ID = "aws.accessKeyId";
    private static final String PROVISION_SECRET_ACCESS_KEY = "aws.secretAccessKey";
    private static final String PROVISION_SESSION_TOKEN = "aws.sessionToken";
    private static final String PRIV_KEY_FILE = "privKey.key";
    private static final String ROOT_CA_FILE = "rootCA.pem";
    private static final String THING_CERT_FILE = "thingCert.crt";
    // FIXME: use DEFAULT_CONFIG_YAML_FILE_WRITE
    private static final String EFFECTIVE_CONFIG_FILE = "effectiveConfig.yaml";

<<<<<<< HEAD
    private static ConcurrentHashMap<File, BaseProvisionManager> provisionManagerMap = new ConcurrentHashMap<>();
=======
    private static final String CONFIG_FOLDER = "config";

    // FIXME: join string constants from LogHelper
    private static final String ROOT_FOLDER = "/greengrass/v2";

    private static final ConcurrentHashMap<File, BaseProvisionManager> provisionManagerMap = new ConcurrentHashMap<>();
>>>>>>> fad09e97

    private final Logger logger;
    private final String rootPath;
    private JsonNode config;

    /**
     * Gets BaseProvisionManager.
     *
     * @param filesDir path to files/ in application's directory
     */
    public static BaseProvisionManager getInstance(File filesDir) {
        return provisionManagerMap.computeIfAbsent(filesDir, c -> new BaseProvisionManager(filesDir));
    }

    /**
     * Creates BaseProvisionManager.
     *
     * @param filesDir path to files/ in application's directory
     */
    private BaseProvisionManager(File filesDir) {
        logger = LogHelper.getLogger(filesDir, getClass());
        WorkspaceManager.init(filesDir);
        rootPath = WorkspaceManager.getRootPath().toString();
    }

    /**
     * Checking is the Nucleus already provisioned.
     *
     * @return result true if Nucleus is already provisioned
     */
    @Override
    public boolean isProvisioned() {
        boolean provisioned = false;
        // Check effectiveConfig.yaml
        try (InputStream inputStream = Files.newInputStream(
                Paths.get(WorkspaceManager.getConfigPath().toString(), EFFECTIVE_CONFIG_FILE))) {
            Yaml yaml = new Yaml();
            HashMap yamlMap = yaml.load(inputStream);
            // Access HashMaps and ArrayList by key(s)
            HashMap system = (HashMap) yamlMap.get(DeviceConfiguration.SYSTEM_NAMESPACE_KEY);
            String certPath = (String) system.get(DeviceConfiguration.DEVICE_PARAM_CERTIFICATE_FILE_PATH);
            String privKeyPath = (String) system.get(DeviceConfiguration.DEVICE_PARAM_PRIVATE_KEY_PATH);
            String rootCaPath = (String) system.get(DeviceConfiguration.DEVICE_PARAM_ROOT_CA_PATH);

            if (!Utils.isEmpty(certPath)
                    && !Utils.isEmpty(privKeyPath)
                    && !Utils.isEmpty(rootCaPath)) {
                provisioned = true;
            }
        } catch (FileNotFoundException e) {
            logger.atError().setCause(e).log("Couldn't find {} file.", EFFECTIVE_CONFIG_FILE);
        } catch (Exception e) {
            logger.atError()
                    .setCause(e)
                    .log("An error occurred during parsing {}", EFFECTIVE_CONFIG_FILE);
        }
        return provisioned;
    }

    /**
     * Reset Nucleus provisioning and config files.
     */
    @Override
    public void clearProvision() {
        deleteRecursive(WorkspaceManager.getConfigPath().toFile());
        new File(String.format("%s/%s", rootPath, PRIV_KEY_FILE)).delete();
        new File(String.format("%s/%s", rootPath, ROOT_CA_FILE)).delete();
        new File(String.format("%s/%s", rootPath, THING_CERT_FILE)).delete();
    }

    /**
     * Clear SystemProperties.
     */
    @Override
    public void clearSystemProperties() {
        System.clearProperty(PROVISION_ACCESS_KEY_ID);
        System.clearProperty(PROVISION_SECRET_ACCESS_KEY);
        System.clearProperty(PROVISION_SESSION_TOKEN);
    }

    /**
     * Get GreengrassSetup.main() arguments.
     *  In addition if required copy provisioning credentials to java system properties.
     *
     * @return array of strings with argument for Nucleus main()
     * @throws Exception on errors
     */
    @NonNull
    @Override
    public String[] prepareArguments() throws Exception {
        ArrayList<String> argumentList = new ArrayList<>();
        // If device isn't provisioned
        if (!isProvisioned() && config != null) {
            setupSystemProperties();
            argumentList = generateArguments();
            config = null;
            return argumentList.toArray(new String[argumentList.size()]);
        }
        // TODO: isn't required ?
        // final String[] nucleusArguments = {"--setup-system-service", "false"};
        return new String[0];
    }

    /**
     * Set provisioning info in JSON format.
     *
     * @param config provisioning config
     */
    @Override
    public void setConfig(@Nullable JsonNode config) {
        this.config = config;
    }

    @NonNull
    private ArrayList<String> generateArguments() {
        ArrayList<String> argsList = new ArrayList<>();
        Iterator<String> keys = config.fieldNames();

        while (keys.hasNext()) {
            String key = keys.next();
            if (key.startsWith("-")) {
                argsList.add(key);
                argsList.add(config.get(key).asText());
            }
        }

        return argsList;
    }

    /**
     * Setup System properties.
     *
     * @throws Exception if the config is not valid
     */
    private void setupSystemProperties() throws Exception {
        if (!config.has(PROVISION_ACCESS_KEY_ID)) {
            logger.atError().log("Key {} is absent in the config file.", PROVISION_ACCESS_KEY_ID);
            throw new Exception(String.format("Parameters do not contain \"%s\" key", PROVISION_ACCESS_KEY_ID));
        } else {
            System.setProperty(PROVISION_ACCESS_KEY_ID, config.get(PROVISION_ACCESS_KEY_ID).asText());
        }
        if (!config.has(PROVISION_SECRET_ACCESS_KEY)) {
            logger.atError()
                    .log(String.format("Key {} is absent in the config file.", PROVISION_SECRET_ACCESS_KEY));
            throw new Exception(String.format("Parameters do not contain \"%s\" key", PROVISION_SECRET_ACCESS_KEY));
        } else {
            System.setProperty(PROVISION_SECRET_ACCESS_KEY, config.get(PROVISION_SECRET_ACCESS_KEY).asText());
        }
        if (config.has(PROVISION_SESSION_TOKEN)) {
            System.setProperty(PROVISION_SESSION_TOKEN, config.get(PROVISION_SESSION_TOKEN).asText());
        }
    }

    private void deleteRecursive(@NonNull File fileOrDirectory) {
        File[] list;
        if (fileOrDirectory.isDirectory()) {
            list = fileOrDirectory.listFiles();
            if (list != null) {
                for (File child : list) {
                    deleteRecursive(child);
                }
            }
        }
        fileOrDirectory.delete();
    }
}<|MERGE_RESOLUTION|>--- conflicted
+++ resolved
@@ -42,16 +42,12 @@
     // FIXME: use DEFAULT_CONFIG_YAML_FILE_WRITE
     private static final String EFFECTIVE_CONFIG_FILE = "effectiveConfig.yaml";
 
-<<<<<<< HEAD
-    private static ConcurrentHashMap<File, BaseProvisionManager> provisionManagerMap = new ConcurrentHashMap<>();
-=======
     private static final String CONFIG_FOLDER = "config";
 
     // FIXME: join string constants from LogHelper
     private static final String ROOT_FOLDER = "/greengrass/v2";
 
     private static final ConcurrentHashMap<File, BaseProvisionManager> provisionManagerMap = new ConcurrentHashMap<>();
->>>>>>> fad09e97
 
     private final Logger logger;
     private final String rootPath;
