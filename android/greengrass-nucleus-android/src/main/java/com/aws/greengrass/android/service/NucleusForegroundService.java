/*
 * Copyright Amazon.com, Inc. or its affiliates. All Rights Reserved.
 * SPDX-License-Identifier: Apache-2.0
 */

package com.aws.greengrass.android.service;

import android.app.AlarmManager;
import android.app.Application;
import android.app.Notification;
import android.app.PendingIntent;
import android.content.BroadcastReceiver;
import android.content.ComponentName;
import android.content.Context;
import android.content.Intent;
import android.content.IntentFilter;
import android.content.pm.ResolveInfo;
import android.text.TextUtils;
import androidx.annotation.NonNull;
import androidx.core.content.ContextCompat;
import com.aws.greengrass.android.AndroidContextProvider;
import com.aws.greengrass.android.component.core.GreengrassComponentService;
import com.aws.greengrass.android.managers.AndroidBasePackageManager;
import com.aws.greengrass.android.managers.NotManager;
import com.aws.greengrass.android.provision.BaseProvisionManager;
import com.aws.greengrass.android.provision.ProvisionManager;
import com.aws.greengrass.android.util.LogHelper;
import com.aws.greengrass.easysetup.GreengrassSetup;
import com.aws.greengrass.lifecyclemanager.Kernel;
import com.aws.greengrass.lifecyclemanager.exceptions.ServiceLoadException;
import com.aws.greengrass.logging.api.Logger;
import com.aws.greengrass.nucleus.R;
import com.aws.greengrass.util.platforms.Platform;
import com.aws.greengrass.util.platforms.android.AndroidPlatform;
import com.aws.greengrass.util.platforms.android.AndroidServiceLevelAPI;

import java.util.List;

import static android.app.PendingIntent.FLAG_IMMUTABLE;
import static android.content.Intent.FLAG_ACTIVITY_NEW_TASK;
import static com.aws.greengrass.android.component.utils.Constants.ACTION_COMPONENT_STARTED;
import static com.aws.greengrass.android.component.utils.Constants.ACTION_COMPONENT_STOPPED;
import static com.aws.greengrass.android.component.utils.Constants.ACTION_START_COMPONENT;
import static com.aws.greengrass.android.component.utils.Constants.ACTION_STOP_COMPONENT;
import static com.aws.greengrass.android.component.utils.Constants.EXIT_CODE_SUCCESS;
import static com.aws.greengrass.android.component.utils.Constants.EXTRA_COMPONENT_PACKAGE;
import static com.aws.greengrass.android.managers.NotManager.SERVICE_NOT_ID;
import static com.aws.greengrass.deployment.bootstrap.BootstrapSuccessCode.REQUEST_RESTART;
import static com.aws.greengrass.ipc.IPCEventStreamService.DEFAULT_PORT_NUMBER;

public class NucleusForegroundService extends GreengrassComponentService
        implements AndroidServiceLevelAPI, AndroidContextProvider {
    private static final Integer NUCLEUS_RESTART_DELAY_MS = 3000;
    private static final Integer NUCLEUS_RESTART_INTENT_ID = 0;

    private Thread myThread;
    private Logger logger;
    private AndroidBasePackageManager packageManager;

    // Service exit code.
    public int exitCode = EXIT_CODE_SUCCESS;

    private final BroadcastReceiver receiver = new BroadcastReceiver() {
        @Override
        public void onReceive(Context context, Intent intent) {
            try {
                String action = intent.getAction();
                if (action != null) {
                    String componentPackage = intent.getStringExtra(EXTRA_COMPONENT_PACKAGE);
                    if (!TextUtils.isEmpty(componentPackage)) {
                        // do not handle responses from Nucleus itself
                        if (!componentPackage.equals((getPackageName()))) {
                            // TODO: read also completion code when STOPPED
                            handleComponentResponses(action, componentPackage);
                        }
                    }
                }
            } catch (Throwable e) {
                logger.atError().setCause(e)
                        .log("Error while processing incoming intent in BroadcastReceiver");
            }
        }
    };

    @Override
    public int doWork() {
        Kernel kernel = null;
        try {
            // save current thread object for future references
            myThread = Thread.currentThread();

            AndroidPlatform platform = (AndroidPlatform) Platform.getInstance();
            platform.setAndroidServiceLevelAPIs(this, packageManager);
            platform.setAndroidContextProvider(this);

            ProvisionManager provisionManager = BaseProvisionManager.getInstance(getFilesDir());
            final String[] nucleusArguments = provisionManager.prepareArguments();
            kernel = GreengrassSetup.main(nucleusArguments);

            // Clear system properties
            provisionManager.clearSystemProperties();

            // waiting for Thread.interrupt() call
            while (true) {
                Thread.sleep(1000);
            }
        } catch (InterruptedException e) {
            logger.atInfo().log("Nucleus thread terminated, exitCode ", exitCode);
        } catch (Throwable e) {
            logger.atError().setCause(e).log("Error while running Nucleus core main thread");
        } finally {
            if (kernel != null) {
                kernel.shutdown();
            }
        }
        return exitCode;
    }

    /**
     * Starting Nucleus as Android Foreground Service.
     *
     * @param context Context of android application.
     * @throws RuntimeException on errors
     */
    public static void launch(@NonNull Context context) throws RuntimeException {
        startService(context,
                context.getPackageName(),
                NucleusForegroundService.class.getCanonicalName(),
                ACTION_START_COMPONENT);
    }

    /**
     * Stop Nucleus as Android Foreground Service.
     *
     * @param context Context of android application.
     * @throws RuntimeException on errors
     */
    public static void finish(@NonNull Context context) throws RuntimeException {
        stopService(context,
                context.getPackageName(),
                NucleusForegroundService.class.getCanonicalName(),
                ACTION_STOP_COMPONENT);
    }

<<<<<<< HEAD
    /**
     * Initialize logger part.
     */
    private void initialize() {
        // 1. obtain greengrass working directory
        File dir = getFilesDir();

        // build greengrass v2 path and create it
        File greengrass = new File(dir, "greengrass");
        File greengrassV2 = new File(greengrass, "v2");
        greengrassV2.mkdirs();

        // set required properties
        System.setProperty("log.store", "FILE");
        System.setProperty("root", greengrassV2.getAbsolutePath());

        // 2. create logger and APK manager
        logger = LogManager.getLogger(getClass());
        packageManager = new AndroidBasePackageManager(this);
    }

=======
>>>>>>> a10cc3a9
    private void scheduleRestart() {
        Intent intent = new Intent();
        intent.setFlags(FLAG_ACTIVITY_NEW_TASK);
        intent.setAction(ACTION_START_COMPONENT);
        intent.setComponent(
                new ComponentName(this.getPackageName(), NucleusForegroundService.class.getCanonicalName())
        );

        PendingIntent pendingIntent = PendingIntent.getService(this,
                NUCLEUS_RESTART_INTENT_ID,
                intent,
                PendingIntent.FLAG_CANCEL_CURRENT | FLAG_IMMUTABLE);
        AlarmManager mgr = (AlarmManager) this.getSystemService(Context.ALARM_SERVICE);
        mgr.set(AlarmManager.RTC, System.currentTimeMillis() + NUCLEUS_RESTART_DELAY_MS, pendingIntent);
    }

    @Override
    public void onCreate() {
        super.onCreate();
        logger = LogHelper.getLogger(getFilesDir(), getClass());
        packageManager = new AndroidBasePackageManager(this);

        // FIXME: remove that code when provide field in config file
        System.setProperty("ipc.socket.port", String.valueOf(DEFAULT_PORT_NUMBER));
        registerReceiver(receiver, getIntentFilter());
    }

    @Override
    public void onDestroy() {
        logger.atDebug().log("onDestroy");
        unregisterReceiver(receiver);
        if (exitCode == REQUEST_RESTART) {
            scheduleRestart();
        }
        super.onDestroy();
    }

    @Override
    public Notification getNotification() {
        return NotManager.notForService(this, getString(R.string.not_title));
    }

    @Override
    public int getNotificationId() {
        return SERVICE_NOT_ID;
    }

    private IntentFilter getIntentFilter() {
        IntentFilter intentFilter = new IntentFilter();
        intentFilter.addAction(ACTION_COMPONENT_STARTED);
        intentFilter.addAction(ACTION_COMPONENT_STOPPED);
        return intentFilter;
    }

    private void handleComponentResponses(String action, String sourcePackage)
            throws ServiceLoadException {
        logger.atDebug().log("Handling component response action {} sourcePackage {}", action, sourcePackage);
        /* Rework that code
        if (kernel != null) {
            GreengrassService component;
            component = kernel.locate(sourcePackage);
            if (component instanceof AndroidExternalService) {
                AndroidExternalService androidComponent = (AndroidExternalService) component;
                switch (action) {
                    case ACTION_COMPONENT_STARTED:
                        androidComponent.componentRunning();
                        break;
                    case ACTION_COMPONENT_STOPPED:
                        androidComponent.componentFinished();
                        break;
                    default:
                        ;
                }
            }
        }
        */
    }

    // Implementation methods of AndroidComponentManager
    // TODO: move to 2nd library
    /**
     * Start Android component as Activity.
     *
     * @param packageName Android Package to start.
     * @param className Class name of the Activity.
     * @param action Action of Intent to send.
     * @throws RuntimeException on errors
     */
    @Override
    public void startActivity(@NonNull String packageName, @NonNull String className,
                              @NonNull String action) throws RuntimeException {
        Intent intent = new Intent();
        ComponentName componentName = new ComponentName(packageName, className);
        intent.setComponent(componentName);
        intent.setAction(action);
        Application app = getApplication();
        if (intent.resolveActivityInfo(app.getPackageManager(), 0) != null) {
            NotManager.notForActivityComponent(app, intent,
                    app.getString(com.aws.greengrass.nucleus.R.string.click_to_start_component));
        } else {
            throw new RuntimeException("Could not find Activity by package " + packageName + " class " + className);
        }
    }

    /**
     * Stop Android component started as Activity.
     *
     * @param packageName Android Package to start.
     * @param className Class name of the Activity.
     * @param action Action of Intent to send.
     * @throws RuntimeException on errors
     */
    @Override
    public void stopActivity(String packageName, @NonNull String className, @NonNull String action)
            throws RuntimeException {
        Intent intent = new Intent();
        ComponentName componentName = new ComponentName(packageName, className);
        intent.setComponent(componentName);
        intent.setAction(action);
        intent.setPackage(packageName);
        Application app = getApplication();
        if (intent.resolveActivityInfo(app.getPackageManager(), 0) != null) {
            intent.setComponent(null);
            app.sendBroadcast(intent);
        } else {
            throw new RuntimeException("Could not find Activity by package " + packageName + " class " + className);
        }
    }

    /**
     * Initiate starting Android component as Foreground Service.
     *
     * @param packageName Android Package to start.
     * @param className Class name of the ForegroundService.
     * @param action Action of Intent to send
     * @throws RuntimeException on errors
     */
    @Override
    public void startService(@NonNull String packageName, @NonNull String className,
                             @NonNull String action) throws RuntimeException {
        startService(getApplication(), packageName, className, action);
    }

    /**
     * Implementation of starting Android component as Foreground Service.
     *
     * @param context     Context of Activity or Foreground service
     * @param packageName Android Package to start.
     * @param className   Class name of the ForegroundService.
     * @param action      Action of Intent to send
     * @throws RuntimeException on errors
     */
    public static void startService(@NonNull Context context, @NonNull String packageName, @NonNull String className,
                                    @NonNull String action) throws RuntimeException {
        Intent intent = new Intent();
        intent.setFlags(FLAG_ACTIVITY_NEW_TASK);
        intent.setAction(action);
        intent.setComponent(new ComponentName(packageName, className));
        List<ResolveInfo> matches = context.getPackageManager().queryIntentServices(intent, 0);
        if (matches.size() == 1) {
            ContextCompat.startForegroundService(context, intent);
        } else {
            handleIntentResolutionError(matches, packageName, className);
        }
    }

    /**
     * Initiate stopping Android component was started as Foreground Service.
     *
     * @param packageName Android Package to start.
     * @param className Class name of the ForegroundService.
     * @param action Action of Intent to send.
     * @throws RuntimeException on errors
     */
    @Override
    public void stopService(@NonNull String packageName, @NonNull String className,
                            @NonNull String action) throws RuntimeException {
        stopService(getApplication(), packageName, className, action);
    }

    /**
     * Initiate stopping Android component was started as Foreground Service.
     *
     * @param context     Context of Activity or Foreground service
     * @param packageName Android Package to start.
     * @param className   Class name of the ForegroundService.
     * @param action      Action of Intent to send.
     * @throws RuntimeException on errors
     */
    public static void stopService(@NonNull Context context, @NonNull String packageName, @NonNull String className,
                                   @NonNull String action) throws RuntimeException {
        Intent intent = new Intent();
        intent.setComponent(new ComponentName(packageName, className));
        intent.setAction(action);
        intent.setPackage(packageName);
        List<ResolveInfo> matches = context.getPackageManager().queryIntentServices(intent, 0);
        if (matches.size() == 1) {
            intent.setComponent(null);
            context.sendBroadcast(intent);
        } else {
            handleIntentResolutionError(matches, packageName, className);
        }
    }

    private static void handleIntentResolutionError(List<ResolveInfo> matches,
                                                    @NonNull String packageName,
                                                    @NonNull String className)
            throws RuntimeException {
        if (matches.size() == 0) {
            throw new RuntimeException("Service with package " + packageName + " and class "
                    + className + " couldn't found");
        } else {
            throw new RuntimeException("Ambiguity in service with package " + packageName + " and class "
                    + className + " found " + matches.size() + " matches");
        }
    }

    // Implementation of AndroidContextProvider interface.
    /**
     * Get an Android Context.
     *
     * @return Android context object
     */
    @Override
    public Context getContext() {
        return getApplicationContext();
    }

    // Implementation of methods from AndroidServiceLevelAPI interface
    @Override
    public void terminate(int status) {
        exitCode = status;
        myThread.interrupt();
    }
}<|MERGE_RESOLUTION|>--- conflicted
+++ resolved
@@ -142,30 +142,6 @@
                 ACTION_STOP_COMPONENT);
     }
 
-<<<<<<< HEAD
-    /**
-     * Initialize logger part.
-     */
-    private void initialize() {
-        // 1. obtain greengrass working directory
-        File dir = getFilesDir();
-
-        // build greengrass v2 path and create it
-        File greengrass = new File(dir, "greengrass");
-        File greengrassV2 = new File(greengrass, "v2");
-        greengrassV2.mkdirs();
-
-        // set required properties
-        System.setProperty("log.store", "FILE");
-        System.setProperty("root", greengrassV2.getAbsolutePath());
-
-        // 2. create logger and APK manager
-        logger = LogManager.getLogger(getClass());
-        packageManager = new AndroidBasePackageManager(this);
-    }
-
-=======
->>>>>>> a10cc3a9
     private void scheduleRestart() {
         Intent intent = new Intent();
         intent.setFlags(FLAG_ACTIVITY_NEW_TASK);
