/*
 * Copyright Amazon.com, Inc. or its affiliates. All Rights Reserved.
 * SPDX-License-Identifier: Apache-2.0
 */

package com.aws.greengrass.android.service;

import android.app.AlarmManager;
import android.app.Notification;
import android.app.PendingIntent;
import android.content.ComponentName;
import android.content.Context;
import android.content.Intent;
import com.aws.greengrass.android.AndroidContextProvider;
import com.aws.greengrass.android.component.core.GreengrassComponentService;
import com.aws.greengrass.android.managers.AndroidBaseComponentManager;
import com.aws.greengrass.android.managers.AndroidBasePackageManager;
import com.aws.greengrass.android.managers.NotManager;
import com.aws.greengrass.android.provision.BaseProvisionManager;
import com.aws.greengrass.android.provision.ProvisionManager;
import com.aws.greengrass.android.util.LogHelper;
import com.aws.greengrass.easysetup.GreengrassSetup;
import com.aws.greengrass.lifecyclemanager.Kernel;
import com.aws.greengrass.logging.api.Logger;
import com.aws.greengrass.nucleus.R;
import com.aws.greengrass.util.Utils;
import com.aws.greengrass.util.platforms.Platform;
import com.aws.greengrass.util.platforms.android.AndroidComponentManager;
import com.aws.greengrass.util.platforms.android.AndroidPlatform;
import com.aws.greengrass.util.platforms.android.AndroidServiceLevelAPI;

import java.util.HashMap;

import static android.app.PendingIntent.FLAG_IMMUTABLE;
import static android.app.PendingIntent.FLAG_ONE_SHOT;
import static android.content.Intent.FLAG_ACTIVITY_CLEAR_TASK;
import static android.content.Intent.FLAG_ACTIVITY_NEW_TASK;
import static com.aws.greengrass.android.component.utils.Constants.ACTION_START_COMPONENT;
import static com.aws.greengrass.android.component.utils.Constants.EXIT_CODE_FAILED;
import static com.aws.greengrass.android.component.utils.Constants.EXIT_CODE_SUCCESS;
import static com.aws.greengrass.android.managers.NotManager.SERVICE_NOT_ID;
import static com.aws.greengrass.deployment.bootstrap.BootstrapSuccessCode.REQUEST_REBOOT;
import static com.aws.greengrass.deployment.bootstrap.BootstrapSuccessCode.REQUEST_RESTART;
import static com.aws.greengrass.ipc.IPCEventStreamService.DEFAULT_PORT_NUMBER;

public class NucleusForegroundService extends GreengrassComponentService
        implements AndroidServiceLevelAPI, AndroidContextProvider {
    private static final Integer NUCLEUS_RESTART_DELAY_MS = 3000;
    private static final Integer NUCLEUS_RESTART_INTENT_ID = 0;
    private static final String EXTRA_START_ATTEMPTS_COUNTER = "START_ATTEMPTS_COUNTER";
    private static final int NUCLEUS_START_ATTEMPTS_LIMIT = 3;

    /** Nucleus service initialization thread. */
    private Thread myThread;
    /** Counter for Nucleus startup attempts */
    private int startAttemptsCounter = NUCLEUS_START_ATTEMPTS_LIMIT;
    /** Service exit code. */
    public int exitCode = EXIT_CODE_FAILED; // assume failure by default
    /** Indicator that Nucleus execution resulted in an error */
    private boolean errorDetected = true; // assume failure by default

    // initialized in onCreate()
    private AndroidBasePackageManager packageManager;

    // initialized by launch()
    private static Logger logger;
    private static AndroidComponentManager componentManager;
    private static final String authToken = Utils.generateRandomString(16).toUpperCase();

    @Override
    public int onStartCommand(Intent intent, int flags, int startId) {
        try {
            if (intent != null && ACTION_START_COMPONENT.equals(intent.getAction())) {
                startAttemptsCounter = intent.getIntExtra(EXTRA_START_ATTEMPTS_COUNTER, 1);
                logger.atDebug().log("Start attempts counter extracted from the startup " +
                        "intent. Counter value: %d", startAttemptsCounter);
                if (startAttemptsCounter < 0 || startAttemptsCounter > NUCLEUS_START_ATTEMPTS_LIMIT) {
                    startAttemptsCounter = NUCLEUS_START_ATTEMPTS_LIMIT;
                    logger.atWarn().log("Start attempts counter value is not within the " +
                            "limits. Value saturated to %d", startAttemptsCounter);
                }
            } else {
                // There's no intent or the intent is missing start attempts counter.
                startAttemptsCounter = 0;
                logger.atDebug("Startup attempts counter value is not present in the startup " +
                        "intent. Assuming default value");
            }
        } catch (Throwable e) {
            logger.atError().setCause(e).log("Fatal error at startup");

            // Abort startup by reporting not-sticky start
            stopSelf();
            return START_NOT_STICKY;
        }

        // Do normal startup if everything is fine
        startAttemptsCounter++;
        return super.onStartCommand(intent, flags, startId);
    }

    @Override
    public int doWork() {
        if (startAttemptsCounter > NUCLEUS_START_ATTEMPTS_LIMIT) {
            // This is the protection from malformed intents
            logger.atError().log("Startup attempts counter is over the limit. Probably, " +
                    "startup intent is malformed. Startup aborted");
            return EXIT_CODE_FAILED;
        } else {
            Kernel kernel = null;
            try {
                // save current thread object for future references
                myThread = Thread.currentThread();

<<<<<<< HEAD
                AndroidPlatform platform = (AndroidPlatform) Platform.getInstance();
                platform.setAndroidAPIs(this, packageManager, componentManager);

                ProvisionManager provisionManager = BaseProvisionManager.getInstance(getFilesDir());
                final String[] nucleusArguments = provisionManager.prepareArguments();
                kernel = GreengrassSetup.main(nucleusArguments);

                // Clear system properties
                provisionManager.clearSystemProperties();

                // waiting for Thread.interrupt() call
                while (true) {
                    Thread.sleep(1000);
                }
            } catch (InterruptedException e) {
                logger.atInfo().kv("exitCode", exitCode).log("Nucleus thread terminated");
                if (EXIT_CODE_SUCCESS == exitCode
                        || REQUEST_RESTART == exitCode || REQUEST_REBOOT == exitCode) {
                    errorDetected = false;
                }
            } catch (Throwable e) {
                logger.atError().setCause(e).log("Error while running Nucleus core main thread");
            } finally {
                if (kernel != null) {
                    kernel.shutdown();
                }
=======
            if (!provisionManager.isProvisioned()) {
                provisionManager.writeConfig(kernel);
            }

            // waiting for Thread.interrupt() call
            while (true) {
                Thread.sleep(1000);
            }
        } catch (InterruptedException e) {
            logger.atInfo().kv("exitCode", exitCode).log("Nucleus thread terminated");
        } catch (Throwable e) {
            logger.atError().setCause(e).log("Error while running Nucleus core main thread");
        } finally {
            if (kernel != null) {
                kernel.shutdown();
>>>>>>> 4fc6d506
            }
            return exitCode;
        }
    }

    /**
     * Starting Nucleus as Android Foreground Service.
     *
     * @param context context of application
     */
    public static synchronized void launch(Context context) {
        if (logger == null) {
            logger = LogHelper.getLogger(context.getFilesDir(), NucleusForegroundService.class);
        }
        if (componentManager == null) {
            final AndroidContextProvider androidContextProvider = new AndroidContextProvider() {
                // FIXME: get return reference to dead context ?
                @Override
                public Context getContext() {
                    return context;
                }
            };

            componentManager = new AndroidBaseComponentManager(androidContextProvider);
        }

        HashMap<String, String> environment = new HashMap<String, String>();
        environment.put("SVCUID", authToken);

        Thread startupThread = new Thread(() -> {
            try {
                componentManager.startService(context.getPackageName(),
                        NucleusForegroundService.class.getCanonicalName(),
                        ACTION_START_COMPONENT,
                        null,
                        environment,
                        logger,
                        s -> {
                            String ss = s.toString().trim();
                            logger.atInfo().setEventType("stdout").log(ss);
                        },
                        s -> {
                            String ss = s.toString().trim();
                            logger.atWarn().setEventType("stderr").log(ss);
                        });
            } catch (Throwable e) {
                logger.atError().setCause(e).log("Couldn't start Nucleus service");
            }
        });
        startupThread.setDaemon(true);
        startupThread.start();
    }

    /**
     * Stop Nucleus as Android Foreground Service.
     *
     * @param context context of application
     */
    public static void finish(Context context) {
        if (componentManager != null) {
            try {
                componentManager.stopService(context.getPackageName(),
                        NucleusForegroundService.class.getCanonicalName(),
                        logger);
            } catch (Throwable e) {
                logger.atError().setCause(e).log("Couldn't stop Nucleus service");
            }
        }
    }

    public void scheduleRestart(boolean dueToError) {
        if (!dueToError) {
            // Roll back start attempts counter for normal restarts as they are considered valid
            startAttemptsCounter--;
            logger.atDebug().log("Start attempts counter rolled back for normal restart");
        }

        if (startAttemptsCounter < NUCLEUS_START_ATTEMPTS_LIMIT) {
            Intent intent = new Intent();
            intent.setFlags(FLAG_ACTIVITY_CLEAR_TASK | FLAG_ACTIVITY_NEW_TASK);
            intent.setAction(ACTION_START_COMPONENT);
            intent.setComponent(
                    new ComponentName(this.getPackageName(), NucleusForegroundService.class.getCanonicalName())
            );
            intent.putExtra(EXTRA_START_ATTEMPTS_COUNTER, startAttemptsCounter);

            PendingIntent pendingIntent = PendingIntent.getService(this,
                    NUCLEUS_RESTART_INTENT_ID,
                    intent,
                    PendingIntent.FLAG_CANCEL_CURRENT | FLAG_IMMUTABLE | FLAG_ONE_SHOT);
            AlarmManager mgr = (AlarmManager) this.getSystemService(Context.ALARM_SERVICE);
            mgr.set(AlarmManager.RTC, System.currentTimeMillis() + NUCLEUS_RESTART_DELAY_MS, pendingIntent);
        } else {
            logger.atError().log("Nucleus startup attempts limit reached. Service will not run." +
                    " Check the integrity of your installation and configuration");
        }
    }

    @Override
    public void onCreate() {
        super.onCreate();
        packageManager = new AndroidBasePackageManager(this);
    }

    @Override
    public void onDestroy() {
        logger.atDebug().log("onDestroy");
        if (exitCode == REQUEST_RESTART) {
            scheduleRestart(false);
        } else if (errorDetected) {
            scheduleRestart(true);
        } else {
            // Nucleus terminated cleanly, no need to restart
        }
        super.onDestroy();
    }

    @Override
    public Notification getNotification() {
        return NotManager.notForService(this, getString(R.string.not_title));
    }

    @Override
    public int getNotificationId() {
        return SERVICE_NOT_ID;
    }

    // Implementation of AndroidContextProvider interface.
    /**
     * Get an Android Context.
     *
     * @return Android context object
     */
    @Override
    public Context getContext() {
        return getApplicationContext();
    }

    // Implementation of AndroidServiceLevelAPI interface
    @Override
    public void terminate(int status) {
        exitCode = status;
        myThread.interrupt();
    }
}<|MERGE_RESOLUTION|>--- conflicted
+++ resolved
@@ -111,7 +111,6 @@
                 // save current thread object for future references
                 myThread = Thread.currentThread();
 
-<<<<<<< HEAD
                 AndroidPlatform platform = (AndroidPlatform) Platform.getInstance();
                 platform.setAndroidAPIs(this, packageManager, componentManager);
 
@@ -121,6 +120,10 @@
 
                 // Clear system properties
                 provisionManager.clearSystemProperties();
+
+                if (!provisionManager.isProvisioned()) {
+                    provisionManager.writeConfig(kernel);
+                }
 
                 // waiting for Thread.interrupt() call
                 while (true) {
@@ -138,23 +141,6 @@
                 if (kernel != null) {
                     kernel.shutdown();
                 }
-=======
-            if (!provisionManager.isProvisioned()) {
-                provisionManager.writeConfig(kernel);
-            }
-
-            // waiting for Thread.interrupt() call
-            while (true) {
-                Thread.sleep(1000);
-            }
-        } catch (InterruptedException e) {
-            logger.atInfo().kv("exitCode", exitCode).log("Nucleus thread terminated");
-        } catch (Throwable e) {
-            logger.atError().setCause(e).log("Error while running Nucleus core main thread");
-        } finally {
-            if (kernel != null) {
-                kernel.shutdown();
->>>>>>> 4fc6d506
             }
             return exitCode;
         }
