--- conflicted
+++ resolved
@@ -40,19 +40,11 @@
 import static android.content.Intent.FLAG_ACTIVITY_NEW_TASK;
 import static com.aws.greengrass.android.component.utils.Constants.ACTION_COMPONENT_STARTED;
 import static com.aws.greengrass.android.component.utils.Constants.ACTION_COMPONENT_STOPPED;
-<<<<<<< HEAD
-import static com.aws.greengrass.android.component.utils.Constants.EXIT_CODE_FAILED;
 import static com.aws.greengrass.android.component.utils.Constants.EXTRA_COMPONENT_PACKAGE;
+import static com.aws.greengrass.android.component.utils.Constants.ACTION_START_COMPONENT;
 import static com.aws.greengrass.android.managers.NotManager.SERVICE_NOT_ID;
 import static com.aws.greengrass.ipc.IPCEventStreamService.DEFAULT_PORT_NUMBER;
-import static com.aws.greengrass.lifecyclemanager.AndroidExternalService.DEFAULT_START_ACTION;
 import static com.aws.greengrass.lifecyclemanager.AndroidExternalService.DEFAULT_STOP_ACTION;
-=======
-import static com.aws.greengrass.android.component.utils.Constants.ACTION_START_COMPONENT;
-import static com.aws.greengrass.android.component.utils.Constants.EXTRA_COMPONENT_PACKAGE;
-import static com.aws.greengrass.android.managers.NotManager.SERVICE_NOT_ID;
-import static com.aws.greengrass.ipc.IPCEventStreamService.DEFAULT_PORT_NUMBER;
->>>>>>> 795387ce
 
 public class NucleusForegroundService extends GreengrassComponentService
         implements AndroidServiceLevelAPI, AndroidContextProvider {
@@ -134,13 +126,12 @@
      * @param context Context of android application.
      * @throws RuntimeException on errors
      */
-<<<<<<< HEAD
     public static void launch(@NonNull Context context, @Nullable JSONObject config) throws RuntimeException {
         provisionConfig = config;
         startService(context,
                 context.getPackageName(),
                 NucleusForegroundService.class.getCanonicalName(),
-                DEFAULT_START_ACTION);
+                ACTION_START_COMPONENT);
     }
 
     public static void finish(@NonNull Context context, @Nullable JSONObject config) throws RuntimeException {
@@ -149,11 +140,6 @@
                 context.getPackageName(),
                 NucleusForegroundService.class.getCanonicalName(),
                 DEFAULT_STOP_ACTION);
-=======
-    public static void launch(@NonNull Context context) throws RuntimeException {
-        startService(context, context.getPackageName(),
-                NucleusForegroundService.class.getCanonicalName(), ACTION_START_COMPONENT);
->>>>>>> 795387ce
     }
 
     /**
