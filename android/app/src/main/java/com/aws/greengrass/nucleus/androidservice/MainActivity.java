--- conflicted
+++ resolved
@@ -6,59 +6,9 @@
 package com.aws.greengrass.nucleus.androidservice;
 
 
-<<<<<<< HEAD
-import static android.content.Intent.ACTION_VIEW;
-import static android.content.Intent.FLAG_ACTIVITY_NEW_TASK;
-import static android.content.Intent.FLAG_GRANT_READ_URI_PERMISSION;
-
-import static com.aws.greengrass.android.service.NucleusForegroundService.PACKAGE_UNINSTALL_STATUS_ACTION;
-
-import android.app.Application;
-import android.app.PendingIntent;
-import android.content.Intent;
-import android.content.IntentSender;
-import android.content.pm.PackageInfo;
-import android.content.pm.PackageInstaller;
-import android.content.pm.PackageManager;
-import android.net.Uri;
-import android.os.Bundle;
-import android.util.Log;
-
-import androidx.annotation.NonNull;
-import androidx.appcompat.app.AppCompatActivity;
-import androidx.core.content.FileProvider;
-
-import com.aws.greengrass.android.service.NucleusForegroundService;
-import com.aws.greengrass.util.platforms.android.AndroidAppLevelAPI;
-import com.aws.greengrass.util.platforms.android.AndroidPackageIdentifier;
-import com.vdurmont.semver4j.Semver;
-
-import java.io.File;
-import java.io.IOException;
-import java.util.UUID;
-import java.util.concurrent.ConcurrentHashMap;
-import java.util.concurrent.ConcurrentMap;
-import java.util.concurrent.TimeoutException;
-
-// Activity must be "singleTop" to handle in onNewIntent()
-public class MainActivity extends AppCompatActivity implements AndroidAppLevelAPI {
-    // Package uninstall part
-    private static final String LOG_TAG = MainActivity.class.getSimpleName();
-
-    private static final String PACKAGE_NAME = "PackageName";
-    private static final String REQUEST_ID = "RequestId";
-
-    private ConcurrentMap<String, UninstallResult> uninstallRequests = new ConcurrentHashMap<>();
-
-    private class UninstallResult {
-        private Integer status;
-        private String message;
-    }
-=======
 import android.os.Bundle;
 import androidx.appcompat.app.AppCompatActivity;
 import com.aws.greengrass.android.service.NucleusForegroundService;
->>>>>>> 21288a21
 
 public class MainActivity extends AppCompatActivity {
     @Override
@@ -69,285 +19,4 @@
             NucleusForegroundService.launch(this.getApplicationContext());
         });
     }
-<<<<<<< HEAD
-
-    /**
-     * Receives intent with status of uninstall.
-     *
-     * @param intent Intent with status of uninstall
-     * @note Activity must be "singleTop"
-     */
-    @Override
-    protected void onNewIntent(Intent intent) {
-        super.onNewIntent(intent);
-        Bundle extras = intent.getExtras();
-        if (PACKAGE_UNINSTALL_STATUS_ACTION.equals(intent.getAction())) {
-            int status = extras.getInt(PackageInstaller.EXTRA_STATUS);
-            String message = extras.getString(PackageInstaller.EXTRA_STATUS_MESSAGE);
-            String packageName = extras.getString(PACKAGE_NAME);
-            int requestId = extras.getInt(REQUEST_ID);
-            // TODO: set status specific for package name instead of generic
-            switch (status) {
-                case PackageInstaller.STATUS_PENDING_USER_ACTION:
-                    // This app isn't privileged, so the user has to confirm the uninstall.
-                    Intent confirmIntent = (Intent) extras.get(Intent.EXTRA_INTENT);
-                    Log.i(LOG_TAG, "Requesting uninstall of " + packageName + " confirmation from user");
-                    startActivity(confirmIntent);
-                    break;
-                case PackageInstaller.STATUS_SUCCESS:
-                    Log.i(LOG_TAG, "Uninstalling of " + packageName + " succeeded");
-                    setUninstallStatus(requestId, status, message);
-                    break;
-                case PackageInstaller.STATUS_FAILURE:
-                case PackageInstaller.STATUS_FAILURE_ABORTED:
-                case PackageInstaller.STATUS_FAILURE_BLOCKED:
-                case PackageInstaller.STATUS_FAILURE_CONFLICT:
-                case PackageInstaller.STATUS_FAILURE_INCOMPATIBLE:
-                case PackageInstaller.STATUS_FAILURE_INVALID:
-                case PackageInstaller.STATUS_FAILURE_STORAGE:
-                    setUninstallStatus(requestId, status, message);
-                    Log.e(LOG_TAG, "Uninstalling of " + packageName + " failed, status "
-                            + status + " message " + message);
-                    break;
-                default:
-                    setUninstallStatus(requestId, status, message);
-                    Log.e(LOG_TAG, "Unrecognized status received from installer when uninstall "
-                            + packageName + " status " + status);
-            }
-        }
-    }
-
-    /**
-     * Save uninstall status and notify waiting threads.
-     *
-     * @param requestId Id of request
-     * @param status    status of removal
-     * @param message   message from installer
-     */
-    private void setUninstallStatus(int requestId, int status, String message) {
-        UninstallResult result = uninstallRequests.get(requestId);
-        if (result != null) {
-            synchronized (result) {
-                result.status = new Integer(status);
-                result.message = message;
-                result.notifyAll();
-            }
-        }
-    }
-
-    /* TODO: android: probably we should move these methods
-       from AndroidPackageManager to be implemented in separate object
-    */
-
-    /**
-     * Checks is Android package installed and return it version.
-     *
-     * @param packageName Name of Android package to check installation status
-     * @return version of package or null if package does not installed
-     * @throws IOException on errors
-     */
-    @Override
-    public Semver getInstalledPackageVersion(@NonNull String packageName) throws IOException {
-        // FIXME: android: implement
-        // TODO: use uninstallPackage
-        throw new IOException("Not implemented yet");
-    }
-
-    /*
-     * Checks is Android package with that version installed.
-     *
-     * @param packageName Name of Android package to check installation status
-     *
-     * @return version of package or null if package does not installed
-     * @throws IOException on errors
-     */
-    //@Override
-    //boolean isPackageInstalled(@NonNull String packageName, Semver version) throws IOException;
-
-    /**
-     * Gets APK package and version as AndroidPackageIdentifier object.
-     *
-     * @param apkPath path to APK file
-     * @throws IOException on errors
-     */
-    @Override
-    public AndroidPackageIdentifier getPackageInfo(@NonNull String apkPath) throws IOException {
-        // FIXME: android: implement
-        throw new IOException("Not implemented yet");
-    }
-
-    /**
-     * Install APK file.
-     *
-     * @param apkPath   path to APK file
-     * @param msTimeout timeout in milliseconds
-     * @throws IOException      on errors
-     * @throws TimeoutException when operation was timed out
-     */
-    @Override
-    public void installAPK(@NonNull String apkPath, long msTimeout) throws IOException, TimeoutException {
-        // FIXME: android: implement
-        // what todo in cased of time out ? Android or use can install APK successfully even when timed out here
-        throw new IOException("Not implemented yet");
-    }
-
-    /**
-     * Generate random UUID string.
-     *
-     * @return random string based on UUID
-     */
-    private String getRandomRequestId() {
-        UUID uuid = UUID.randomUUID();
-        String uuidAsString = uuid.toString();
-        return uuidAsString;
-    }
-
-    /**
-     * Uninstall package from Android.
-     *
-     * @param packageName name of package to uninstall
-     * @param msTimeout   timeout in milliseconds
-     * @throws TimeoutException when operation was timed out
-     * @throws IOException      on other errors
-     */
-    @Override
-    public void uninstallPackage(@NonNull String packageName, long msTimeout) throws IOException, TimeoutException {
-        //  for simple implementation see https://android.googlesource.com/platform/development/+/master/samples/ApiDemos/src/com/example/android/apis/content/InstallApk.java
-
-        // TODO: first check is package installed
-
-        // create intent will sent to status receiver
-        Intent intent = new Intent(this, MainActivity.class);
-        intent.setAction(PACKAGE_UNINSTALL_STATUS_ACTION);
-        intent.putExtra(PACKAGE_NAME, packageName);
-        String requestId = getRandomRequestId();
-        intent.putExtra(REQUEST_ID, requestId);
-
-        // prepare everything required by PackageInstaller
-        PendingIntent sender = PendingIntent.getActivity(this, 0, intent, PendingIntent.FLAG_UPDATE_CURRENT);
-        PackageInstaller packageInstaller = getPackageManager().getPackageInstaller();
-        IntentSender statusReceiver = sender.getIntentSender();
-
-        UninstallResult result = new UninstallResult();
-        uninstallRequests.put(requestId, result);
-        try {
-            synchronized (result) {
-                packageInstaller.uninstall(packageName, statusReceiver);
-
-                try {
-                    if (msTimeout >= 0) {
-                        result.wait(msTimeout);
-                    } else {
-                        result.wait();
-                    }
-                } catch (InterruptedException e) {
-                    throw new IOException("Execution has been interrupted", e);
-                }
-
-                Integer status = result.status;
-                if (status == null) {
-                    throw new TimeoutException("Timed out when waiting to uninstall package");
-                }
-
-                if (status != PackageInstaller.STATUS_SUCCESS) {
-                    if (result.message != null) {
-                        throw new IOException("Uninstall failed, status " + status + " message " + result.message);
-                    } else {
-                        throw new IOException("Uninstall failed, status " + status);
-                    }
-                }
-            }
-        } finally {
-            uninstallRequests.remove(requestId);
-        }
-    }
-
-    // TODO: join implementations
-    public static final String PACKAGE_ARCHIVE = "application/vnd.android.package-archive";
-    public static final String PROVIDER = ".provider";
-
-    @Override
-    public boolean installPackage(String path, String packageName) {
-        boolean result = false;
-        if (path != null && packageName != null) {
-            Application app = getApplication();
-            File apkFile = new File(path);
-            if (apkFile.exists()) {
-                int apkApkVersionCode = getApkVersionCode(path);
-                int installedVersionCode = getPackageVersionCode(packageName);
-                if (installedVersionCode > apkApkVersionCode) {
-                    return false;
-                }
-                try {
-                    Intent intent = new Intent(ACTION_VIEW);
-                    Uri downloadedApk = FileProvider.getUriForFile(
-                            app,
-                            app.getPackageName() + PROVIDER,
-                            apkFile);
-                    intent.setDataAndType(downloadedApk, PACKAGE_ARCHIVE);
-                    intent.setFlags(FLAG_ACTIVITY_NEW_TASK | FLAG_GRANT_READ_URI_PERMISSION);
-                    app.startActivity(intent);
-                    result = true;
-                } catch (Throwable e) {
-                    e.printStackTrace();
-                    result = false;
-                }
-            }
-        }
-        return result;
-    }
-
-    @Override
-    public boolean isPackageInstalled(String packageName, Long curLastUpdateTime) {
-        boolean result = false;
-        Application app = getApplication();
-        PackageManager pm = app.getPackageManager();
-        try {
-            PackageInfo info = pm.getPackageInfo(packageName, 0);
-            if (info.lastUpdateTime > curLastUpdateTime) {
-                result = true;
-            }
-        } catch (PackageManager.NameNotFoundException e) {
-            // e.printStackTrace();
-        }
-        return result;
-    }
-
-    @Override
-    public long getPackageLastUpdateTime(String packageName) {
-        Application app = getApplication();
-        try {
-            return app.getPackageManager().getPackageInfo(packageName, 0).lastUpdateTime;
-        } catch (PackageManager.NameNotFoundException e) {
-            // e.printStackTrace();
-            return -1;
-        }
-    }
-
-    private int getApkVersionCode(String path) {
-        int result = -1;
-        Application app = getApplication();
-        PackageManager pm = app.getPackageManager();
-        PackageInfo info = pm.getPackageArchiveInfo(path, 0);
-        if (info != null) {
-            result = info.versionCode;
-        }
-        return result;
-    }
-
-    private int getPackageVersionCode(String packageName) {
-        int result = -1;
-        Application app = getApplication();
-        PackageManager pm = app.getPackageManager();
-        try {
-            PackageInfo info = pm.getPackageInfo(packageName, 0);
-            if (info != null) {
-                result = info.versionCode;
-            }
-        } catch (PackageManager.NameNotFoundException ignored) {
-        }
-        return result;
-    }
-=======
->>>>>>> 21288a21
 }