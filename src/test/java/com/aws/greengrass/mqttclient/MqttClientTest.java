/*
 * Copyright Amazon.com, Inc. or its affiliates. All Rights Reserved.
 * SPDX-License-Identifier: Apache-2.0
 */

package com.aws.greengrass.mqttclient;

import com.aws.greengrass.config.ChildChanged;
import com.aws.greengrass.config.Configuration;
import com.aws.greengrass.config.WhatHappened;
import com.aws.greengrass.dependency.Context;
import com.aws.greengrass.deployment.DeviceConfiguration;
import com.aws.greengrass.mqttclient.spool.Spool;
<<<<<<< HEAD
=======
import com.aws.greengrass.mqttclient.spool.SpoolMessage;
>>>>>>> 17f864a2
import com.aws.greengrass.mqttclient.spool.SpoolerConfig;
import com.aws.greengrass.mqttclient.spool.SpoolerLoadException;
import com.aws.greengrass.mqttclient.spool.SpoolerStorageType;
import com.aws.greengrass.testcommons.testutilities.GGExtension;
import com.aws.greengrass.util.Pair;
<<<<<<< HEAD
import java.nio.charset.StandardCharsets;
import java.util.concurrent.ScheduledExecutorService;
import java.util.concurrent.ScheduledThreadPoolExecutor;
=======
import java.util.concurrent.ScheduledExecutorService;
import java.util.concurrent.ScheduledThreadPoolExecutor;
import java.util.concurrent.atomic.AtomicBoolean;
import java.util.concurrent.atomic.AtomicInteger;
>>>>>>> 17f864a2
import org.junit.jupiter.api.AfterEach;
import org.junit.jupiter.api.BeforeEach;
import org.junit.jupiter.api.Test;
import org.junit.jupiter.api.extension.ExtendWith;
import org.junit.jupiter.api.extension.ExtensionContext;
import org.mockito.ArgumentCaptor;
import org.mockito.Mock;
import org.mockito.internal.verification.AtLeast;
import org.mockito.junit.jupiter.MockitoExtension;
import software.amazon.awssdk.crt.mqtt.MqttClientConnection;
import software.amazon.awssdk.crt.mqtt.MqttMessage;
import software.amazon.awssdk.crt.mqtt.QualityOfService;
import software.amazon.awssdk.iot.AwsIotMqttConnectionBuilder;

import java.io.IOException;
import java.util.concurrent.CompletableFuture;
import java.util.concurrent.ExecutionException;
import java.util.concurrent.ExecutorService;
import java.util.concurrent.Executors;
import java.util.concurrent.TimeUnit;
import java.util.concurrent.TimeoutException;
import java.util.function.Consumer;

import static com.aws.greengrass.deployment.DeviceConfiguration.DEVICE_MQTT_NAMESPACE;
import static com.aws.greengrass.testcommons.testutilities.ExceptionLogProtector.ignoreExceptionWithMessage;
import static com.aws.greengrass.testcommons.testutilities.TestUtils.asyncAssertOnConsumer;
import static org.hamcrest.MatcherAssert.assertThat;
import static org.hamcrest.Matchers.either;
import static org.hamcrest.Matchers.is;
import static org.junit.jupiter.api.Assertions.assertEquals;
import static org.junit.jupiter.api.Assertions.assertFalse;
import static org.junit.jupiter.api.Assertions.assertThrows;
import static org.junit.jupiter.api.Assertions.assertTrue;
import static org.mockito.ArgumentMatchers.any;
import static org.mockito.ArgumentMatchers.anyBoolean;
import static org.mockito.ArgumentMatchers.eq;
<<<<<<< HEAD
=======
import static org.mockito.Mockito.atLeast;
>>>>>>> 17f864a2
import static org.mockito.Mockito.atLeastOnce;
import static org.mockito.Mockito.doNothing;
import static org.mockito.Mockito.lenient;
import static org.mockito.Mockito.mock;
import static org.mockito.Mockito.never;
import static org.mockito.Mockito.spy;
import static org.mockito.Mockito.timeout;
import static org.mockito.Mockito.times;
import static org.mockito.Mockito.verify;
import static org.mockito.Mockito.when;

@ExtendWith({GGExtension.class, MockitoExtension.class})
@SuppressWarnings("PMD.CloseResource")
class MqttClientTest {
    @Mock
    AwsIotMqttConnectionBuilder builder;

    @Mock
    DeviceConfiguration deviceConfiguration;

    @Mock
    MqttClientConnection mockConnection;

    @Mock
    Spool spool;

    ScheduledExecutorService ses = new ScheduledThreadPoolExecutor(1);
    ExecutorService executorService = Executors.newSingleThreadExecutor();


    Configuration config = new Configuration(new Context());
    private final Consumer<MqttMessage> cb = (m) -> {
    };
    private AtomicBoolean mqttOnline;

    @BeforeEach
    void beforeEach() {
        config.lookup("data", MqttClient.MQTT_OPERATION_TIMEOUT_KEY).withValue(0);
        when(deviceConfiguration.getMQTTNamespace()).thenReturn(config.lookupTopics("data"));
        lenient().when(builder.build()).thenReturn(mockConnection);
        lenient().when(mockConnection.connect()).thenReturn(CompletableFuture.completedFuture(false));
        lenient().when(mockConnection.subscribe(any(), any())).thenReturn(CompletableFuture.completedFuture(0));
        lenient().when(mockConnection.unsubscribe(any())).thenReturn(CompletableFuture.completedFuture(0));
        lenient().when(mockConnection.publish(any(), any(), anyBoolean()))
                .thenReturn(CompletableFuture.completedFuture(0));
        mqttOnline = new AtomicBoolean(false);
    }

    @AfterEach
    void afterEach() throws IOException {
        config.context.close();
        executorService.shutdown();
        ses.shutdownNow();
    }

    @Test
    void GIVEN_multiple_subset_subscriptions_WHEN_subscribe_or_unsubscribe_THEN_only_subscribes_and_unsubscribes_once()
            throws ExecutionException, InterruptedException, TimeoutException {
        MqttClient client = new MqttClient(deviceConfiguration, (c) -> builder, executorService, ses);
        assertFalse(client.connected());

        client.subscribe(SubscribeRequest.builder().topic("A/B/+").callback(cb).build());

        verify(mockConnection, times(1)).connect();
        verify(mockConnection).subscribe(eq("A/B/+"), eq(QualityOfService.AT_LEAST_ONCE));

        // This subscription shouldn't actually subscribe through the cloud because it is a subset of the previous sub
        client.subscribe(SubscribeRequest.builder().topic("A/B/C").callback(cb).build());
        verify(mockConnection, times(0)).subscribe(eq("A/B/C"), eq(QualityOfService.AT_LEAST_ONCE));

        // Even though we unsub locally, it should keep the cloud sub because a different on-device client needs it
        client.unsubscribe(UnsubscribeRequest.builder().topic("A/B/+").callback(cb).build());
        verify(mockConnection, times(0)).unsubscribe(any());

        // Now that we've unsubbed on device it can unsub from the cloud
        client.unsubscribe(UnsubscribeRequest.builder().topic("A/B/C").callback(cb).build());
        verify(mockConnection, times(1)).unsubscribe(eq("A/B/+"));
    }

    @Test
    void GIVEN_connection_WHEN_subscribe_timesout_but_then_completes_THEN_subsequent_subscribe_calls_dont_call_cloud()
            throws ExecutionException, InterruptedException, TimeoutException {
        MqttClient client = new MqttClient(deviceConfiguration, (c) -> builder, executorService, ses);
        assertFalse(client.connected());
        CompletableFuture<Integer> cf = new CompletableFuture<>();
        lenient().when(mockConnection.subscribe(any(), any())).thenReturn(cf);

        assertThrows(TimeoutException.class,
                () -> client.subscribe(SubscribeRequest.builder().topic("A/B/+").callback(cb).build()));
        cf.complete(0);

        // This subscribe call won't result in a cloud call because the previous subscribe succeeded _after_
        // the timeout
        client.subscribe(SubscribeRequest.builder().topic("A/B/+").callback(cb).build());
        verify(mockConnection).connect();
        verify(mockConnection).subscribe(eq("A/B/+"), eq(QualityOfService.AT_LEAST_ONCE));
    }

    @Test
    void GIVEN_connection_WHEN_settings_change_THEN_reconnects()
            throws ExecutionException, InterruptedException, TimeoutException {
        ArgumentCaptor<ChildChanged> cc = ArgumentCaptor.forClass(ChildChanged.class);
        doNothing().when(deviceConfiguration).onAnyChange(cc.capture());
        MqttClient client = spy(new MqttClient(deviceConfiguration, (c) -> builder, executorService, ses));

        AwsIotMqttClient iClient1 = mock(AwsIotMqttClient.class);
        when(iClient1.subscribe(any(), any())).thenReturn(CompletableFuture.completedFuture(0));
        when(client.getNewMqttClient()).thenReturn(iClient1);

        client.subscribe(SubscribeRequest.builder().topic("A/B/+").callback(cb).build());

        cc.getValue().childChanged(WhatHappened.childChanged, config.lookupTopics(DEVICE_MQTT_NAMESPACE));
        verify(iClient1, timeout(500)).reconnect();

        client.close();
        verify(iClient1).close();
    }

    @Test
    void GIVEN_connection_has_50_subscriptions_THEN_new_connection_added_as_needed()
            throws ExecutionException, InterruptedException, TimeoutException {
        MqttClient client = spy(new MqttClient(deviceConfiguration, (c) -> builder, executorService, ses));
        AwsIotMqttClient iClient1 = mock(AwsIotMqttClient.class);
        AwsIotMqttClient iClient2 = mock(AwsIotMqttClient.class);
        when(iClient1.subscribe(any(), any())).thenReturn(CompletableFuture.completedFuture(0));
        when(iClient2.subscribe(any(), any())).thenReturn(CompletableFuture.completedFuture(0));
        when(client.getNewMqttClient()).thenReturn(iClient1).thenReturn(iClient2);
        when(iClient1.canAddNewSubscription()).thenReturn(false);

        // Have the MQTT client load the client with 50 subscriptions
        client.subscribe(SubscribeRequest.builder().topic("A").callback(cb).build());
        client.subscribe(SubscribeRequest.builder().topic("B").callback(cb).build());

        verify(client, times(3)).getNewMqttClient();
    }

    @Test
    void GIVEN_connection_has_0_subscriptions_THEN_all_but_last_connection_will_be_closed()
            throws ExecutionException, InterruptedException, TimeoutException {
        MqttClient client = spy(new MqttClient(deviceConfiguration, (c) -> builder, executorService, ses));
        AwsIotMqttClient iClient1 = mock(AwsIotMqttClient.class);
        AwsIotMqttClient iClient2 = mock(AwsIotMqttClient.class);
        when(iClient1.subscribe(any(), any())).thenReturn(CompletableFuture.completedFuture(0));
        when(iClient2.subscribe(any(), any())).thenReturn(CompletableFuture.completedFuture(0));
        when(client.getNewMqttClient()).thenReturn(iClient1).thenReturn(iClient2);
        when(iClient1.canAddNewSubscription()).thenReturn(false);

        client.subscribe(SubscribeRequest.builder().topic("A").callback(cb).build());
        client.subscribe(SubscribeRequest.builder().topic("B").callback(cb).build());

        verify(client, times(3)).getNewMqttClient();
        verify(iClient1, times(0)).close();
<<<<<<< HEAD
        verify(iClient2, times(0)).close();
=======
        verify(iClient2, times(1)).close();
    }

    @Test
    void GIVEN_mqttclient_WHEN_publish_THEN_message_published()
            throws ExecutionException, InterruptedException, TimeoutException {
        MqttClient client = new MqttClient(deviceConfiguration, (c) -> builder, executorService, ses);
        assertFalse(client.connected());

        client.publish(PublishRequest.builder().topic("A/B").payload(ByteBuffer.allocate(1024).array()).build());
        verify(mockConnection).connect();

        ArgumentCaptor<MqttMessage> messageCaptor = ArgumentCaptor.forClass(MqttMessage.class);
        verify(mockConnection).publish(messageCaptor.capture(), eq(QualityOfService.AT_LEAST_ONCE), eq(false));

        assertEquals("A/B", messageCaptor.getValue().getTopic());
        assertEquals(1024, messageCaptor.getValue().getPayload().length);
>>>>>>> 17f864a2
    }

    @Test
    void GIVEN_incoming_message_WHEN_received_THEN_subscribers_are_called()
            throws ExecutionException, InterruptedException, TimeoutException {
        MqttClient client = spy(new MqttClient(deviceConfiguration, (c) -> builder, executorService, ses));
        AwsIotMqttClient mockIndividual = mock(AwsIotMqttClient.class);
        when(mockIndividual.subscribe(any(), any())).thenReturn(CompletableFuture.completedFuture(0));
        when(client.getNewMqttClient()).thenReturn(mockIndividual);
        assertFalse(client.connected());

        // Subscribe with wildcard first so that that is the active cloud subscription.
        // Then subscribe to 2 other topics which are included in the wildcard.
        // Then show that each subscription here is called only for the topic that it
        // subscribed to.

        Pair<CompletableFuture<Void>, Consumer<MqttMessage>> abPlus = asyncAssertOnConsumer((m) -> {
            assertThat(m.getTopic(), either(is("A/B/C")).or(is("A/B/D")));
        }, 2);
        client.subscribe(SubscribeRequest.builder().topic("A/B/+").callback(abPlus.getRight()).build());
        Pair<CompletableFuture<Void>, Consumer<MqttMessage>> abc = asyncAssertOnConsumer((m) -> {
            assertEquals("A/B/C", m.getTopic());
        }, 2);
        client.subscribe(SubscribeRequest.builder().topic("A/B/C").callback(abc.getRight()).build());
        Pair<CompletableFuture<Void>, Consumer<MqttMessage>> abd = asyncAssertOnConsumer((m) -> {
            assertEquals("A/B/D", m.getTopic());
        });
        client.subscribe(SubscribeRequest.builder().topic("A/B/D").callback(abd.getRight()).build());

        Consumer<MqttMessage> handler = client.getMessageHandlerForClient(mockIndividual);

        handler.accept(new MqttMessage("A/B/C", new byte[0]));
        handler.accept(new MqttMessage("A/B/D", new byte[0]));
        handler.accept(new MqttMessage("A/X/Y", new byte[0])); // No subscribers for this one

        abPlus.getLeft().get(0, TimeUnit.SECONDS);
        abd.getLeft().get(0, TimeUnit.SECONDS);

        // Ensure, that even after removing the wildcard subscription, the other topics still get
        // messages
        client.unsubscribe(UnsubscribeRequest.builder().topic("A/B/+").callback(abPlus.getRight()).build());
        handler.accept(new MqttMessage("A/B/C", new byte[0]));
        abc.getLeft().get(0, TimeUnit.SECONDS);
    }

    @Test
    void GIVEN_incoming_messages_to_2clients_WHEN_received_THEN_subscribers_are_called_without_duplication()
            throws ExecutionException, InterruptedException, TimeoutException {
        MqttClient client = spy(new MqttClient(deviceConfiguration, (c) -> builder, executorService, ses));
        assertFalse(client.connected());
        AwsIotMqttClient mockIndividual1 = mock(AwsIotMqttClient.class);
        AwsIotMqttClient mockIndividual2 = mock(AwsIotMqttClient.class);
        when(mockIndividual1.subscribe(any(), any())).thenReturn(CompletableFuture.completedFuture(0));
        when(mockIndividual2.subscribe(any(), any())).thenReturn(CompletableFuture.completedFuture(0));
        when(client.getNewMqttClient()).thenReturn(mockIndividual1).thenReturn(mockIndividual2);
        when(mockIndividual1.canAddNewSubscription()).thenReturn(false);
        when(mockIndividual2.canAddNewSubscription()).thenReturn(true);
        when(mockIndividual1.subscriptionCount()).thenReturn(1);
        when(mockIndividual2.subscriptionCount()).thenReturn(1);

        Pair<CompletableFuture<Void>, Consumer<MqttMessage>> abc = asyncAssertOnConsumer((m) -> {
            assertEquals("A/B/C", m.getTopic());
        }, 1);
        client.subscribe(SubscribeRequest.builder().topic("A/B/C").callback(abc.getRight()).build());
        Pair<CompletableFuture<Void>, Consumer<MqttMessage>> abd = asyncAssertOnConsumer((m) -> {
            assertEquals("A/B/D", m.getTopic());
        }, 1);
        client.subscribe(SubscribeRequest.builder().topic("A/B/D").callback(abd.getRight()).build());
        Pair<CompletableFuture<Void>, Consumer<MqttMessage>> abPlus = asyncAssertOnConsumer((m) -> {
            assertThat(m.getTopic(), either(is("A/B/C")).or(is("A/B/D")).or(is("A/B/F")));
        }, 3);
        client.subscribe(SubscribeRequest.builder().topic("A/B/+").callback(abPlus.getRight()).build());

        Consumer<MqttMessage> handler1 = client.getMessageHandlerForClient(mockIndividual1);
        Consumer<MqttMessage> handler2 = client.getMessageHandlerForClient(mockIndividual2);

        // Send messages to BOTH handler1 and handler2 to show that we appropriately route and don't duplicate
        // messages when multiple overlapping subscriptions exist across individual clients

        // Send all to handler1
        handler1.accept(new MqttMessage("A/B/C", new byte[0]));
        handler1.accept(new MqttMessage("A/B/D", new byte[0]));
        handler1.accept(new MqttMessage("A/B/F", new byte[0]));
        handler1.accept(new MqttMessage("A/X/Y", new byte[0]));

        // Send all the same messages to handler2
        handler2.accept(new MqttMessage("A/B/C", new byte[0]));
        handler2.accept(new MqttMessage("A/B/D", new byte[0]));
        handler2.accept(new MqttMessage("A/B/F", new byte[0]));
        handler2.accept(new MqttMessage("A/X/Y", new byte[0])); // No subscribers for this one

        abPlus.getLeft().get(0, TimeUnit.SECONDS);
        abd.getLeft().get(0, TimeUnit.SECONDS);
        abc.getLeft().get(0, TimeUnit.SECONDS);
    }

<<<<<<< HEAD
    @Test
    void GIVEN_incoming_message_WHEN_received_and_subscriber_throws_THEN_still_calls_remaining_subscriptions(
            ExtensionContext context) throws ExecutionException, InterruptedException, TimeoutException {
        ignoreExceptionWithMessage(context, "Uncaught!");
        MqttClient client = spy(new MqttClient(deviceConfiguration, (c) -> builder, executorService, ses));
        AwsIotMqttClient mockIndividual = mock(AwsIotMqttClient.class);
        when(mockIndividual.subscribe(any(), any())).thenReturn(CompletableFuture.completedFuture(0));
        when(client.getNewMqttClient()).thenReturn(mockIndividual);
        assertFalse(client.connected());

        client.subscribe(SubscribeRequest.builder().topic("A/B/+").callback((m) -> {
            throw new RuntimeException("Uncaught!");
        }).build());
        Pair<CompletableFuture<Void>, Consumer<MqttMessage>> abc = asyncAssertOnConsumer((m) -> {
            assertEquals("A/B/C", m.getTopic());
        });
        client.subscribe(SubscribeRequest.builder().topic("A/B/C").callback(abc.getRight()).build());

        Consumer<MqttMessage> handler = client.getMessageHandlerForClient(mockIndividual);

        handler.accept(new MqttMessage("A/B/C", new byte[0]));
        abc.getLeft().get(0, TimeUnit.SECONDS);
    }

    @Test
    void GIVEN_keep_qos_0_when_offline_is_false_and_mqtt_is_offline_WHEN_publish_THEN_future_complete_exceptionally() throws InterruptedException, SpoolerLoadException {
        MqttClient client = spy(new MqttClient(deviceConfiguration, spool, ses, false));
        PublishRequest request = PublishRequest.builder().topic("spool").payload(new byte[0])
                .qos(QualityOfService.AT_MOST_ONCE).build();
        SpoolerConfig config = SpoolerConfig.builder().keepQos0WhenOffline(false)
                .spoolMaxMessageQueueSizeInBytes(25L).spoolStorageType(SpoolerStorageType.Memory)
                .build();
        when(spool.getSpoolConfig()).thenReturn(config);

        CompletableFuture<Integer> future = client.publish(request);

        assertTrue(future.isCompletedExceptionally());
        verify(spool, never()).addMessage(request);
    }

    @Test
    void GIVEN_keep_qos_0_when_offline_is_false_and_mqtt_is_online_WHEN_publish_THEN_return_future_complete() throws ExecutionException, InterruptedException, SpoolerLoadException {
        MqttClient client = spy(new MqttClient(deviceConfiguration, spool, ses, true));
        PublishRequest request = PublishRequest.builder().topic("spool").payload(new byte[0])
                .qos(QualityOfService.AT_MOST_ONCE).build();
        when(spool.addMessage(request)).thenReturn(0L);

        CompletableFuture<Integer> future = client.publish(request);

        assertEquals(0, future.get());
        verify(spool, times(1)).addMessage(request);
        verify(spool, never()).getSpoolConfig();
    }

    @Test
    void GIVEN_qos_is_1_and_mqtt_is_offline_WHEN_publish_THEN_return_future_complete() throws ExecutionException, InterruptedException, SpoolerLoadException {
        MqttClient client = spy(new MqttClient(deviceConfiguration, spool, ses, false));
        PublishRequest request = PublishRequest.builder().topic("spool").payload(new byte[0])
                .qos(QualityOfService.AT_LEAST_ONCE).build();

        CompletableFuture<Integer> future = client.publish(request);

        assertEquals(0, future.get());
        verify(spool, times(1)).addMessage(request);
        verify(spool, never()).getSpoolConfig();
    }

    @Test
    void GIVEN_add_message_to_spooler_throw_spooler_load_exception_WHEN_publish_THEN_return_future_complete_exceptionally() throws SpoolerLoadException, InterruptedException {
        MqttClient client = spy(new MqttClient(deviceConfiguration, spool, ses, false));
        PublishRequest request = PublishRequest.builder().topic("spool").payload(new byte[10])
                .qos(QualityOfService.AT_LEAST_ONCE).build();
        when(spool.addMessage(any())).thenThrow(new SpoolerLoadException("spooler is full"));

        CompletableFuture<Integer> future = client.publish(request);

        assertTrue(future.isCompletedExceptionally());
        verify(spool, times(1)).addMessage(request);
        verify(spool, never()).getSpoolConfig();
    }

    @Test
    void GIVEN_add_message_to_spooler_throw_interrupted_exception_WHEN_publish_THEN_return_future_complete_exceptionally() throws InterruptedException, SpoolerLoadException {
        MqttClient client = spy(new MqttClient(deviceConfiguration, spool, ses, false));
        PublishRequest request = PublishRequest.builder().topic("spool").payload(new byte[0])
                .qos(QualityOfService.AT_LEAST_ONCE).build();
        when(spool.addMessage(any())).thenThrow(InterruptedException.class);

        CompletableFuture<Integer> future = spy(client.publish(request));

        verify(spool, times(1)).addMessage(request);
        assertTrue(future.isCompletedExceptionally());
    }

    @Test
    void GIVEN_published_request_with_popped_id_is_null_WHEN_spool_message_THEN_remove_message_by_id() throws InterruptedException {
        MqttClient client = spy(new MqttClient(deviceConfiguration, spool, ses, true));

        Long id = 1L;
        when(spool.getCurrentMessageCount()).thenReturn(1).thenReturn(0);
        when(spool.popId()).thenReturn(id);
        when(spool.getMessageById(id)).thenReturn(null);

        client.spoolTask();

        verify(spool, never()).addId(any());
        verify(spool, never()).removeMessageById(any());
    }

    @Test
    void GIVEN_publish_request_successfully_WHEN_spool_message_THEN_remove_message_from_spooler_queue() throws InterruptedException {
        MqttClient client = spy(new MqttClient(deviceConfiguration, spool, ses, true));

        Long id = 1L;
        when(spool.getCurrentMessageCount()).thenReturn(1).thenReturn(0);
        when(spool.popId()).thenReturn(id);
        PublishRequest request = PublishRequest.builder().topic("spool")
                .payload("What's up".getBytes(StandardCharsets.UTF_8))
                .qos(QualityOfService.AT_LEAST_ONCE).build();
        when(spool.getMessageById(id)).thenReturn(request);

        AwsIotMqttClient awsIotMqttClient = mock(AwsIotMqttClient.class);
        when(client.getNewMqttClient()).thenReturn(awsIotMqttClient);
        when(awsIotMqttClient.publish(any(), any(), anyBoolean())).thenReturn(CompletableFuture.completedFuture(0));

        client.spoolTask();

        verify(spool).removeMessageById(any());
        verify(awsIotMqttClient).publish(any(), any(), anyBoolean());
        verify(spool, never()).addId(any());
    }

    @Test
    void GIVEN_publish_request_with_interrupted_exception_WHEN_spool_message_THEN_stop_spooling_message() throws InterruptedException, ExecutionException {
        MqttClient client = spy(new MqttClient(deviceConfiguration, spool, ses, true));

        Long id = 1L;
        when(spool.getCurrentMessageCount()).thenReturn(1);
        when(spool.popId()).thenReturn(id);
        PublishRequest request = PublishRequest.builder().topic("spool")
                .payload("What's up".getBytes(StandardCharsets.UTF_8))
                .qos(QualityOfService.AT_LEAST_ONCE).build();
        when(spool.getMessageById(id)).thenReturn(request);

        AwsIotMqttClient awsIotMqttClient = mock(AwsIotMqttClient.class);
        when(client.getNewMqttClient()).thenReturn(awsIotMqttClient);
        CompletableFuture<Integer> future = new CompletableFuture<>();
        future.completeExceptionally(new InterruptedException("interrupted"));
        when(awsIotMqttClient.publish(any(), any(), anyBoolean())).thenReturn(future);

        client.spoolTask();

        verify(awsIotMqttClient, atLeastOnce()).publish(any(), any(), anyBoolean());
        verify(spool).addId(any());
        verify(spool, never()).removeMessageById(any());
    }

    @Test
    void GIVEN_keep_qos0_message_when_offline_is_false_and_mqtt_offline_WHEN_spool_message_THEN_drop_qos_0_message() throws InterruptedException {
        MqttClient client = spy(new MqttClient(deviceConfiguration, spool, ses, false));
        SpoolerConfig config = SpoolerConfig.builder().keepQos0WhenOffline(false)
                .spoolMaxMessageQueueSizeInBytes(25L).spoolStorageType(SpoolerStorageType.Memory)
                .build();
        when(spool.getSpoolConfig()).thenReturn(config);

        client.spoolTask();

        verify(spool).popOutMessagesWithQosZero();
        verify(spool, never()).popId();
        verify(spool, never()).addId(any());
        verify(spool, never()).removeMessageById(any());
    }
=======
    //@Test
    //void GIVEN_incoming_message_WHEN_received_and_subscriber_throws_THEN_still_calls_remaining_subscriptions(
    //        ExtensionContext context) throws ExecutionException, InterruptedException, TimeoutException {
    //    ignoreExceptionWithMessage(context, "Uncaught!");
    //    MqttClient client = spy(new MqttClient(deviceConfiguration, (c) -> builder, executorService, ses));
    //    AwsIotMqttClient mockIndividual = mock(AwsIotMqttClient.class);
    //    when(mockIndividual.subscribe(any(), any())).thenReturn(CompletableFuture.completedFuture(0));
    //    when(client.getNewMqttClient()).thenReturn(mockIndividual);
    //    assertFalse(client.connected());
    //
    //    client.subscribe(SubscribeRequest.builder().topic("A/B/+").callback((m) -> {
    //        throw new RuntimeException("Uncaught!");
    //    }).build());
    //    Pair<CompletableFuture<Void>, Consumer<MqttMessage>> abc = asyncAssertOnConsumer((m) -> {
    //        assertEquals("A/B/C", m.getTopic());
    //    });
    //    client.subscribe(SubscribeRequest.builder().topic("A/B/C").callback(abc.getRight()).build());
    //
    //    Consumer<MqttMessage> handler = client.getMessageHandlerForClient(mockIndividual);
    //
    //    handler.accept(new MqttMessage("A/B/C", new byte[0]));
    //    abc.getLeft().get(0, TimeUnit.SECONDS);
    //}
    //
    //@Test
    //void GIVEN_KeepQos0WhenOffline_is_false_and_mqtt_is_offline_WHEN_publish_THEN_the_request_will_drop() throws ExecutionException, InterruptedException, SpoolerLoadException {
    //    MqttClient client = spy(new MqttClient(deviceConfiguration, spool, ses));
    //    PublishRequest request = PublishRequest.builder().topic("spool").payload(new byte[0])
    //            .qos(QualityOfService.AT_MOST_ONCE).build();
    //    SpoolerConfig config = SpoolerConfig.builder().keepQos0WhenOffline(false)
    //            .spoolMaxMessageQueueSizeInBytes(new Long(25)).spoolStorageType(SpoolerStorageType.Memory)
    //            .build();
    //    when(spool.getSpoolConfig()).thenReturn(config);
    //
    //    CompletableFuture<Integer> future = client.publish(request);
    //
    //    assertEquals(0, future.get());
    //    verify(spool, never()).addMessage(request);
    //}
    //
    //@Test
    //void GIVEN_KeepQos0WhenOffline_is_true_and_mqtt_is_offline_WHEN_publish_THEN_return_complete_future() throws ExecutionException, InterruptedException, SpoolerLoadException {
    //    MqttClient client = spy(new MqttClient(deviceConfiguration, spool, ses));
    //    PublishRequest request = PublishRequest.builder().topic("spool").payload(new byte[0])
    //            .qos(QualityOfService.AT_MOST_ONCE).build();
    //    SpoolerConfig config = SpoolerConfig.builder().keepQos0WhenOffline(true)
    //            .spoolMaxMessageQueueSizeInBytes(new Long(25)).spoolStorageType(SpoolerStorageType.Memory)
    //            .build();
    //    when(spool.getSpoolConfig()).thenReturn(config);
    //    when(spool.addMessage(request)).thenReturn(new Long(0));
    //
    //    CompletableFuture<Integer> future = client.publish(request);
    //
    //    assertEquals(0, future.get());
    //    verify(spool, times(1)).addMessage(request);
    //}
    //
    //@Test
    //void GIVEN_KeepQos0WhenOffline_is_false_and_mqtt_is_online_WHEN_publish_THEN_return_complete_future() throws ExecutionException, InterruptedException {
    //    MqttClient client = spy(new MqttClient(deviceConfiguration, spool, ses));
    //    PublishRequest request = PublishRequest.builder().topic("spool").payload(new byte[0])
    //            .qos(QualityOfService.AT_MOST_ONCE).build();
    //    when(spool.addMessage(request)).thenReturn(new Long(0));
    //
    //    client.setMqttOnline(true);
    //    CompletableFuture<Integer> future = client.publish(request);
    //
    //    assertEquals(0, future.get());
    //    verify(spool, times(1)).addMessage(request);
    //    verify(spool, never()).getSpoolConfig();
    //}
    //
    //@Test
    //void GIVEN_qos_is_1_and_mqtt_is_offline_WHEN_publish_THEN_return_complete_future() throws ExecutionException, InterruptedException {
    //    MqttClient client = spy(new MqttClient(deviceConfiguration, spool, ses));
    //    PublishRequest request = PublishRequest.builder().topic("spool").payload(new byte[0])
    //            .qos(QualityOfService.AT_LEAST_ONCE).build();
    //
    //    CompletableFuture<Integer> future = client.publish(request);
    //
    //    assertEquals(0, future.get());
    //    verify(spool, times(1)).addMessage(request);
    //    verify(spool, never()).getSpoolConfig();
    //}
    //
    //@Test
    //void GIVEN_fail_to_add_message_to_spooler_queue_WHEN_publish_THEN_future_contains_exception() throws InterruptedException {
    //    MqttClient client = spy(new MqttClient(deviceConfiguration, spool, ses));
    //    PublishRequest request = PublishRequest.builder().topic("spool").payload(new byte[0])
    //            .qos(QualityOfService.AT_LEAST_ONCE).build();
    //    when(spool.addMessage(any())).thenThrow(InterruptedException.class);
    //
    //    client.setMqttOnline(true);
    //    CompletableFuture<Integer> future = spy(client.publish(request));
    //
    //    verify(spool, times(1)).addMessage(request);
    //    assertTrue(future.isCompletedExceptionally());
    //}
    //
    //@Test
    //void GIVEN_published_request_with_popped_id_is_null_WHEN_spool_message_THEN_remove_message_id() {
    //    MqttClient client = spy(new MqttClient(deviceConfiguration, spool, ses));
    //    client.setMqttOnline(true);
    //
    //    when(spool.messageCount()).thenReturn(new Long(1));
    //    when(spool.popId()).thenReturn(new Long(0));
    //    // The message has been sent out and removed from the spooler's messageMap,
    //    //but not from the spool's messageIdQueue
    //    when(spool.getMessageById(any())).thenReturn(null);
    //
    //    client.spoolMessage();
    //
    //    verify(spool, never()).addId(any());
    //    verify(spool, never()).removeMessageById(any());
    //}
    //
    //@Test
    //void GIVEN_exceed_max_retried_WHEN_spool_message_THEN_remove_message() {
    //    MqttClient client = spy(new MqttClient(deviceConfiguration, spool, ses));
    //    client.setMqttOnline(true);
    //
    //    when(spool.messageCount()).thenReturn(new Long(1));
    //    when(spool.popId()).thenReturn(new Long(1));
    //    PublishRequest request = PublishRequest.builder().topic("spool").payload(new byte[0])
    //            .qos(QualityOfService.AT_LEAST_ONCE).build();
    //    SpoolMessage message = SpoolMessage.builder().publishRequest(request)
    //            .retried(new AtomicInteger(2)).build();
    //    when(spool.getMessageById(any())).thenReturn(message);
    //    SpoolerConfig config = SpoolerConfig.builder().maxRetried(1).build();
    //    when(spool.getSpoolConfig()).thenReturn(config);
    //    AwsIotMqttClient awsIotMqttClient = mock(AwsIotMqttClient.class);
    //    when(client.getNewMqttClient()).thenReturn(awsIotMqttClient);
    //
    //    client.spoolMessage();
    //
    //    verify(spool, atLeastOnce()).removeMessageById(any());
    //    verify(client, never()).getNewMqttClient();
    //}
    //
    //@Test
    //void GIVEN_publish_request_successfully_WHEN_spool_message_THEN_remove_message_from_spooler_queue() {
    //    MqttClient client = spy(new MqttClient(deviceConfiguration, spool, ses));
    //    client.setMqttOnline(true);
    //
    //    when(spool.messageCount()).thenReturn(new Long(1));
    //    when(spool.popId()).thenReturn(new Long(1));
    //    PublishRequest request = PublishRequest.builder().topic("spool").payload(new byte[0])
    //            .qos(QualityOfService.AT_LEAST_ONCE).build();
    //    SpoolMessage message = SpoolMessage.builder().publishRequest(request)
    //            .retried(new AtomicInteger(0)).build();
    //    when(spool.getMessageById(any())).thenReturn(message);
    //    SpoolerConfig config = SpoolerConfig.builder().maxRetried(1).build();
    //    when(spool.getSpoolConfig()).thenReturn(config);
    //    AwsIotMqttClient awsIotMqttClient = mock(AwsIotMqttClient.class);
    //    when(awsIotMqttClient.publish(any(), any(), any())).thenReturn(CompletableFuture.completedFuture(1));
    //    when(client.getNewMqttClient()).thenReturn(awsIotMqttClient);
    //
    //
    //    client.spoolMessage();
    //
    //    //verify(spool, atLeast(2)).removeMessageById(any());
    //    verify(client, atLeastOnce()).getNewMqttClient();
    //    //verify(awsIotMqttClient, atLeastOnce()).publish(any(), any(), any());
    //    //verify(spool, never()).addId(any());
    //}

    //@Test
    //void GIVEN_publish_request_with_interrupted_exception_WHEN_spool_message_THEN_stop_spooling_message() {
    //    MqttClient client = spy(new MqttClient(deviceConfiguration, (c) -> builder, executorService, ses));
    //    mqttOnline.set(true);
    //
    //    Spool mockSpool = mock(Spool.class);
    //    when(mockSpool.messageCount()).thenReturn(new Long(1));
    //    when(mockSpool.popId()).thenReturn(new Long(1));
    //    PublishRequest request = PublishRequest.builder().topic("A").payload(new byte[0]).build();
    //    SpoolMessage message = SpoolMessage.builder().publishRequest(request)
    //            .retried(new AtomicInteger(0)).build();
    //    when(mockSpool.getMessageById(any())).thenReturn(message);
    //    AwsIotMqttClient mockIndividual = mock(AwsIotMqttClient.class);
    //
    //    verify(mockSpool, times(1)).removeMessageById(any());
    //    verify(client, times(1)).spoolMessage();
    //    verify(mockIndividual, never()).publish(any(),any(), any());
    //}
    //
    //@Test
    //void GIVEN_publish_request_unsuccessfully_with_throwable_WHEN_spool_message_THEN_add_id_into_back_to_spool() {
    //
    //}
>>>>>>> 17f864a2
}<|MERGE_RESOLUTION|>--- conflicted
+++ resolved
@@ -11,25 +11,14 @@
 import com.aws.greengrass.dependency.Context;
 import com.aws.greengrass.deployment.DeviceConfiguration;
 import com.aws.greengrass.mqttclient.spool.Spool;
-<<<<<<< HEAD
-=======
-import com.aws.greengrass.mqttclient.spool.SpoolMessage;
->>>>>>> 17f864a2
 import com.aws.greengrass.mqttclient.spool.SpoolerConfig;
 import com.aws.greengrass.mqttclient.spool.SpoolerLoadException;
 import com.aws.greengrass.mqttclient.spool.SpoolerStorageType;
 import com.aws.greengrass.testcommons.testutilities.GGExtension;
 import com.aws.greengrass.util.Pair;
-<<<<<<< HEAD
 import java.nio.charset.StandardCharsets;
 import java.util.concurrent.ScheduledExecutorService;
 import java.util.concurrent.ScheduledThreadPoolExecutor;
-=======
-import java.util.concurrent.ScheduledExecutorService;
-import java.util.concurrent.ScheduledThreadPoolExecutor;
-import java.util.concurrent.atomic.AtomicBoolean;
-import java.util.concurrent.atomic.AtomicInteger;
->>>>>>> 17f864a2
 import org.junit.jupiter.api.AfterEach;
 import org.junit.jupiter.api.BeforeEach;
 import org.junit.jupiter.api.Test;
@@ -37,7 +26,6 @@
 import org.junit.jupiter.api.extension.ExtensionContext;
 import org.mockito.ArgumentCaptor;
 import org.mockito.Mock;
-import org.mockito.internal.verification.AtLeast;
 import org.mockito.junit.jupiter.MockitoExtension;
 import software.amazon.awssdk.crt.mqtt.MqttClientConnection;
 import software.amazon.awssdk.crt.mqtt.MqttMessage;
@@ -66,10 +54,6 @@
 import static org.mockito.ArgumentMatchers.any;
 import static org.mockito.ArgumentMatchers.anyBoolean;
 import static org.mockito.ArgumentMatchers.eq;
-<<<<<<< HEAD
-=======
-import static org.mockito.Mockito.atLeast;
->>>>>>> 17f864a2
 import static org.mockito.Mockito.atLeastOnce;
 import static org.mockito.Mockito.doNothing;
 import static org.mockito.Mockito.lenient;
@@ -99,11 +83,9 @@
     ScheduledExecutorService ses = new ScheduledThreadPoolExecutor(1);
     ExecutorService executorService = Executors.newSingleThreadExecutor();
 
-
     Configuration config = new Configuration(new Context());
     private final Consumer<MqttMessage> cb = (m) -> {
     };
-    private AtomicBoolean mqttOnline;
 
     @BeforeEach
     void beforeEach() {
@@ -115,7 +97,6 @@
         lenient().when(mockConnection.unsubscribe(any())).thenReturn(CompletableFuture.completedFuture(0));
         lenient().when(mockConnection.publish(any(), any(), anyBoolean()))
                 .thenReturn(CompletableFuture.completedFuture(0));
-        mqttOnline = new AtomicBoolean(false);
     }
 
     @AfterEach
@@ -222,27 +203,7 @@
 
         verify(client, times(3)).getNewMqttClient();
         verify(iClient1, times(0)).close();
-<<<<<<< HEAD
         verify(iClient2, times(0)).close();
-=======
-        verify(iClient2, times(1)).close();
-    }
-
-    @Test
-    void GIVEN_mqttclient_WHEN_publish_THEN_message_published()
-            throws ExecutionException, InterruptedException, TimeoutException {
-        MqttClient client = new MqttClient(deviceConfiguration, (c) -> builder, executorService, ses);
-        assertFalse(client.connected());
-
-        client.publish(PublishRequest.builder().topic("A/B").payload(ByteBuffer.allocate(1024).array()).build());
-        verify(mockConnection).connect();
-
-        ArgumentCaptor<MqttMessage> messageCaptor = ArgumentCaptor.forClass(MqttMessage.class);
-        verify(mockConnection).publish(messageCaptor.capture(), eq(QualityOfService.AT_LEAST_ONCE), eq(false));
-
-        assertEquals("A/B", messageCaptor.getValue().getTopic());
-        assertEquals(1024, messageCaptor.getValue().getPayload().length);
->>>>>>> 17f864a2
     }
 
     @Test
@@ -339,7 +300,6 @@
         abc.getLeft().get(0, TimeUnit.SECONDS);
     }
 
-<<<<<<< HEAD
     @Test
     void GIVEN_incoming_message_WHEN_received_and_subscriber_throws_THEN_still_calls_remaining_subscriptions(
             ExtensionContext context) throws ExecutionException, InterruptedException, TimeoutException {
@@ -512,195 +472,4 @@
         verify(spool, never()).addId(any());
         verify(spool, never()).removeMessageById(any());
     }
-=======
-    //@Test
-    //void GIVEN_incoming_message_WHEN_received_and_subscriber_throws_THEN_still_calls_remaining_subscriptions(
-    //        ExtensionContext context) throws ExecutionException, InterruptedException, TimeoutException {
-    //    ignoreExceptionWithMessage(context, "Uncaught!");
-    //    MqttClient client = spy(new MqttClient(deviceConfiguration, (c) -> builder, executorService, ses));
-    //    AwsIotMqttClient mockIndividual = mock(AwsIotMqttClient.class);
-    //    when(mockIndividual.subscribe(any(), any())).thenReturn(CompletableFuture.completedFuture(0));
-    //    when(client.getNewMqttClient()).thenReturn(mockIndividual);
-    //    assertFalse(client.connected());
-    //
-    //    client.subscribe(SubscribeRequest.builder().topic("A/B/+").callback((m) -> {
-    //        throw new RuntimeException("Uncaught!");
-    //    }).build());
-    //    Pair<CompletableFuture<Void>, Consumer<MqttMessage>> abc = asyncAssertOnConsumer((m) -> {
-    //        assertEquals("A/B/C", m.getTopic());
-    //    });
-    //    client.subscribe(SubscribeRequest.builder().topic("A/B/C").callback(abc.getRight()).build());
-    //
-    //    Consumer<MqttMessage> handler = client.getMessageHandlerForClient(mockIndividual);
-    //
-    //    handler.accept(new MqttMessage("A/B/C", new byte[0]));
-    //    abc.getLeft().get(0, TimeUnit.SECONDS);
-    //}
-    //
-    //@Test
-    //void GIVEN_KeepQos0WhenOffline_is_false_and_mqtt_is_offline_WHEN_publish_THEN_the_request_will_drop() throws ExecutionException, InterruptedException, SpoolerLoadException {
-    //    MqttClient client = spy(new MqttClient(deviceConfiguration, spool, ses));
-    //    PublishRequest request = PublishRequest.builder().topic("spool").payload(new byte[0])
-    //            .qos(QualityOfService.AT_MOST_ONCE).build();
-    //    SpoolerConfig config = SpoolerConfig.builder().keepQos0WhenOffline(false)
-    //            .spoolMaxMessageQueueSizeInBytes(new Long(25)).spoolStorageType(SpoolerStorageType.Memory)
-    //            .build();
-    //    when(spool.getSpoolConfig()).thenReturn(config);
-    //
-    //    CompletableFuture<Integer> future = client.publish(request);
-    //
-    //    assertEquals(0, future.get());
-    //    verify(spool, never()).addMessage(request);
-    //}
-    //
-    //@Test
-    //void GIVEN_KeepQos0WhenOffline_is_true_and_mqtt_is_offline_WHEN_publish_THEN_return_complete_future() throws ExecutionException, InterruptedException, SpoolerLoadException {
-    //    MqttClient client = spy(new MqttClient(deviceConfiguration, spool, ses));
-    //    PublishRequest request = PublishRequest.builder().topic("spool").payload(new byte[0])
-    //            .qos(QualityOfService.AT_MOST_ONCE).build();
-    //    SpoolerConfig config = SpoolerConfig.builder().keepQos0WhenOffline(true)
-    //            .spoolMaxMessageQueueSizeInBytes(new Long(25)).spoolStorageType(SpoolerStorageType.Memory)
-    //            .build();
-    //    when(spool.getSpoolConfig()).thenReturn(config);
-    //    when(spool.addMessage(request)).thenReturn(new Long(0));
-    //
-    //    CompletableFuture<Integer> future = client.publish(request);
-    //
-    //    assertEquals(0, future.get());
-    //    verify(spool, times(1)).addMessage(request);
-    //}
-    //
-    //@Test
-    //void GIVEN_KeepQos0WhenOffline_is_false_and_mqtt_is_online_WHEN_publish_THEN_return_complete_future() throws ExecutionException, InterruptedException {
-    //    MqttClient client = spy(new MqttClient(deviceConfiguration, spool, ses));
-    //    PublishRequest request = PublishRequest.builder().topic("spool").payload(new byte[0])
-    //            .qos(QualityOfService.AT_MOST_ONCE).build();
-    //    when(spool.addMessage(request)).thenReturn(new Long(0));
-    //
-    //    client.setMqttOnline(true);
-    //    CompletableFuture<Integer> future = client.publish(request);
-    //
-    //    assertEquals(0, future.get());
-    //    verify(spool, times(1)).addMessage(request);
-    //    verify(spool, never()).getSpoolConfig();
-    //}
-    //
-    //@Test
-    //void GIVEN_qos_is_1_and_mqtt_is_offline_WHEN_publish_THEN_return_complete_future() throws ExecutionException, InterruptedException {
-    //    MqttClient client = spy(new MqttClient(deviceConfiguration, spool, ses));
-    //    PublishRequest request = PublishRequest.builder().topic("spool").payload(new byte[0])
-    //            .qos(QualityOfService.AT_LEAST_ONCE).build();
-    //
-    //    CompletableFuture<Integer> future = client.publish(request);
-    //
-    //    assertEquals(0, future.get());
-    //    verify(spool, times(1)).addMessage(request);
-    //    verify(spool, never()).getSpoolConfig();
-    //}
-    //
-    //@Test
-    //void GIVEN_fail_to_add_message_to_spooler_queue_WHEN_publish_THEN_future_contains_exception() throws InterruptedException {
-    //    MqttClient client = spy(new MqttClient(deviceConfiguration, spool, ses));
-    //    PublishRequest request = PublishRequest.builder().topic("spool").payload(new byte[0])
-    //            .qos(QualityOfService.AT_LEAST_ONCE).build();
-    //    when(spool.addMessage(any())).thenThrow(InterruptedException.class);
-    //
-    //    client.setMqttOnline(true);
-    //    CompletableFuture<Integer> future = spy(client.publish(request));
-    //
-    //    verify(spool, times(1)).addMessage(request);
-    //    assertTrue(future.isCompletedExceptionally());
-    //}
-    //
-    //@Test
-    //void GIVEN_published_request_with_popped_id_is_null_WHEN_spool_message_THEN_remove_message_id() {
-    //    MqttClient client = spy(new MqttClient(deviceConfiguration, spool, ses));
-    //    client.setMqttOnline(true);
-    //
-    //    when(spool.messageCount()).thenReturn(new Long(1));
-    //    when(spool.popId()).thenReturn(new Long(0));
-    //    // The message has been sent out and removed from the spooler's messageMap,
-    //    //but not from the spool's messageIdQueue
-    //    when(spool.getMessageById(any())).thenReturn(null);
-    //
-    //    client.spoolMessage();
-    //
-    //    verify(spool, never()).addId(any());
-    //    verify(spool, never()).removeMessageById(any());
-    //}
-    //
-    //@Test
-    //void GIVEN_exceed_max_retried_WHEN_spool_message_THEN_remove_message() {
-    //    MqttClient client = spy(new MqttClient(deviceConfiguration, spool, ses));
-    //    client.setMqttOnline(true);
-    //
-    //    when(spool.messageCount()).thenReturn(new Long(1));
-    //    when(spool.popId()).thenReturn(new Long(1));
-    //    PublishRequest request = PublishRequest.builder().topic("spool").payload(new byte[0])
-    //            .qos(QualityOfService.AT_LEAST_ONCE).build();
-    //    SpoolMessage message = SpoolMessage.builder().publishRequest(request)
-    //            .retried(new AtomicInteger(2)).build();
-    //    when(spool.getMessageById(any())).thenReturn(message);
-    //    SpoolerConfig config = SpoolerConfig.builder().maxRetried(1).build();
-    //    when(spool.getSpoolConfig()).thenReturn(config);
-    //    AwsIotMqttClient awsIotMqttClient = mock(AwsIotMqttClient.class);
-    //    when(client.getNewMqttClient()).thenReturn(awsIotMqttClient);
-    //
-    //    client.spoolMessage();
-    //
-    //    verify(spool, atLeastOnce()).removeMessageById(any());
-    //    verify(client, never()).getNewMqttClient();
-    //}
-    //
-    //@Test
-    //void GIVEN_publish_request_successfully_WHEN_spool_message_THEN_remove_message_from_spooler_queue() {
-    //    MqttClient client = spy(new MqttClient(deviceConfiguration, spool, ses));
-    //    client.setMqttOnline(true);
-    //
-    //    when(spool.messageCount()).thenReturn(new Long(1));
-    //    when(spool.popId()).thenReturn(new Long(1));
-    //    PublishRequest request = PublishRequest.builder().topic("spool").payload(new byte[0])
-    //            .qos(QualityOfService.AT_LEAST_ONCE).build();
-    //    SpoolMessage message = SpoolMessage.builder().publishRequest(request)
-    //            .retried(new AtomicInteger(0)).build();
-    //    when(spool.getMessageById(any())).thenReturn(message);
-    //    SpoolerConfig config = SpoolerConfig.builder().maxRetried(1).build();
-    //    when(spool.getSpoolConfig()).thenReturn(config);
-    //    AwsIotMqttClient awsIotMqttClient = mock(AwsIotMqttClient.class);
-    //    when(awsIotMqttClient.publish(any(), any(), any())).thenReturn(CompletableFuture.completedFuture(1));
-    //    when(client.getNewMqttClient()).thenReturn(awsIotMqttClient);
-    //
-    //
-    //    client.spoolMessage();
-    //
-    //    //verify(spool, atLeast(2)).removeMessageById(any());
-    //    verify(client, atLeastOnce()).getNewMqttClient();
-    //    //verify(awsIotMqttClient, atLeastOnce()).publish(any(), any(), any());
-    //    //verify(spool, never()).addId(any());
-    //}
-
-    //@Test
-    //void GIVEN_publish_request_with_interrupted_exception_WHEN_spool_message_THEN_stop_spooling_message() {
-    //    MqttClient client = spy(new MqttClient(deviceConfiguration, (c) -> builder, executorService, ses));
-    //    mqttOnline.set(true);
-    //
-    //    Spool mockSpool = mock(Spool.class);
-    //    when(mockSpool.messageCount()).thenReturn(new Long(1));
-    //    when(mockSpool.popId()).thenReturn(new Long(1));
-    //    PublishRequest request = PublishRequest.builder().topic("A").payload(new byte[0]).build();
-    //    SpoolMessage message = SpoolMessage.builder().publishRequest(request)
-    //            .retried(new AtomicInteger(0)).build();
-    //    when(mockSpool.getMessageById(any())).thenReturn(message);
-    //    AwsIotMqttClient mockIndividual = mock(AwsIotMqttClient.class);
-    //
-    //    verify(mockSpool, times(1)).removeMessageById(any());
-    //    verify(client, times(1)).spoolMessage();
-    //    verify(mockIndividual, never()).publish(any(),any(), any());
-    //}
-    //
-    //@Test
-    //void GIVEN_publish_request_unsuccessfully_with_throwable_WHEN_spool_message_THEN_add_id_into_back_to_spool() {
-    //
-    //}
->>>>>>> 17f864a2
 }