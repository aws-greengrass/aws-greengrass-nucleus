/*
 * Copyright Amazon.com, Inc. or its affiliates. All Rights Reserved.
 * SPDX-License-Identifier: Apache-2.0
 */

package com.aws.greengrass.telemetry;

import com.aws.greengrass.config.Topic;
import com.aws.greengrass.deployment.DeviceConfiguration;
import com.aws.greengrass.lifecyclemanager.Kernel;
import com.aws.greengrass.lifecyclemanager.KernelMetricsEmitter;
import com.aws.greengrass.mqttclient.MqttClient;
import com.aws.greengrass.mqttclient.PublishRequest;
import com.aws.greengrass.telemetry.impl.config.TelemetryConfig;
import com.aws.greengrass.testcommons.testutilities.GGExtension;
import com.aws.greengrass.testcommons.testutilities.GGServiceTestUtil;
import org.junit.jupiter.api.AfterEach;
import org.junit.jupiter.api.BeforeEach;
import org.junit.jupiter.api.Test;
import org.junit.jupiter.api.extension.ExtendWith;
import org.junit.jupiter.api.io.TempDir;
import org.mockito.ArgumentCaptor;
import org.mockito.Captor;
import org.mockito.Mock;
import org.mockito.junit.jupiter.MockitoExtension;
import software.amazon.awssdk.crt.mqtt.MqttClientConnectionEvents;
import software.amazon.awssdk.crt.mqtt.QualityOfService;

import java.io.IOException;
import java.nio.file.Path;
import java.time.Instant;
import java.util.concurrent.ScheduledExecutorService;
import java.util.concurrent.ScheduledThreadPoolExecutor;

import static com.aws.greengrass.componentmanager.KernelConfigResolver.PARAMETERS_CONFIG_KEY;
import static com.aws.greengrass.deployment.DeviceConfiguration.DEVICE_PARAM_THING_NAME;
import static com.aws.greengrass.lifecyclemanager.GreengrassService.RUNTIME_STORE_NAMESPACE_TOPIC;
import static com.aws.greengrass.telemetry.TelemetryAgent.DEFAULT_TELEMETRY_METRICS_PUBLISH_TOPIC;
import static com.aws.greengrass.telemetry.TelemetryAgent.TELEMETRY_LAST_PERIODIC_AGGREGATION_TIME_TOPIC;
import static com.aws.greengrass.telemetry.TelemetryAgent.TELEMETRY_LAST_PERIODIC_PUBLISH_TIME_TOPIC;
import static com.aws.greengrass.telemetry.TelemetryAgent.TELEMETRY_METRICS_PUBLISH_TOPICS;
import static com.aws.greengrass.telemetry.TelemetryAgent.TELEMETRY_PERIODIC_AGGREGATE_INTERVAL_SEC;
import static com.aws.greengrass.telemetry.TelemetryAgent.TELEMETRY_PERIODIC_PUBLISH_INTERVAL_SEC;
import static org.junit.jupiter.api.Assertions.assertEquals;
import static org.junit.jupiter.api.Assertions.assertNotNull;
import static org.junit.jupiter.api.Assertions.assertNull;
import static org.mockito.Mockito.doNothing;
import static org.mockito.Mockito.lenient;
import static org.mockito.Mockito.mock;
import static org.mockito.Mockito.reset;
import static org.mockito.Mockito.spy;
import static org.mockito.Mockito.timeout;
import static org.mockito.Mockito.times;
import static org.mockito.Mockito.verify;
import static org.mockito.Mockito.when;

@ExtendWith({MockitoExtension.class, GGExtension.class})
public class TelemetryAgentTest extends GGServiceTestUtil {
    @TempDir
    protected Path tempRootDir;
    @Mock
    private MqttClient mockMqttClient;
    @Mock
    private DeviceConfiguration mockDeviceConfiguration;
    @Captor
    private ArgumentCaptor<PublishRequest> publishRequestArgumentCaptor;
    @Captor
    private ArgumentCaptor<MqttClientConnectionEvents> mqttClientConnectionEventsArgumentCaptor;
    private ScheduledExecutorService ses;
    private TelemetryAgent telemetryAgent;
    @Mock
    private SystemMetricsEmitter sme;
    @Mock
    private KernelMetricsEmitter kme;
    @Mock
    private MetricsAggregator ma;

    @BeforeEach
<<<<<<< HEAD
    void setup() {
=======
    public void setup() {
>>>>>>> 138aeda5
        serviceFullName = "MetricsAgent";
        initializeMockedConfig();
        kme = new KernelMetricsEmitter(mock(Kernel.class));
        sme = new SystemMetricsEmitter();
        ma = new MetricsAggregator();
        TelemetryConfig.getInstance().setRoot(tempRootDir);
        ses = new ScheduledThreadPoolExecutor(3);
        Topic periodicAggregateMetricsIntervalSec = Topic.of(context, TELEMETRY_PERIODIC_AGGREGATE_INTERVAL_SEC, "1");
        lenient().when(config
                .lookup(PARAMETERS_CONFIG_KEY, TELEMETRY_PERIODIC_AGGREGATE_INTERVAL_SEC))
                .thenReturn(periodicAggregateMetricsIntervalSec);
        Topic periodicPublishMetricsIntervalSec = Topic.of(context, TELEMETRY_PERIODIC_PUBLISH_INTERVAL_SEC, "3");
        lenient().when(config
                .lookup(PARAMETERS_CONFIG_KEY, TELEMETRY_PERIODIC_PUBLISH_INTERVAL_SEC))
                .thenReturn(periodicPublishMetricsIntervalSec);
        Topic lastPeriodicAggregateTime = Topic.of(context, TELEMETRY_LAST_PERIODIC_AGGREGATION_TIME_TOPIC,
                Instant.now().toEpochMilli());
        lenient().when(config.lookupTopics(RUNTIME_STORE_NAMESPACE_TOPIC)
                .lookup(TELEMETRY_LAST_PERIODIC_AGGREGATION_TIME_TOPIC))
                .thenReturn(lastPeriodicAggregateTime);
        Topic lastPeriodicPublishTime = Topic.of(context, TELEMETRY_LAST_PERIODIC_PUBLISH_TIME_TOPIC,
                Instant.now().toEpochMilli());
        lenient().when(config.lookupTopics(RUNTIME_STORE_NAMESPACE_TOPIC)
                .lookup(TELEMETRY_LAST_PERIODIC_PUBLISH_TIME_TOPIC))
                .thenReturn(lastPeriodicPublishTime);
        Topic thingNameTopic = Topic.of(context, DEVICE_PARAM_THING_NAME, "testThing");
        when(config.lookup(DEVICE_PARAM_THING_NAME)).thenReturn(thingNameTopic);
        when(mockDeviceConfiguration.getThingName()).thenReturn(thingNameTopic);
        Topic telemetryMetricsPublishTopic = Topic.of(context, TELEMETRY_METRICS_PUBLISH_TOPICS,
                DEFAULT_TELEMETRY_METRICS_PUBLISH_TOPIC);
        when(config.lookup(PARAMETERS_CONFIG_KEY, TELEMETRY_METRICS_PUBLISH_TOPICS))
                .thenReturn(telemetryMetricsPublishTopic);
        telemetryAgent = spy(new TelemetryAgent(config, mockMqttClient, mockDeviceConfiguration, ma, sme, kme, ses));
    }

    @AfterEach
<<<<<<< HEAD
    void cleanUp() throws IOException {
=======
    public void cleanUp() throws IOException {
>>>>>>> 138aeda5
        telemetryAgent.shutdown();
        ses.shutdownNow();
        context.close();
    }

    @Test
    void GIVEN_Telemetry_Agent_WHEN_starts_up_THEN_schedule_operations_on_metrics() throws InterruptedException {
        assertNull(telemetryAgent.getPeriodicAggregateMetricsFuture());
        assertNull(telemetryAgent.getPeriodicPublishMetricsFuture());
        for (PeriodicMetricsEmitter p : telemetryAgent.getPeriodicMetricsEmitters()) {
            assertNull(p.future);
        }

        telemetryAgent.startup();
        assertNotNull(telemetryAgent.getPeriodicAggregateMetricsFuture());
        assertNotNull(telemetryAgent.getPeriodicPublishMetricsFuture());
        for (PeriodicMetricsEmitter p : telemetryAgent.getPeriodicMetricsEmitters()) {
            assertNotNull(p.future);
        }
    }

    @Test
    void GIVEN_Telemetry_Agent_WHEN_starts_up_THEN_periodically_schedule_operations() throws InterruptedException {
        doNothing().when(telemetryAgent).aggregatePeriodicMetrics();
        doNothing().when(telemetryAgent).publishPeriodicMetrics();

        telemetryAgent.startup();
        long milliSeconds = 4000;
        Topic periodicAggregateMetricsIntervalSec = Topic.of(context, TELEMETRY_PERIODIC_AGGREGATE_INTERVAL_SEC, "5");
        lenient().when(config.lookup(PARAMETERS_CONFIG_KEY, TELEMETRY_PERIODIC_AGGREGATE_INTERVAL_SEC))
                .thenReturn(periodicAggregateMetricsIntervalSec);
        // aggregation starts at 5th second but we are checking only for 3 seconds
        verify(telemetryAgent, timeout(milliSeconds).times(0)).aggregatePeriodicMetrics();
        // publish can start anytime between 0 to 3 seconds
        verify(telemetryAgent, timeout(milliSeconds).atLeastOnce()).publishPeriodicMetrics();
        reset(telemetryAgent);
        periodicAggregateMetricsIntervalSec = Topic.of(context, TELEMETRY_PERIODIC_AGGREGATE_INTERVAL_SEC, "2");
        lenient().doReturn(periodicAggregateMetricsIntervalSec).when(config).lookup(PARAMETERS_CONFIG_KEY,
                TELEMETRY_PERIODIC_AGGREGATE_INTERVAL_SEC);
        // aggregation starts at least at the 2nd sec
        verify(telemetryAgent, timeout(milliSeconds).atLeastOnce()).aggregatePeriodicMetrics();
    }

    @Test
    void GIVEN_Telemetry_Agent_WHEN_mqtt_is_interrupted_THEN_aggregation_continues_but_publishing_stops()
            throws InterruptedException {
        Topic periodicPublishMetricsIntervalSec = Topic.of(context, TELEMETRY_PERIODIC_PUBLISH_INTERVAL_SEC, "2");
        lenient().doReturn(periodicPublishMetricsIntervalSec).when(config).lookup(PARAMETERS_CONFIG_KEY,
                TELEMETRY_PERIODIC_PUBLISH_INTERVAL_SEC);
        doNothing().when(mockMqttClient).addToCallbackEvents(mqttClientConnectionEventsArgumentCaptor.capture());
        telemetryAgent.startup();
        long milliSeconds = 3000;
        verify(mockMqttClient, timeout(milliSeconds).atLeastOnce()).publish(publishRequestArgumentCaptor.capture());
        PublishRequest request = publishRequestArgumentCaptor.getValue();
        assertEquals(QualityOfService.AT_LEAST_ONCE, request.getQos());
        assertEquals("$aws/things/testThing/greengrass/health/json", request.getTopic());
        reset(telemetryAgent, mockMqttClient);
        mqttClientConnectionEventsArgumentCaptor.getValue().onConnectionInterrupted(500);
        //verify that nothing is published when mqtt is interrupted
        verify(mockMqttClient, times(0)).publish(publishRequestArgumentCaptor.capture());
        // aggregation is continued irrespective of the mqtt connection
        verify(telemetryAgent, timeout(milliSeconds).atLeastOnce()).aggregatePeriodicMetrics();
        telemetryAgent.getPeriodicAggregateMetricsFuture().cancel(true);
        telemetryAgent.getPeriodicPublishMetricsFuture().cancel(true);
        kme.future.cancel(true);
        sme.future.cancel(true);
    }
}
<|MERGE_RESOLUTION|>--- conflicted
+++ resolved
@@ -68,19 +68,12 @@
     private ArgumentCaptor<MqttClientConnectionEvents> mqttClientConnectionEventsArgumentCaptor;
     private ScheduledExecutorService ses;
     private TelemetryAgent telemetryAgent;
-    @Mock
     private SystemMetricsEmitter sme;
-    @Mock
     private KernelMetricsEmitter kme;
-    @Mock
     private MetricsAggregator ma;
 
     @BeforeEach
-<<<<<<< HEAD
     void setup() {
-=======
-    public void setup() {
->>>>>>> 138aeda5
         serviceFullName = "MetricsAgent";
         initializeMockedConfig();
         kme = new KernelMetricsEmitter(mock(Kernel.class));
@@ -117,11 +110,7 @@
     }
 
     @AfterEach
-<<<<<<< HEAD
     void cleanUp() throws IOException {
-=======
-    public void cleanUp() throws IOException {
->>>>>>> 138aeda5
         telemetryAgent.shutdown();
         ses.shutdownNow();
         context.close();
@@ -184,9 +173,5 @@
         verify(mockMqttClient, times(0)).publish(publishRequestArgumentCaptor.capture());
         // aggregation is continued irrespective of the mqtt connection
         verify(telemetryAgent, timeout(milliSeconds).atLeastOnce()).aggregatePeriodicMetrics();
-        telemetryAgent.getPeriodicAggregateMetricsFuture().cancel(true);
-        telemetryAgent.getPeriodicPublishMetricsFuture().cancel(true);
-        kme.future.cancel(true);
-        sme.future.cancel(true);
     }
 }
