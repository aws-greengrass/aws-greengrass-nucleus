--- conflicted
+++ resolved
@@ -5,23 +5,12 @@
 
 package com.aws.greengrass.componentmanager;
 
-<<<<<<< HEAD
-import com.amazonaws.services.evergreen.AWSEvergreen;
-import com.amazonaws.services.evergreen.model.ComponentCandidate;
-import com.amazonaws.services.evergreen.model.GetComponentVersionDeprecatedRequest;
-import com.amazonaws.services.evergreen.model.GetComponentVersionDeprecatedResult;
-import com.amazonaws.services.evergreen.model.ResolveComponentCandidatesRequest;
-import com.amazonaws.services.evergreen.model.ResolveComponentCandidatesResult;
-import com.amazonaws.services.evergreen.model.ResolvedComponentVersion;
-import com.amazonaws.services.evergreen.model.ResourceNotFoundException;
-=======
 import com.amazonaws.services.greengrassv2.AWSGreengrassV2;
 import com.amazonaws.services.greengrassv2.model.ComponentCandidate;
 import com.amazonaws.services.greengrassv2.model.ResolveComponentCandidatesRequest;
 import com.amazonaws.services.greengrassv2.model.ResolveComponentCandidatesResult;
 import com.amazonaws.services.greengrassv2.model.ResolvedComponentVersion;
 import com.amazonaws.services.greengrassv2.model.ResourceNotFoundException;
->>>>>>> 6d808d84
 import com.aws.greengrass.componentmanager.exceptions.NoAvailableComponentVersionException;
 import com.aws.greengrass.config.PlatformResolver;
 import com.aws.greengrass.testcommons.testutilities.GGExtension;
@@ -74,43 +63,12 @@
     }
 
     @Test
-<<<<<<< HEAD
-    void GIVEN_component_name_version_WHEN_download_component_recipe_THEN_task_succeed() throws Exception {
-        String recipeContents = "testRecipeContent";
-        ByteBuffer testRecipeBytes = ByteBuffer.wrap(recipeContents.getBytes());
-        GetComponentVersionDeprecatedResult testResult =
-                new GetComponentVersionDeprecatedResult().withRecipe(testRecipeBytes);
-        doReturn(testResult).when(client)
-                .getComponentVersionDeprecated(GetComponentVersionDeprecatedRequestArgumentCaptor.capture());
-        String downloadPackageRecipeAsString = helper.downloadPackageRecipeAsString(
-                new ComponentIdentifier(ComponentTestResourceHelper.MONITORING_SERVICE_PACKAGE_NAME,
-                                        new Semver("1.0.0")));
-
-        assertEquals(recipeContents, downloadPackageRecipeAsString);
-    }
-
-    @Test
-=======
->>>>>>> 6d808d84
     void GIVEN_component_version_requirements_WHEN_resolve_component_version_THEN_send_service_request()
             throws Exception {
         Map<String, Requirement> versionRequirements = new HashMap<>();
         versionRequirements.put("X", Requirement.buildNPM("^1.0"));
         versionRequirements.put("Y", Requirement.buildNPM("^1.5"));
 
-<<<<<<< HEAD
-        ResolvedComponentVersion resolvedComponentVersion =
-                new ResolvedComponentVersion().withName(COMPONENT_A).withVersion(v1_0_0.getValue())
-                        .withRecipe(ByteBuffer.wrap("new recipe".getBytes(Charsets.UTF_8)));
-        ResolveComponentCandidatesResult result = new ResolveComponentCandidatesResult()
-                .withResolvedComponentVersions(Collections.singletonList(resolvedComponentVersion));
-        when(client.resolveComponentCandidates(any())).thenReturn(result);
-
-        ResolvedComponentVersion componentContentReturn =
-                helper.resolveComponentVersion(COMPONENT_A, v1_0_0, versionRequirements);
-
-        assertThat(componentContentReturn, is(resolvedComponentVersion));
-=======
         ResolvedComponentVersion componentVersion =
                 new ResolvedComponentVersion().withComponentName(COMPONENT_A).withComponentVersion(v1_0_0.getValue())
                         .withRecipe(ByteBuffer.wrap("new recipe" .getBytes(Charsets.UTF_8)));
@@ -122,7 +80,6 @@
                 helper.resolveComponentVersion(COMPONENT_A, v1_0_0, versionRequirements);
 
         assertThat(componentVersionReturn, is(componentVersion));
->>>>>>> 6d808d84
         ArgumentCaptor<ResolveComponentCandidatesRequest> requestArgumentCaptor =
                 ArgumentCaptor.forClass(ResolveComponentCandidatesRequest.class);
         verify(client).resolveComponentCandidates(requestArgumentCaptor.capture());
@@ -150,11 +107,7 @@
 
         Exception exp = assertThrows(NoAvailableComponentVersionException.class, () -> helper
                 .resolveComponentVersion(COMPONENT_A, v1_0_0,
-<<<<<<< HEAD
-                                         Collections.singletonMap("X", Requirement.buildNPM("^1.0"))));
-=======
                         Collections.singletonMap("X", Requirement.buildNPM("^1.0"))));
->>>>>>> 6d808d84
 
         assertThat(exp.getMessage(), containsString("No applicable version found in cloud registry for component: 'A'"
                 + " satisfying requirement: '{X=>=1.0.0 <2.0.0}'."));
