/*
 * Copyright Amazon.com, Inc. or its affiliates. All Rights Reserved.
 * SPDX-License-Identifier: Apache-2.0
 */

package com.aws.greengrass.componentmanager.plugins;

import com.aws.greengrass.componentmanager.ComponentStore;
import com.aws.greengrass.componentmanager.GreengrassComponentServiceClientFactory;
import com.aws.greengrass.componentmanager.exceptions.PackageLoadingException;
import com.aws.greengrass.componentmanager.models.ComponentArtifact;
import com.aws.greengrass.componentmanager.models.ComponentIdentifier;
import com.aws.greengrass.testcommons.testutilities.GGExtension;
import com.aws.greengrass.util.S3SdkClientFactory;
import com.vdurmont.semver4j.Semver;
import org.hamcrest.core.IsInstanceOf;
import org.junit.jupiter.api.BeforeEach;
import org.junit.jupiter.api.Test;
import org.junit.jupiter.api.extension.ExtendWith;
import org.mockito.Mock;
import org.mockito.junit.jupiter.MockitoExtension;

import java.net.URI;
import java.nio.file.Path;
import java.nio.file.Paths;

import static org.hamcrest.MatcherAssert.assertThat;
import static org.hamcrest.core.Is.is;
import static org.junit.jupiter.api.Assertions.assertThrows;

@ExtendWith({MockitoExtension.class, GGExtension.class})
public class ArtifactDownloaderFactoryTest {

    Path testDir = Paths.get("foo");

    @Mock
    S3SdkClientFactory s3SdkClientFactory;

    @Mock
    GreengrassComponentServiceClientFactory greengrassComponentServiceClientFactory;

    @Mock
<<<<<<< HEAD
    private ComponentStore componentStore;
=======
    ComponentStore componentStore;
>>>>>>> 6d808d84

    ArtifactDownloaderFactory artifactDownloaderFactory;

    @BeforeEach
    public void setup() {
        artifactDownloaderFactory = new ArtifactDownloaderFactory(
                s3SdkClientFactory, greengrassComponentServiceClientFactory, componentStore);
    }

    @Test
    void GIVEN_s3_artifact_THEN_return_s3_downloader() throws Exception {
        ComponentIdentifier pkgId = new ComponentIdentifier("SomeServiceWithArtifactsInS3", new Semver("1.0.0"));

        ComponentArtifact artifact = ComponentArtifact.builder()
                .artifactUri(new URI("s3://bucket/path/to/key"))
                .build();

        ArtifactDownloader artifactDownloader = artifactDownloaderFactory
                .getArtifactDownloader(pkgId, artifact, testDir);
        assertThat(artifactDownloader, IsInstanceOf.instanceOf(S3Downloader.class));
    }


    @Test
    void GIVEN_artifact_from_gg_repo_WHEN_attempt_download_artifact_THEN_invoke_gg_downloader() throws Exception {
        ComponentIdentifier pkgId = new ComponentIdentifier("CoolService", new Semver("1.0.0"));

        ComponentArtifact artifact = ComponentArtifact.builder()
                .artifactUri(new URI("greengrass:binary2"))
                .build();

        ArtifactDownloader artifactDownloader = artifactDownloaderFactory
                .getArtifactDownloader(pkgId, artifact, testDir);
        assertThat(artifactDownloader, IsInstanceOf.instanceOf(GreengrassRepositoryDownloader.class));
    }

    @Test
    void GIVEN_artifact_url_no_scheme_WHEN_attempt_download_THEN_throw_package_exception()
            throws Exception {
        ComponentIdentifier pkgId = new ComponentIdentifier("CoolService", new Semver("1.0" + ".0"));
        ComponentArtifact artifact = ComponentArtifact.builder().artifactUri(new URI("binary1")).build();
        Exception exception = assertThrows(PackageLoadingException.class,
                () -> artifactDownloaderFactory.getArtifactDownloader(pkgId, artifact, testDir));
        assertThat(exception.getMessage(), is("artifact URI scheme null is not supported yet"));
    }


    @Test
    void GIVEN_artifact_provider_not_supported_WHEN_attempt_download_THEN_throw_package_exception()
            throws Exception {
        ComponentIdentifier pkgId = new ComponentIdentifier("CoolService", new Semver("1.0.0"));
        ComponentArtifact artifact = ComponentArtifact.builder().artifactUri(new URI("docker:image1")).build();
        Exception exception = assertThrows(PackageLoadingException.class,
                () -> artifactDownloaderFactory.getArtifactDownloader(pkgId, artifact, testDir));
        assertThat(exception.getMessage(), is("artifact URI scheme DOCKER is not supported yet"));
    }
}<|MERGE_RESOLUTION|>--- conflicted
+++ resolved
@@ -40,11 +40,7 @@
     GreengrassComponentServiceClientFactory greengrassComponentServiceClientFactory;
 
     @Mock
-<<<<<<< HEAD
-    private ComponentStore componentStore;
-=======
     ComponentStore componentStore;
->>>>>>> 6d808d84
 
     ArtifactDownloaderFactory artifactDownloaderFactory;
 
