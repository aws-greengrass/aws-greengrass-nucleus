--- conflicted
+++ resolved
@@ -6,12 +6,8 @@
 package com.aws.greengrass.componentmanager.plugins;
 
 import com.amazonaws.services.evergreen.AWSEvergreen;
-<<<<<<< HEAD
-import com.amazonaws.services.evergreen.model.GetComponentVersionArtifactRequest;
-=======
 import com.amazonaws.services.evergreen.model.GetComponentArtifactRequest;
 import com.amazonaws.services.evergreen.model.GetComponentArtifactResult;
->>>>>>> abe3a58e
 import com.aws.greengrass.componentmanager.ComponentTestResourceHelper;
 import com.aws.greengrass.componentmanager.GreengrassComponentServiceClientFactory;
 import com.aws.greengrass.componentmanager.models.ComponentArtifact;
@@ -61,7 +57,7 @@
     private GreengrassRepositoryDownloader downloader;
 
     @Captor
-    ArgumentCaptor<GetComponentVersionArtifactRequest> GetComponentVersionArtifactRequestArgumentCaptor;
+    ArgumentCaptor<GetComponentArtifactRequest> getComponentArtifactRequestArgumentCaptor;
 
     @BeforeEach
     void beforeEach() {
@@ -71,18 +67,9 @@
 
     @Test
     void GIVEN_artifact_url_WHEN_attempt_download_THEN_task_succeed() throws Exception {
-<<<<<<< HEAD
-        AmazonServiceException ase = new AmazonServiceException("Redirect");
-        Map<String, String> headers = new HashMap<>();
-        headers.put("Location", "https://www.amazon.com/artifact.txt");
-        ase.setStatusCode(HttpStatus.SC_MOVED_TEMPORARILY);
-        ase.setHttpHeaders(headers);
-        when(client.getComponentVersionArtifact(GetComponentVersionArtifactRequestArgumentCaptor.capture())).thenThrow(ase);
-=======
         GetComponentArtifactResult result =
                 new GetComponentArtifactResult().withPreSignedUrl("https://www.amazon.com/artifact.txt");
         when(client.getComponentArtifact(getComponentArtifactRequestArgumentCaptor.capture())).thenReturn(result);
->>>>>>> abe3a58e
 
         doReturn(connection).when(downloader).connect(any());
         when(connection.getResponseCode()).thenReturn(HttpURLConnection.HTTP_OK);
@@ -103,7 +90,7 @@
                 pkgId, ComponentArtifact.builder().artifactUri(new URI("greengrass:artifactName"))
                         .checksum(checksum).algorithm(SHA256).build(), saveToPath);
 
-        GetComponentVersionArtifactRequest generatedRequest = GetComponentVersionArtifactRequestArgumentCaptor.getValue();
+        GetComponentArtifactRequest generatedRequest = getComponentArtifactRequestArgumentCaptor.getValue();
         assertEquals("CoolService", generatedRequest.getComponentName());
         assertEquals("1.0.0", generatedRequest.getComponentVersion());
         assertNull(generatedRequest.getScope());
@@ -117,18 +104,9 @@
 
     @Test
     void GIVEN_http_connection_error_WHEN_attempt_download_THEN_return_exception() throws Exception {
-<<<<<<< HEAD
-        AmazonServiceException ase = new AmazonServiceException("Redirect");
-        Map<String, String> headers = new HashMap<>();
-        headers.put("Location", "https://www.amazon.com/artifact.txt");
-        ase.setStatusCode(HttpStatus.SC_MOVED_TEMPORARILY);
-        ase.setHttpHeaders(headers);
-        when(client.getComponentVersionArtifact(any())).thenThrow(ase);
-=======
         GetComponentArtifactResult result =
                 new GetComponentArtifactResult().withPreSignedUrl("https://www.amazon.com/artifact.txt");
         when(client.getComponentArtifact(any())).thenReturn(result);
->>>>>>> abe3a58e
 
         doReturn(connection).when(downloader).connect(any());
         when(connection.getResponseCode()).thenThrow(IOException.class);
