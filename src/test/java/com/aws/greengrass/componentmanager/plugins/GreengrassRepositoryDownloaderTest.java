/*
 * Copyright Amazon.com, Inc. or its affiliates. All Rights Reserved.
 * SPDX-License-Identifier: Apache-2.0
 */

package com.aws.greengrass.componentmanager.plugins;

import com.amazonaws.services.evergreen.AWSEvergreen;
import com.amazonaws.services.evergreen.model.GetComponentVersionArtifactRequest;
import com.amazonaws.services.evergreen.model.GetComponentVersionArtifactResult;
import com.aws.greengrass.componentmanager.ComponentStore;
import com.aws.greengrass.componentmanager.ComponentTestResourceHelper;
import com.aws.greengrass.componentmanager.GreengrassComponentServiceClientFactory;
import com.aws.greengrass.componentmanager.exceptions.PackageDownloadException;
import com.aws.greengrass.componentmanager.models.ComponentArtifact;
import com.aws.greengrass.componentmanager.models.ComponentIdentifier;
import com.aws.greengrass.componentmanager.models.RecipeMetadata;
import com.aws.greengrass.testcommons.testutilities.GGExtension;
import com.vdurmont.semver4j.Semver;
import org.junit.jupiter.api.BeforeEach;
import org.junit.jupiter.api.Test;
import org.junit.jupiter.api.extension.ExtendWith;
import org.mockito.ArgumentCaptor;
import org.mockito.Captor;
import org.mockito.Mock;
import org.mockito.junit.jupiter.MockitoExtension;

import java.io.IOException;
import java.net.HttpURLConnection;
import java.net.URI;
import java.nio.file.Files;
import java.nio.file.Path;
import java.security.MessageDigest;
import java.util.Arrays;
import java.util.Base64;

import static org.hamcrest.MatcherAssert.assertThat;
import static org.hamcrest.Matchers.containsStringIgnoringCase;
import static org.hamcrest.core.Is.is;
import static org.junit.jupiter.api.Assertions.assertEquals;
import static org.junit.jupiter.api.Assertions.assertThrows;
import static org.mockito.ArgumentMatchers.any;
import static org.mockito.Mockito.doReturn;
import static org.mockito.Mockito.lenient;
import static org.mockito.Mockito.spy;
import static org.mockito.Mockito.times;
import static org.mockito.Mockito.verify;
import static org.mockito.Mockito.when;

@ExtendWith({MockitoExtension.class, GGExtension.class})
class GreengrassRepositoryDownloaderTest {
    private static final String SHA256 = "SHA-256";

    @Mock
    private HttpURLConnection connection;

    @Mock
    private AWSEvergreen client;

    @Mock
    private GreengrassComponentServiceClientFactory clientFactory;

<<<<<<< HEAD
    @Mock
    private ComponentStore componentStore;

    private GreengrassRepositoryDownloader downloader;

=======
>>>>>>> b3c4e2ab
    @Captor
    ArgumentCaptor<GetComponentVersionArtifactRequest> getComponentArtifactRequestArgumentCaptor;

    @BeforeEach
    void beforeEach() {
        lenient().when(clientFactory.getCmsClient()).thenReturn(client);
<<<<<<< HEAD
        this.downloader = Mockito.spy(new GreengrassRepositoryDownloader(clientFactory, componentStore));
=======
>>>>>>> b3c4e2ab
    }

    @Test
    void GIVEN_artifact_url_WHEN_attempt_download_THEN_task_succeed() throws Exception {
        // build downloader
        Path mockArtifactPath = ComponentTestResourceHelper
                .getPathForTestPackage(ComponentTestResourceHelper.MONITORING_SERVICE_PACKAGE_NAME, "1.0.0")
                .resolve("monitor_artifact_100.txt");
        String checksum = Base64.getEncoder()
                .encodeToString(MessageDigest.getInstance(SHA256).digest(Files.readAllBytes(mockArtifactPath)));
        ComponentArtifact artifact = ComponentArtifact.builder()
                .algorithm(SHA256)
                .checksum(checksum)
                .artifactUri(new URI("greengrass:artifactName"))
                .build();
        ComponentIdentifier pkgId = new ComponentIdentifier("CoolService", new Semver("1.0.0"));

        Path testCache = ComponentTestResourceHelper.getPathForLocalTestCache();
        Path saveToPath = testCache.resolve("CoolService").resolve("1.0.0");
        Files.createDirectories(saveToPath);

        GreengrassRepositoryDownloader downloader = spy(new GreengrassRepositoryDownloader(clientFactory,
                pkgId, artifact, saveToPath));

        // mock requests to get downloadSize and local file name
        GetComponentVersionArtifactResult result =
                new GetComponentVersionArtifactResult().withPreSignedUrl("https://www.amazon.com/artifact.txt");
        when(client.getComponentVersionArtifact(getComponentArtifactRequestArgumentCaptor.capture())).thenReturn(result);

        doReturn(connection).when(downloader).connect(any());
        when(connection.getResponseCode()).thenReturn(HttpURLConnection.HTTP_OK);
        when(connection.getContentLengthLong()).thenReturn(Files.size(mockArtifactPath));
        when(connection.getHeaderField("Content-Disposition")).thenReturn("filename=artifact.txt");
        assertThat(downloader.getArtifactFilename(), is("artifact.txt"));

        // mock requests to return partial stream
        when(connection.getResponseCode()).thenReturn(HttpURLConnection.HTTP_PARTIAL);
        when(connection.getInputStream()).thenReturn(Files.newInputStream(mockArtifactPath));

<<<<<<< HEAD
        ComponentIdentifier pkgId = new ComponentIdentifier("CoolService", new Semver("1.0.0"));
        Path testCache = ComponentTestResourceHelper.getPathForLocalTestCache();
        Path saveToPath = testCache.resolve("CoolService").resolve("1.0.0");
        Path artifactFilePath = saveToPath.resolve("artifactName");
        Files.createDirectories(saveToPath);
        String checksum = Base64.getEncoder()
                .encodeToString(MessageDigest.getInstance(SHA256).digest(Files.readAllBytes(mockArtifactPath)));

        String componentVersionArn = "arn";
        when(componentStore.getRecipeMetadata(pkgId)).thenReturn(new RecipeMetadata(componentVersionArn));

        downloader.downloadToPath(
                pkgId, ComponentArtifact.builder().artifactUri(new URI("greengrass:artifactName"))
                        .checksum(checksum).algorithm(SHA256).build(), saveToPath);
=======
        Path artifactFilePath = saveToPath.resolve("artifact.txt");

        downloader.downloadToPath();
>>>>>>> b3c4e2ab

        GetComponentVersionArtifactRequest generatedRequest = getComponentArtifactRequestArgumentCaptor.getValue();
        assertEquals(componentVersionArn, generatedRequest.getComponentVersionArn());
        assertEquals("artifactName", generatedRequest.getArtifactName());

        byte[] originalFile = Files.readAllBytes(mockArtifactPath);
        byte[] downloadFile = Files.readAllBytes(artifactFilePath);
        assertThat(Arrays.equals(originalFile, downloadFile), is(true));
        ComponentTestResourceHelper.cleanDirectory(testCache);
    }

    @Test
    void GIVEN_http_connection_error_WHEN_attempt_download_THEN_retry_called() throws Exception {
        GreengrassRepositoryDownloader.MAX_RETRY = 2;
        GetComponentVersionArtifactResult result =
                new GetComponentVersionArtifactResult().withPreSignedUrl("https://www.amazon.com/artifact.txt");
        when(client.getComponentVersionArtifact(any())).thenReturn(result);
        ComponentIdentifier pkgId = new ComponentIdentifier("CoolService", new Semver("1.0.0"));
        GreengrassRepositoryDownloader downloader = spy(new GreengrassRepositoryDownloader(clientFactory,
                pkgId, ComponentArtifact.builder().artifactUri(new URI("greengrass:binary")).build(), null));
        doReturn(connection).when(downloader).connect(any());
        when(connection.getResponseCode()).thenThrow(IOException.class);

        PackageDownloadException e = assertThrows(PackageDownloadException.class,
                () -> downloader.download(0, 100, MessageDigest.getInstance("SHA-256")));

        // assert retry called
        verify(connection, times(2)).getResponseCode();
        verify(connection, times(2)).disconnect();
        assertThat(e.getLocalizedMessage(),
                containsStringIgnoringCase("Fail to execute establish HTTP connection after retrying 2 times"));
    }

    @Test
    void GIVEN_http_connection_bad_request_WHEN_attempt_download_THEN_download_error_thrown() throws Exception {
        GetComponentVersionArtifactResult result =
                new GetComponentVersionArtifactResult().withPreSignedUrl("https://www.amazon.com/artifact.txt");
        when(client.getComponentVersionArtifact(any())).thenReturn(result);
        ComponentIdentifier pkgId = new ComponentIdentifier("CoolService", new Semver("1.0.0"));
<<<<<<< HEAD

        String componentVersionArn = "arn";
        when(componentStore.getRecipeMetadata(pkgId)).thenReturn(new RecipeMetadata(componentVersionArn));

        assertThrows(IOException.class, () -> downloader
                .downloadToPath(pkgId,
                        ComponentArtifact.builder().artifactUri(new URI("greengrass:binary")).build(),null));
    }
=======
        GreengrassRepositoryDownloader downloader = spy(new GreengrassRepositoryDownloader(clientFactory,
                pkgId, ComponentArtifact.builder().artifactUri(new URI("greengrass:binary")).build(), null));
        doReturn(connection).when(downloader).connect(any());
        when(connection.getResponseCode()).thenReturn(HttpURLConnection.HTTP_BAD_REQUEST);

        PackageDownloadException e = assertThrows(PackageDownloadException.class,
                () -> downloader.download(0, 100, MessageDigest.getInstance("SHA-256")));

        // assert retry called
        verify(connection, times(1)).getResponseCode();
        verify(connection, times(1)).disconnect();
        assertThat(e.getLocalizedMessage(),
                containsStringIgnoringCase("HTTP Error: " + HttpURLConnection.HTTP_BAD_REQUEST));
    }

    @Test
    void GIVEN_filename_in_disposition_WHEN_attempt_resolve_filename_THEN_parse_filename() throws Exception {
        String filename = GreengrassRepositoryDownloader
                .extractFilename(new URL("https://www.amazon.com/artifact.txt"),
                "attachment; " + "filename=\"filename.jpg\"");

        assertThat(filename, is("filename.jpg"));
    }

    @Test
    void GIVEN_filename_in_url_WHEN_attempt_resolve_filename_THEN_parse_filename() throws Exception {
        String filename = GreengrassRepositoryDownloader
                .extractFilename(new URL("https://www.amazon.com/artifact.txt?key=value"), "attachment");

        assertThat(filename, is("artifact.txt"));
    }

>>>>>>> b3c4e2ab
}<|MERGE_RESOLUTION|>--- conflicted
+++ resolved
@@ -28,6 +28,7 @@
 import java.io.IOException;
 import java.net.HttpURLConnection;
 import java.net.URI;
+import java.net.URL;
 import java.nio.file.Files;
 import java.nio.file.Path;
 import java.security.MessageDigest;
@@ -60,24 +61,15 @@
     @Mock
     private GreengrassComponentServiceClientFactory clientFactory;
 
-<<<<<<< HEAD
     @Mock
     private ComponentStore componentStore;
 
-    private GreengrassRepositoryDownloader downloader;
-
-=======
->>>>>>> b3c4e2ab
     @Captor
     ArgumentCaptor<GetComponentVersionArtifactRequest> getComponentArtifactRequestArgumentCaptor;
 
     @BeforeEach
     void beforeEach() {
         lenient().when(clientFactory.getCmsClient()).thenReturn(client);
-<<<<<<< HEAD
-        this.downloader = Mockito.spy(new GreengrassRepositoryDownloader(clientFactory, componentStore));
-=======
->>>>>>> b3c4e2ab
     }
 
     @Test
@@ -95,12 +87,15 @@
                 .build();
         ComponentIdentifier pkgId = new ComponentIdentifier("CoolService", new Semver("1.0.0"));
 
+        String componentVersionArn = "arn";
+        when(componentStore.getRecipeMetadata(pkgId)).thenReturn(new RecipeMetadata(componentVersionArn));
+
         Path testCache = ComponentTestResourceHelper.getPathForLocalTestCache();
         Path saveToPath = testCache.resolve("CoolService").resolve("1.0.0");
         Files.createDirectories(saveToPath);
 
         GreengrassRepositoryDownloader downloader = spy(new GreengrassRepositoryDownloader(clientFactory,
-                pkgId, artifact, saveToPath));
+                pkgId, artifact, saveToPath, componentStore));
 
         // mock requests to get downloadSize and local file name
         GetComponentVersionArtifactResult result =
@@ -117,26 +112,9 @@
         when(connection.getResponseCode()).thenReturn(HttpURLConnection.HTTP_PARTIAL);
         when(connection.getInputStream()).thenReturn(Files.newInputStream(mockArtifactPath));
 
-<<<<<<< HEAD
-        ComponentIdentifier pkgId = new ComponentIdentifier("CoolService", new Semver("1.0.0"));
-        Path testCache = ComponentTestResourceHelper.getPathForLocalTestCache();
-        Path saveToPath = testCache.resolve("CoolService").resolve("1.0.0");
-        Path artifactFilePath = saveToPath.resolve("artifactName");
-        Files.createDirectories(saveToPath);
-        String checksum = Base64.getEncoder()
-                .encodeToString(MessageDigest.getInstance(SHA256).digest(Files.readAllBytes(mockArtifactPath)));
-
-        String componentVersionArn = "arn";
-        when(componentStore.getRecipeMetadata(pkgId)).thenReturn(new RecipeMetadata(componentVersionArn));
-
-        downloader.downloadToPath(
-                pkgId, ComponentArtifact.builder().artifactUri(new URI("greengrass:artifactName"))
-                        .checksum(checksum).algorithm(SHA256).build(), saveToPath);
-=======
         Path artifactFilePath = saveToPath.resolve("artifact.txt");
 
         downloader.downloadToPath();
->>>>>>> b3c4e2ab
 
         GetComponentVersionArtifactRequest generatedRequest = getComponentArtifactRequestArgumentCaptor.getValue();
         assertEquals(componentVersionArn, generatedRequest.getComponentVersionArn());
@@ -156,7 +134,7 @@
         when(client.getComponentVersionArtifact(any())).thenReturn(result);
         ComponentIdentifier pkgId = new ComponentIdentifier("CoolService", new Semver("1.0.0"));
         GreengrassRepositoryDownloader downloader = spy(new GreengrassRepositoryDownloader(clientFactory,
-                pkgId, ComponentArtifact.builder().artifactUri(new URI("greengrass:binary")).build(), null));
+                pkgId, ComponentArtifact.builder().artifactUri(new URI("greengrass:binary")).build(), null, componentStore));
         doReturn(connection).when(downloader).connect(any());
         when(connection.getResponseCode()).thenThrow(IOException.class);
 
@@ -176,18 +154,8 @@
                 new GetComponentVersionArtifactResult().withPreSignedUrl("https://www.amazon.com/artifact.txt");
         when(client.getComponentVersionArtifact(any())).thenReturn(result);
         ComponentIdentifier pkgId = new ComponentIdentifier("CoolService", new Semver("1.0.0"));
-<<<<<<< HEAD
-
-        String componentVersionArn = "arn";
-        when(componentStore.getRecipeMetadata(pkgId)).thenReturn(new RecipeMetadata(componentVersionArn));
-
-        assertThrows(IOException.class, () -> downloader
-                .downloadToPath(pkgId,
-                        ComponentArtifact.builder().artifactUri(new URI("greengrass:binary")).build(),null));
-    }
-=======
         GreengrassRepositoryDownloader downloader = spy(new GreengrassRepositoryDownloader(clientFactory,
-                pkgId, ComponentArtifact.builder().artifactUri(new URI("greengrass:binary")).build(), null));
+                pkgId, ComponentArtifact.builder().artifactUri(new URI("greengrass:binary")).build(), null, componentStore));
         doReturn(connection).when(downloader).connect(any());
         when(connection.getResponseCode()).thenReturn(HttpURLConnection.HTTP_BAD_REQUEST);
 
@@ -218,5 +186,4 @@
         assertThat(filename, is("artifact.txt"));
     }
 
->>>>>>> b3c4e2ab
 }