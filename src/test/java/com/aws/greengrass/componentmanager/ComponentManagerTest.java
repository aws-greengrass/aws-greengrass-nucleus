/*
 * Copyright Amazon.com, Inc. or its affiliates. All Rights Reserved.
 * SPDX-License-Identifier: Apache-2.0
 */

package com.aws.greengrass.componentmanager;

import com.amazon.aws.iot.greengrass.component.common.ComponentType;
import com.amazon.aws.iot.greengrass.component.common.RecipeFormatVersion;
import com.amazon.aws.iot.greengrass.component.common.Unarchive;
import com.amazonaws.services.evergreen.model.ComponentContent;
import com.aws.greengrass.componentmanager.converter.RecipeLoader;
import com.aws.greengrass.componentmanager.exceptions.ComponentVersionNegotiationException;
import com.aws.greengrass.componentmanager.exceptions.PackageDownloadException;
import com.aws.greengrass.componentmanager.exceptions.PackagingException;
import com.aws.greengrass.componentmanager.exceptions.SizeLimitException;
import com.aws.greengrass.componentmanager.models.ComponentArtifact;
import com.aws.greengrass.componentmanager.models.ComponentIdentifier;
import com.aws.greengrass.componentmanager.models.ComponentMetadata;
import com.aws.greengrass.componentmanager.models.ComponentRecipe;
import com.aws.greengrass.componentmanager.plugins.ArtifactDownloader;
import com.aws.greengrass.componentmanager.plugins.ArtifactDownloaderFactory;
import com.aws.greengrass.config.Topic;
import com.aws.greengrass.config.Topics;
import com.aws.greengrass.dependency.Context;
import com.aws.greengrass.deployment.DeviceConfiguration;
import com.aws.greengrass.deployment.converter.DeploymentDocumentConverter;
import com.aws.greengrass.lifecyclemanager.GreengrassService;
import com.aws.greengrass.lifecyclemanager.Kernel;
import com.aws.greengrass.testcommons.testutilities.GGExtension;
import com.aws.greengrass.util.Digest;
import com.aws.greengrass.util.NucleusPaths;
import com.fasterxml.jackson.databind.ObjectMapper;
import com.vdurmont.semver4j.Requirement;
import com.vdurmont.semver4j.Semver;
import org.junit.jupiter.api.AfterEach;
import org.junit.jupiter.api.BeforeEach;
import org.junit.jupiter.api.Test;
import org.junit.jupiter.api.extension.ExtendWith;
import org.junit.jupiter.api.extension.ExtensionContext;
import org.junit.jupiter.api.io.TempDir;
import org.mockito.ArgumentCaptor;
import org.mockito.Mock;
import org.mockito.internal.util.collections.Sets;
import org.mockito.junit.jupiter.MockitoExtension;

import java.io.File;
import java.net.URI;
import java.net.URISyntaxException;
import java.nio.ByteBuffer;
import java.nio.charset.StandardCharsets;
import java.nio.file.Files;
import java.nio.file.Path;
import java.nio.file.Paths;
import java.util.Arrays;
import java.util.Collection;
import java.util.Collections;
import java.util.HashMap;
import java.util.Map;
import java.util.Optional;
import java.util.Set;
import java.util.concurrent.CountDownLatch;
import java.util.concurrent.ExecutionException;
import java.util.concurrent.ExecutorService;
import java.util.concurrent.Executors;
import java.util.concurrent.Future;
import java.util.concurrent.TimeUnit;

import static com.aws.greengrass.componentmanager.KernelConfigResolver.PREV_VERSION_CONFIG_KEY;
import static com.aws.greengrass.componentmanager.KernelConfigResolver.VERSION_CONFIG_KEY;
import static com.aws.greengrass.deployment.DeviceConfiguration.COMPONENT_STORE_MAX_SIZE_BYTES;
import static com.aws.greengrass.deployment.DeviceConfiguration.COMPONENT_STORE_MAX_SIZE_DEFAULT_BYTES;
import static com.aws.greengrass.testcommons.testutilities.ExceptionLogProtector.ignoreExceptionOfType;
import static com.aws.greengrass.testcommons.testutilities.ExceptionLogProtector.ignoreExceptionUltimateCauseOfType;
import static org.hamcrest.MatcherAssert.assertThat;
import static org.hamcrest.Matchers.containsInAnyOrder;
import static org.hamcrest.core.Is.is;
import static org.junit.jupiter.api.Assertions.assertEquals;
import static org.junit.jupiter.api.Assertions.assertThrows;
import static org.junit.jupiter.api.Assertions.assertTrue;
import static org.mockito.ArgumentMatchers.any;
import static org.mockito.ArgumentMatchers.anyString;
import static org.mockito.ArgumentMatchers.eq;
import static org.mockito.Mockito.lenient;
import static org.mockito.Mockito.mock;
import static org.mockito.Mockito.never;
import static org.mockito.Mockito.times;
import static org.mockito.Mockito.verify;
import static org.mockito.Mockito.verifyNoMoreInteractions;
import static org.mockito.Mockito.when;


@ExtendWith({MockitoExtension.class, GGExtension.class})
class ComponentManagerTest {

    private static final ObjectMapper MAPPER = new ObjectMapper();
    private static Path RECIPE_RESOURCE_PATH;

    static {
        try {
            RECIPE_RESOURCE_PATH = Paths.get(ComponentManagerTest.class.getResource("recipes").toURI());
        } catch (URISyntaxException ignore) {
        }
    }

    private static final String MONITORING_SERVICE_PKG_NAME = "MonitoringService";
    private static final String ACTIVE_VERSION_STR = "2.0.0";
    private static final Semver ACTIVE_VERSION = new Semver(ACTIVE_VERSION_STR);

    private static final String DEPLOYMENT_CONFIGURATION_ID = "deploymentConfigurationId";

    private static final Semver v1_2_0 = new Semver("1.2.0");
    private static final Semver v1_0_0 = new Semver("1.0.0");
    private static final String componentA = "A";
    private static final long TEN_TERA_BYTES = 10_000_000_000_000L;
    private static final long TEN_BYTES = 10L;

    @TempDir
    Path tempDir;

    private ComponentManager componentManager;

    @Mock
    private ArtifactDownloader artifactDownloader;

    @Mock
    private ArtifactDownloaderFactory artifactDownloaderFactory;

    @Mock
    private ComponentServiceHelper componentManagementServiceHelper;
    @Mock
    private Kernel kernel;
    @Mock
    private Context context;
    @Mock
    private ComponentStore componentStore;
    @Mock
    private GreengrassService mockService;
    @Mock
    private Unarchiver mockUnarchiver;
    @Mock
    private DeviceConfiguration deviceConfiguration;
    @Mock
    private NucleusPaths nucleusPaths;
    private final ExecutorService executor = Executors.newSingleThreadExecutor();

    @BeforeEach
    void beforeEach() throws Exception {
        lenient().when(artifactDownloader.downloadRequired()).thenReturn(true);
        lenient().when(artifactDownloaderFactory.getArtifactDownloader(any(), any(), any()))
                .thenReturn(artifactDownloader);
        lenient().when(deviceConfiguration.isDeviceConfiguredToTalkToCloud()).thenReturn(true);
        Topic maxSizeTopic = Topic.of(context, COMPONENT_STORE_MAX_SIZE_BYTES, COMPONENT_STORE_MAX_SIZE_DEFAULT_BYTES);
        lenient().when(deviceConfiguration.getComponentStoreMaxSizeBytes()).thenReturn(maxSizeTopic);
        lenient().when(componentStore.getUsableSpace()).thenReturn(100_000_000L);
<<<<<<< HEAD
        componentManager = new ComponentManager(artifactDownloaderFactory, packageServiceHelper,
                executor, componentStore, kernel, mockUnarchiver, deviceConfiguration, nucleusPaths);
=======
        componentManager =
                new ComponentManager(s3Downloader, artifactDownloader, componentManagementServiceHelper, executor, componentStore,
                                     kernel, mockUnarchiver, deviceConfiguration, nucleusPaths);
>>>>>>> d49450e1
    }

    @AfterEach
    void after() throws Exception {
        executor.shutdownNow();
        if (context != null) {
            context.close();
        }
    }

    @Test
    void GIVEN_artifact_list_empty_WHEN_attempt_download_artifact_THEN_do_nothing() throws Exception {
        ComponentIdentifier pkgId = new ComponentIdentifier("CoolService", new Semver("1.0.0"));

        when(componentStore.resolveArtifactDirectoryPath(pkgId)).thenReturn(tempDir);

        componentManager.prepareArtifacts(pkgId, Collections.emptyList());

        verify(artifactDownloader, never()).downloadToPath();
    }

    @Test
    void GIVEN_artifact_from_gg_repo_WHEN_download_artifact_with_unarchive_THEN_calls_unarchiver() throws Exception {
        ComponentIdentifier pkgId = new ComponentIdentifier("CoolService", new Semver("1.0.0"));

        when(componentStore.resolveArtifactDirectoryPath(pkgId)).thenReturn(tempDir);
        when(artifactDownloader.downloadToPath()).thenReturn(new File("binary1"));
        when(artifactDownloader.getArtifactFile()).thenReturn(new File("binary1"));

        componentManager.prepareArtifacts(pkgId, Arrays.asList(
                ComponentArtifact.builder().artifactUri(new URI("greengrass:binary1")).unarchive(Unarchive.ZIP).build(),
                ComponentArtifact.builder().artifactUri(new URI("greengrass:binary2")).unarchive(Unarchive.NONE)
                        .build()));

        ArgumentCaptor<File> fileCaptor = ArgumentCaptor.forClass(File.class);
        verify(mockUnarchiver).unarchive(any(), fileCaptor.capture(), any());
        assertEquals("binary1", fileCaptor.getValue().getName());
    }

    @Test
    void GIVEN_package_identifier_WHEN_request_to_prepare_package_THEN_task_succeed() throws Exception {
        ComponentIdentifier pkgId = new ComponentIdentifier("MonitoringService", new Semver("1.0.0"));
        when(componentStore.resolveArtifactDirectoryPath(pkgId)).thenReturn(tempDir);

        String fileName = "MonitoringService-1.0.0.yaml";
        Path sourceRecipe = RECIPE_RESOURCE_PATH.resolve(fileName);

        String sourceRecipeString = new String(Files.readAllBytes(sourceRecipe));
        ComponentRecipe componentRecipe = RecipeLoader.loadFromFile(sourceRecipeString).get();


        when(componentManagementServiceHelper.downloadPackageRecipeAsString(any())).thenReturn(sourceRecipeString);
        when(componentStore.getPackageRecipe(pkgId)).thenReturn(componentRecipe);
        Future<Void> future = componentManager.preparePackages(Collections.singletonList(pkgId));
        future.get(5, TimeUnit.SECONDS);

        assertThat(future.isDone(), is(true));

        verify(componentManagementServiceHelper).downloadPackageRecipeAsString(pkgId);
        verify(componentStore).findPackageRecipe(pkgId);
        verify(componentStore).savePackageRecipe(pkgId, sourceRecipeString);
        verify(componentStore).getPackageRecipe(pkgId);
        verifyNoMoreInteractions(componentStore);

    }

    @Test
    void GIVEN_package_service_error_out_WHEN_request_to_prepare_package_THEN_task_error_out(ExtensionContext context)
            throws Exception {
        ComponentIdentifier pkgId = new ComponentIdentifier("SomeService", new Semver("1.0.0"));
        when(componentManagementServiceHelper
                     .downloadPackageRecipeAsString(any())).thenThrow(PackageDownloadException.class);
        ignoreExceptionUltimateCauseOfType(context, PackageDownloadException.class);

        Future<Void> future = componentManager.preparePackages(Collections.singletonList(pkgId));
        assertThrows(ExecutionException.class, () -> future.get(5, TimeUnit.SECONDS));
    }

    @Test
    void GIVEN_prepare_packages_running_WHEN_prepare_cancelled_THEN_task_stops() throws Exception {
        ComponentIdentifier pkgId1 = new ComponentIdentifier("MonitoringService", new Semver("1.0.0"));
        ComponentIdentifier pkgId2 = new ComponentIdentifier("CoolService", new Semver("1.0.0"));

        String fileName = "MonitoringService-1.0.0.yaml";
        Path sourceRecipe = RECIPE_RESOURCE_PATH.resolve(fileName);
        ComponentRecipe pkg1 = RecipeLoader.loadFromFile(new String(Files.readAllBytes(sourceRecipe))).get();

        CountDownLatch startedPreparingPkgId1 = new CountDownLatch(1);
        when(componentManagementServiceHelper.downloadPackageRecipeAsString(pkgId1)).thenAnswer(invocationOnMock -> {
            startedPreparingPkgId1.countDown();
            Thread.sleep(2_000);
            return pkg1;
        });

        Future<Void> future = componentManager.preparePackages(Arrays.asList(pkgId1, pkgId2));
        assertTrue(startedPreparingPkgId1.await(1, TimeUnit.SECONDS));
        future.cancel(true);

        verify(componentManagementServiceHelper).downloadPackageRecipeAsString(pkgId1);
        verify(componentManagementServiceHelper, times(0)).downloadPackageRecipeAsString(pkgId2);
    }

    @Test
    void GIVEN_service_has_version_WHEN_getPackageVersionFromService_THEN_returnIt() {
        Topics serviceConfigTopics = mock(Topics.class);
        Topic versionTopic = mock(Topic.class);

        when(mockService.getServiceConfig()).thenReturn(serviceConfigTopics);
        when(serviceConfigTopics.findLeafChild(VERSION_CONFIG_KEY)).thenReturn(versionTopic);
        when(versionTopic.getOnce()).thenReturn(ACTIVE_VERSION_STR);

        assertThat(componentManager.getPackageVersionFromService(mockService), is(ACTIVE_VERSION));
    }

    @Test
    void GIVEN_requirement_is_from_local_group_and_has_local_version_WHEN_resolve_version_THEN_use_local_version() throws Exception {
        ComponentIdentifier componentA_1_2_0 = new ComponentIdentifier(componentA, v1_2_0);
        ComponentMetadata componentA_1_2_0_md = new ComponentMetadata(componentA_1_2_0, Collections.emptyMap());
        when(componentStore.findBestMatchAvailableComponent(eq(componentA), any()))
                .thenReturn(Optional.of(componentA_1_2_0));
        when(componentStore.getPackageMetadata(any())).thenReturn(componentA_1_2_0_md);

        ComponentMetadata componentMetadata = componentManager.resolveComponentVersion(componentA, Collections
                                                                                               .singletonMap(DeploymentDocumentConverter.LOCAL_DEPLOYMENT_GROUP_NAME, Requirement.buildNPM("^1.0")),
                                                                                       DEPLOYMENT_CONFIGURATION_ID);

        assertThat(componentMetadata, is(componentA_1_2_0_md));
        verify(componentStore).findBestMatchAvailableComponent(componentA, Requirement.buildNPM("^1.0"));
        verify(componentStore).getPackageMetadata(componentA_1_2_0);
        verify(componentManagementServiceHelper, never()).resolveComponentVersion(anyString(), any(), any(), anyString());
    }

    @Test
    void GIVEN_requirement_is_from_local_group_and_has_no_local_version_WHEN_resolve_version_THEN_use_cloud_version() throws Exception {
        ComponentIdentifier componentA_1_0_0 = new ComponentIdentifier(componentA, v1_0_0);
        ComponentMetadata componentA_1_0_0_md = new ComponentMetadata(componentA_1_0_0, Collections.emptyMap());

        // no local version
        when(componentStore.findBestMatchAvailableComponent(eq(componentA), any()))
                .thenReturn(Optional.empty());

        // has cloud version
        com.amazon.aws.iot.greengrass.component.common.ComponentRecipe recipeContent =
                com.amazon.aws.iot.greengrass.component.common.ComponentRecipe.builder()
                        .componentName(componentA).componentVersion(v1_0_0)
                        .componentType(ComponentType.GENERIC).recipeFormatVersion(RecipeFormatVersion.JAN_25_2020)
                        .build();

        ComponentContent componentContent = new ComponentContent().withName(componentA).withVersion(v1_0_0.getValue())
                .withRecipe(ByteBuffer.wrap(MAPPER.writeValueAsBytes(recipeContent)));

        when(componentManagementServiceHelper.resolveComponentVersion(anyString(), any(), any(), anyString()))
                .thenReturn(componentContent);

        // mock return metadata from the id
        when(componentStore.getPackageMetadata(any())).thenReturn(componentA_1_0_0_md);


        // WHEN
        ComponentMetadata componentMetadata = componentManager.resolveComponentVersion(componentA, Collections
                                                                                               .singletonMap(DeploymentDocumentConverter.LOCAL_DEPLOYMENT_GROUP_NAME, Requirement.buildNPM("^1.0")),
                                                                                       DEPLOYMENT_CONFIGURATION_ID);

        // THEN
        assertThat(componentMetadata, is(componentA_1_0_0_md));

        verify(componentStore).findBestMatchAvailableComponent(componentA, Requirement.buildNPM("^1.0"));
        verify(componentManagementServiceHelper).resolveComponentVersion(componentA, null, Collections
                .singletonMap(DeploymentDocumentConverter.LOCAL_DEPLOYMENT_GROUP_NAME, Requirement.buildNPM("^1.0")), DEPLOYMENT_CONFIGURATION_ID);
        verify(componentStore).findComponentRecipeContent(componentA_1_0_0);
        verify(componentStore).getPackageMetadata(componentA_1_0_0);
        verify(componentStore).savePackageRecipe(componentA_1_0_0, MAPPER.writeValueAsString(recipeContent));
    }

    @Test
    void GIVEN_component_is_local_active_WHEN_cloud_resolve_to_different_recipe_THEN_update_recipe() throws Exception {
        ComponentIdentifier componentA_1_0_0 = new ComponentIdentifier(componentA, v1_0_0);
        ComponentMetadata componentA_1_0_0_md = new ComponentMetadata(componentA_1_0_0, Collections.emptyMap());
        Topics serviceConfigTopics = mock(Topics.class);
        Topic versionTopic = mock(Topic.class);
        Topics runtimeTopics = mock(Topics.class);
        Topic digestTopic = mock(Topic.class);

        com.amazon.aws.iot.greengrass.component.common.ComponentRecipe oldRecipe =
                com.amazon.aws.iot.greengrass.component.common.ComponentRecipe.builder()
                        .componentName("SampleComponent").componentVersion(new Semver("1.0.0"))
                        .componentType(ComponentType.PLUGIN).recipeFormatVersion(RecipeFormatVersion.JAN_25_2020)
                        .build();

        com.amazon.aws.iot.greengrass.component.common.ComponentRecipe newRecipe =
                com.amazon.aws.iot.greengrass.component.common.ComponentRecipe.builder()
                        .componentName("SampleComponent2").componentVersion(new Semver("2.0.0"))
                        .componentType(ComponentType.PLUGIN).recipeFormatVersion(RecipeFormatVersion.JAN_25_2020)
                        .build();

        GreengrassService mockKernelService = mock(GreengrassService.class);
        when(kernel.findServiceTopic(componentA)).thenReturn(mock(Topics.class));
        when(kernel.locate(componentA)).thenReturn(mockService);
        when(kernel.getMain()).thenReturn(mockKernelService);
        when(mockKernelService.getRuntimeConfig()).thenReturn(runtimeTopics);
        when(runtimeTopics.lookup(any(), any())).thenReturn(digestTopic);
        when(mockService.getServiceConfig()).thenReturn(serviceConfigTopics);
        when(serviceConfigTopics.findLeafChild(VERSION_CONFIG_KEY)).thenReturn(versionTopic);
        when(versionTopic.getOnce()).thenReturn(v1_0_0.getValue());

        ComponentContent componentContent = new ComponentContent().withName(componentA).withVersion(v1_0_0.getValue())
                .withRecipe(ByteBuffer.wrap(MAPPER.writeValueAsBytes(newRecipe)));
        when(componentManagementServiceHelper.resolveComponentVersion(anyString(), any(), any(), anyString()))
                .thenReturn(componentContent);
        when(componentStore.findComponentRecipeContent(any()))
                .thenReturn(Optional.of(MAPPER.writeValueAsString(oldRecipe)));
        when(componentStore.getPackageMetadata(any())).thenReturn(componentA_1_0_0_md);

        ComponentMetadata componentMetadata = componentManager
                .resolveComponentVersion(componentA, Collections.singletonMap("X", Requirement.buildNPM("^1.0")),
                                         DEPLOYMENT_CONFIGURATION_ID);

        assertThat(componentMetadata, is(componentA_1_0_0_md));
        verify(componentManagementServiceHelper).resolveComponentVersion(componentA, v1_0_0, Collections
                .singletonMap("X", Requirement.buildNPM("^1.0")), DEPLOYMENT_CONFIGURATION_ID);
        verify(componentStore).findComponentRecipeContent(componentA_1_0_0);
        verify(componentStore).savePackageRecipe(componentA_1_0_0, MAPPER.writeValueAsString(newRecipe));
        verify(componentStore).getPackageMetadata(componentA_1_0_0);
        String recipeString = new String(componentContent.getRecipe().array(), StandardCharsets.UTF_8);
        verify(digestTopic).withValue(Digest.calculate(recipeString));
    }

    @Test
    void GIVEN_component_is_builtin_service_WHEN_cloud_service_exception_THEN_resolve_to_local_version(
            ExtensionContext context) throws Exception {

        ComponentIdentifier componentA_1_0_0 = new ComponentIdentifier(componentA, v1_0_0);
        ComponentMetadata componentA_1_0_0_md = new ComponentMetadata(componentA_1_0_0, Collections.emptyMap());

        Topics serviceConfigTopics = mock(Topics.class);
        Topic versionTopic = mock(Topic.class);

        when(kernel.findServiceTopic(componentA)).thenReturn(mock(Topics.class));
        when(kernel.locate(componentA)).thenReturn(mockService);
        when(mockService.getServiceConfig()).thenReturn(serviceConfigTopics);
        when(serviceConfigTopics.findLeafChild(VERSION_CONFIG_KEY)).thenReturn(versionTopic);
        when(versionTopic.getOnce()).thenReturn(v1_0_0.getValue());
        when(mockService.isBuiltin()).thenReturn(true);

        when(componentManagementServiceHelper.resolveComponentVersion(anyString(), any(), any(), anyString()))
                .thenThrow(ComponentVersionNegotiationException.class);
        when(componentStore.getPackageMetadata(any())).thenThrow(PackagingException.class);

        ignoreExceptionOfType(context, ComponentVersionNegotiationException.class);

        ComponentMetadata componentMetadata = componentManager
                .resolveComponentVersion(componentA, Collections.singletonMap("X", Requirement.buildNPM("^1.0")),
                                         DEPLOYMENT_CONFIGURATION_ID);

        assertThat(componentMetadata, is(componentA_1_0_0_md));
        verify(componentStore, never()).findComponentRecipeContent(any());
        verify(componentStore, never()).savePackageRecipe(any(), anyString());
        verify(componentStore).getPackageMetadata(componentA_1_0_0);
    }

    @Test
    void GIVEN_component_WHEN_disk_space_critical_and_prepare_components_THEN_throws_exception(ExtensionContext context)
            throws Exception {
        // mock get recipe
        ComponentIdentifier pkgId = new ComponentIdentifier("SimpleApp", new Semver("1.0.0"));
        when(componentStore.resolveArtifactDirectoryPath(pkgId)).thenReturn(tempDir);
        String fileName = "SimpleApp-1.0.0.yaml";
        Path sourceRecipe = RECIPE_RESOURCE_PATH.resolve(fileName);
        String sourceRecipeString = new String(Files.readAllBytes(sourceRecipe));
        ComponentRecipe componentRecipe = RecipeLoader.loadFromFile(sourceRecipeString).get();
        when(componentManagementServiceHelper.downloadPackageRecipeAsString(any())).thenReturn(sourceRecipeString);
        when(componentStore.getPackageRecipe(pkgId)).thenReturn(componentRecipe);

        // mock very limited space left
        when(componentStore.getUsableSpace()).thenReturn(TEN_BYTES);

        ignoreExceptionUltimateCauseOfType(context, SizeLimitException.class);
        Future<Void> future = componentManager.preparePackages(Collections.singletonList(pkgId));
        assertThrows(ExecutionException.class, () -> future.get(5, TimeUnit.SECONDS));
        verify(artifactDownloader, never()).downloadToPath();
    }

    @Test
    void GIVEN_component_WHEN_component_store_full_and_prepare_components_THEN_throws_exception(
            ExtensionContext context) throws Exception {
        // mock get recipe
        ComponentIdentifier pkgId = new ComponentIdentifier("SimpleApp", new Semver("1.0.0"));
        when(componentStore.resolveArtifactDirectoryPath(pkgId)).thenReturn(tempDir);
        String fileName = "SimpleApp-1.0.0.yaml";
        Path sourceRecipe = RECIPE_RESOURCE_PATH.resolve(fileName);
        String sourceRecipeString = new String(Files.readAllBytes(sourceRecipe));
        ComponentRecipe componentRecipe = RecipeLoader.loadFromFile(sourceRecipeString).get();
        when(componentManagementServiceHelper.downloadPackageRecipeAsString(any())).thenReturn(sourceRecipeString);
        when(componentStore.getPackageRecipe(pkgId)).thenReturn(componentRecipe);

        // mock very large component store size
        when(componentStore.getContentSize()).thenReturn(TEN_TERA_BYTES);
        when(artifactDownloader.getDownloadSize()).thenReturn(TEN_BYTES);

        ignoreExceptionUltimateCauseOfType(context, SizeLimitException.class);
        Future<Void> future = componentManager.preparePackages(Collections.singletonList(pkgId));
        assertThrows(ExecutionException.class, () -> future.get(5, TimeUnit.SECONDS));
        verify(artifactDownloader, never()).downloadToPath();
    }

    @Test
    void GIVEN_kernel_service_configs_WHEN_get_versions_to_keep_THEN_return_correct_result() {
        Collection<GreengrassService> mockOrderedDeps =
                Collections.singletonList(getMockGreengrassService(MONITORING_SERVICE_PKG_NAME));
        when(kernel.orderedDependencies()).thenReturn(mockOrderedDeps);

        // WHEN
        Map<String, Set<String>> versionsToKeep = componentManager.getVersionsToKeep();

        Map<String, Set<String>> expectedResult = new HashMap<>();
        expectedResult.put(MONITORING_SERVICE_PKG_NAME, Sets.newSet("1.0.0", "2.0.0"));
        assertEquals(expectedResult, versionsToKeep);
    }

    @Test
    void GIVEN_stale_artifact_exists_WHEN_cleanup_THEN_delete_component_invoked_correctly() throws Exception {
        // mock service configs has version 1 and 2
        Collection<GreengrassService> mockOrderedDeps =
                Collections.singletonList(getMockGreengrassService(MONITORING_SERVICE_PKG_NAME));
        when(kernel.orderedDependencies()).thenReturn(mockOrderedDeps);

        GreengrassService mockKernelService = mock(GreengrassService.class);
        Topics runtimeTopics = mock(Topics.class);
        Topic digestTopic = mock(Topic.class);
        when(kernel.getMain()).thenReturn(mockKernelService);
        when(mockKernelService.getRuntimeConfig()).thenReturn(runtimeTopics);
        ArgumentCaptor<String> identifierCaptor = ArgumentCaptor.forClass(String.class);
        when(runtimeTopics.find(any(), identifierCaptor.capture())).thenReturn(digestTopic);

        // mock local artifacts with version 1, 2, 3 and another component
        String anotherCompName = "SimpleApp";
        Map<String, Set<String>> mockArtifacts = new HashMap<>();
        mockArtifacts.put(MONITORING_SERVICE_PKG_NAME, Sets.newSet("1.0.0", "2.0.0", "3.0.0"));
        mockArtifacts.put(anotherCompName, Sets.newSet("1.0.0", "2.0.0"));
        when(componentStore.listAvailableComponentVersions()).thenReturn(mockArtifacts);

        // WHEN
        componentManager.cleanupStaleVersions();

        // THEN
        verify(componentStore, times(1))
                .deleteComponent(new ComponentIdentifier(MONITORING_SERVICE_PKG_NAME, new Semver("3.0.0")));
        verify(componentStore, times(1)).deleteComponent(new ComponentIdentifier(anotherCompName, new Semver("1.0.0")));
        verify(componentStore, times(1)).deleteComponent(new ComponentIdentifier(anotherCompName, new Semver("2.0.0")));

        // verify digest was cleaned up
        verify(digestTopic, times(3)).remove();
        assertThat(identifierCaptor.getAllValues(),
                   containsInAnyOrder(MONITORING_SERVICE_PKG_NAME + "-v3.0.0", anotherCompName + "-v1.0.0",
                                      anotherCompName + "-v2.0.0"));
    }

    private GreengrassService getMockGreengrassService(String serviceName) {
        GreengrassService mockService = mock(GreengrassService.class);
        Topics mockServiceConfig = mock(Topics.class);
        Topic mockVersionTopic = mock(Topic.class);
        when(mockVersionTopic.getOnce()).thenReturn("2.0.0");
        Topic mockPrevVersionTopic = mock(Topic.class);
        when(mockPrevVersionTopic.getOnce()).thenReturn("1.0.0");
        when(mockServiceConfig.find(VERSION_CONFIG_KEY)).thenReturn(mockVersionTopic);
        when(mockServiceConfig.find(PREV_VERSION_CONFIG_KEY)).thenReturn(mockPrevVersionTopic);

        when(mockService.getName()).thenReturn(serviceName);
        when(mockService.getServiceConfig()).thenReturn(mockServiceConfig);
        return mockService;
    }
}<|MERGE_RESOLUTION|>--- conflicted
+++ resolved
@@ -153,14 +153,9 @@
         Topic maxSizeTopic = Topic.of(context, COMPONENT_STORE_MAX_SIZE_BYTES, COMPONENT_STORE_MAX_SIZE_DEFAULT_BYTES);
         lenient().when(deviceConfiguration.getComponentStoreMaxSizeBytes()).thenReturn(maxSizeTopic);
         lenient().when(componentStore.getUsableSpace()).thenReturn(100_000_000L);
-<<<<<<< HEAD
-        componentManager = new ComponentManager(artifactDownloaderFactory, packageServiceHelper,
-                executor, componentStore, kernel, mockUnarchiver, deviceConfiguration, nucleusPaths);
-=======
         componentManager =
-                new ComponentManager(s3Downloader, artifactDownloader, componentManagementServiceHelper, executor, componentStore,
+                new ComponentManager(artifactDownloaderFactory, componentManagementServiceHelper, executor, componentStore,
                                      kernel, mockUnarchiver, deviceConfiguration, nucleusPaths);
->>>>>>> d49450e1
     }
 
     @AfterEach
