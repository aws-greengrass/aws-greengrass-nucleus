--- conflicted
+++ resolved
@@ -8,11 +8,7 @@
 import com.amazon.aws.iot.greengrass.component.common.ComponentType;
 import com.amazon.aws.iot.greengrass.component.common.RecipeFormatVersion;
 import com.amazon.aws.iot.greengrass.component.common.Unarchive;
-<<<<<<< HEAD
-import com.amazonaws.services.evergreen.model.ResolvedComponentVersion;
-=======
 import com.amazonaws.services.greengrassv2.model.ResolvedComponentVersion;
->>>>>>> 6d808d84
 import com.aws.greengrass.componentmanager.converter.RecipeLoader;
 import com.aws.greengrass.componentmanager.exceptions.ComponentVersionNegotiationException;
 import com.aws.greengrass.componentmanager.exceptions.PackageDownloadException;
@@ -22,7 +18,6 @@
 import com.aws.greengrass.componentmanager.models.ComponentIdentifier;
 import com.aws.greengrass.componentmanager.models.ComponentMetadata;
 import com.aws.greengrass.componentmanager.models.ComponentRecipe;
-import com.aws.greengrass.componentmanager.models.RecipeMetadata;
 import com.aws.greengrass.componentmanager.plugins.ArtifactDownloader;
 import com.aws.greengrass.componentmanager.plugins.ArtifactDownloaderFactory;
 import com.aws.greengrass.config.PlatformResolver;
@@ -102,10 +97,6 @@
 
     private static final ObjectMapper MAPPER = new ObjectMapper();
     private static final String TEST_ARN = "testArn";
-<<<<<<< HEAD
-
-=======
->>>>>>> 6d808d84
     private static Path RECIPE_RESOURCE_PATH;
 
     static {
@@ -315,18 +306,9 @@
                         .componentType(ComponentType.GENERIC).recipeFormatVersion(RecipeFormatVersion.JAN_25_2020)
                         .build();
 
-<<<<<<< HEAD
-        ResolvedComponentVersion
-                resolvedComponentVersion = new ResolvedComponentVersion().withName(componentA).withVersion(v1_0_0.getValue())
-                .withRecipe(ByteBuffer.wrap(MAPPER.writeValueAsBytes(recipeContent))).withArn(TEST_ARN);
-
-        when(componentManagementServiceHelper.resolveComponentVersion(anyString(), any(), any()))
-                .thenReturn(resolvedComponentVersion);
-=======
         ResolvedComponentVersion resolvedComponentVersion =
                 new ResolvedComponentVersion().withComponentName(componentA).withComponentVersion(v1_0_0.getValue())
                 .withRecipe(ByteBuffer.wrap(MAPPER.writeValueAsBytes(recipeContent))).withArn(TEST_ARN);
->>>>>>> 6d808d84
 
         when(componentManagementServiceHelper.resolveComponentVersion(anyString(), any(), any()))
                 .thenReturn(resolvedComponentVersion);
@@ -347,7 +329,6 @@
                 .singletonMap(DeploymentDocumentConverter.LOCAL_DEPLOYMENT_GROUP_NAME, Requirement.buildNPM("^1.0")));
         verify(componentStore).findComponentRecipeContent(componentA_1_0_0);
         verify(componentStore).getPackageMetadata(componentA_1_0_0);
-        verify(componentStore).saveRecipeMetadata(componentA_1_0_0, new RecipeMetadata(TEST_ARN));
         verify(componentStore).savePackageRecipe(componentA_1_0_0, MAPPER.writeValueAsString(recipeContent));
         verify(componentStore).saveRecipeMetadata(componentA_1_0_0, new RecipeMetadata(TEST_ARN));
     }
@@ -383,13 +364,8 @@
         when(serviceConfigTopics.findLeafChild(VERSION_CONFIG_KEY)).thenReturn(versionTopic);
         when(versionTopic.getOnce()).thenReturn(v1_0_0.getValue());
 
-<<<<<<< HEAD
-        ResolvedComponentVersion
-                resolvedComponentVersion = new ResolvedComponentVersion().withName(componentA).withVersion(v1_0_0.getValue())
-=======
         ResolvedComponentVersion resolvedComponentVersion =
                 new ResolvedComponentVersion().withComponentName(componentA).withComponentVersion(v1_0_0.getValue())
->>>>>>> 6d808d84
                 .withRecipe(ByteBuffer.wrap(MAPPER.writeValueAsBytes(newRecipe))).withArn(TEST_ARN);
         when(componentManagementServiceHelper.resolveComponentVersion(anyString(), any(), any()))
                 .thenReturn(resolvedComponentVersion);
