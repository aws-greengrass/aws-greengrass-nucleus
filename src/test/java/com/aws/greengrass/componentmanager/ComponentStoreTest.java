--- conflicted
+++ resolved
@@ -30,6 +30,7 @@
 import java.io.File;
 import java.io.IOException;
 import java.net.URISyntaxException;
+import java.nio.charset.StandardCharsets;
 import java.nio.file.Files;
 import java.nio.file.Path;
 import java.nio.file.Paths;
@@ -118,7 +119,6 @@
     }
 
     @Test
-<<<<<<< HEAD
     void GIVEN_a_recipe_not_exists_when_saveComponentRecipe_THEN_recipe_file_created()
             throws IOException, PackageLoadingException {
         // GIVEN
@@ -176,11 +176,7 @@
     }
 
     @Test
-    void GIVEN_a_recipe_not_exists_when_savePackageRecipe_THEN_recipe_file_created()
-            throws IOException, PackageLoadingException {
-=======
     void GIVEN_a_recipe_not_exists_when_savePackageRecipe_THEN_recipe_file_created() throws Exception {
->>>>>>> ae80ab4a
         // GIVEN
         String recipeContent = "recipeContent";
 
@@ -288,14 +284,8 @@
 
         // WHEN
         // THEN
-<<<<<<< HEAD
-        PackageLoadingException pe = assertThrows(PackageLoadingException.class,
-                () -> componentStore.findPackageRecipe(new ComponentIdentifier("InvalidRecipe", new Semver("1.0.0"))));
-        assertThat(pe.getMessage(), containsString("Failed to parse recipe file content to contract model"));
-=======
         assertThrows(PackageLoadingException.class,
                 () -> componentStore.findPackageRecipe(new ComponentIdentifier("InvalidRecipe", new Semver("1.0.0"))));
->>>>>>> ae80ab4a
     }
 
     @Test
