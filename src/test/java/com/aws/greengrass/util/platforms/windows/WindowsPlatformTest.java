--- conflicted
+++ resolved
@@ -51,14 +51,8 @@
 @EnabledOnOs(OS.WINDOWS)
 class WindowsPlatformTest {
 
-<<<<<<< HEAD
-    // This is a well known Windows group and its Sid.
-    private static final String EVERYONE = "Everyone";
-    private static final String EVERYONE_RU = "Все";
-=======
     // Well known Windows group SIDs
     // https://docs.microsoft.com/pt-PT/windows/security/identity-protection/access-control/security-identifiers#well-known-sids
->>>>>>> 2ee9ae22
     private static final String EVERYONE_SID = "S-1-1-0";
     private static final String USERS_SID = "S-1-5-32-545";
     // Lookup group name by SID because they may be localized on non-English Windows versions
@@ -301,10 +295,6 @@
     void GIVEN_a_well_known_group_sid_WHEN_lookupGroupByIdentifier_THEN_succeed() {
         WindowsPlatform windowsPlatform = new WindowsPlatform();
         WindowsGroupAttributes windowsGroupAttributes = windowsPlatform.lookupGroupByIdentifier(EVERYONE_SID);
-<<<<<<< HEAD
-        assertThat(windowsGroupAttributes.getPrincipalName(), anyOf(equalTo(EVERYONE), equalTo(EVERYONE_RU)));
-=======
         assertThat(windowsGroupAttributes.getPrincipalName(), equalTo(EVERYONE_GROUP_NAME));
->>>>>>> 2ee9ae22
     }
 }