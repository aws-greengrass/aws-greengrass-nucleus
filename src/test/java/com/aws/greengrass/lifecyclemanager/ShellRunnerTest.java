--- conflicted
+++ resolved
@@ -43,12 +43,6 @@
     @Mock
     private NucleusPaths nucleusPaths;
 
-    @Mock
-    private Context context;
-
-    @Mock
-    private DeviceConfiguration deviceConfiguration;
-
     @TempDir
     protected Path tempDir;
 
@@ -65,15 +59,8 @@
         when(servicePrivateTopics.createLeafChild(anyString())).thenReturn(mockTopic);
         when(mockTopic.withParentNeedsToKnow(false)).thenReturn(mockTopic);
 
-<<<<<<< HEAD
-        when(kernel.getContext()).thenReturn(context);
-        when(context.get(DeviceConfiguration.class)).thenReturn(deviceConfiguration);
-
-        when(kernel.getWorkPath()).thenReturn(tempDir);
-=======
         when(nucleusPaths.workPath(any())).thenReturn(tempDir);
         lenient().when(nucleusPaths.workPath()).thenReturn(tempDir);
->>>>>>> 5d5e55cb
         greengrassService = new GreengrassService(config);
     }
 
