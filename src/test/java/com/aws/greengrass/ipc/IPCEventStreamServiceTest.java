/*
 * Copyright Amazon.com, Inc. or its affiliates. All Rights Reserved.
 * SPDX-License-Identifier: Apache-2.0
 */

package com.aws.greengrass.ipc;

import com.aws.greengrass.config.Configuration;
import com.aws.greengrass.config.Topic;
import com.aws.greengrass.config.Topics;
import com.aws.greengrass.lifecyclemanager.Kernel;
import com.aws.greengrass.testcommons.testutilities.GGExtension;
import com.aws.greengrass.testcommons.testutilities.TestUtils;
import com.aws.greengrass.util.NucleusPaths;
import com.fasterxml.jackson.databind.DeserializationFeature;
import com.fasterxml.jackson.databind.ObjectMapper;
import org.junit.jupiter.api.AfterEach;
import org.junit.jupiter.api.BeforeEach;
import org.junit.jupiter.api.Test;
import org.junit.jupiter.api.extension.ExtendWith;
import org.junit.jupiter.api.io.TempDir;
import org.mockito.Mock;
import org.mockito.junit.jupiter.MockitoExtension;
import software.amazon.awssdk.aws.greengrass.GreengrassCoreIPCService;
import software.amazon.awssdk.aws.greengrass.GreengrassCoreIPCServiceModel;
import software.amazon.awssdk.crt.io.ClientBootstrap;
import software.amazon.awssdk.crt.io.EventLoopGroup;
import software.amazon.awssdk.crt.io.HostResolver;
import software.amazon.awssdk.crt.io.SocketOptions;
import software.amazon.awssdk.eventstreamrpc.AuthenticationData;
import software.amazon.awssdk.eventstreamrpc.Authorization;
import software.amazon.awssdk.eventstreamrpc.AuthorizationHandler;
import software.amazon.awssdk.eventstreamrpc.EventStreamRPCConnection;
import software.amazon.awssdk.eventstreamrpc.EventStreamRPCConnectionConfig;
import software.amazon.awssdk.eventstreamrpc.GreengrassConnectMessageSupplier;

import java.nio.file.Path;
import java.util.concurrent.CountDownLatch;
import java.util.concurrent.TimeUnit;
import java.util.concurrent.TimeoutException;

import static com.aws.greengrass.ipc.IPCEventStreamService.DEFAULT_PORT_NUMBER;
import static com.aws.greengrass.ipc.IPCEventStreamService.IPC_SERVER_DOMAIN_SOCKET_FILENAME;
import static com.aws.greengrass.ipc.IPCEventStreamService.NUCLEUS_DOMAIN_SOCKET_FILEPATH_FOR_COMPONENT;
import static com.aws.greengrass.ipc.IPCEventStreamService.NUCLEUS_DOMAIN_SOCKET_FILEPATH;
import static com.aws.greengrass.lifecyclemanager.GreengrassService.SETENV_CONFIG_NAMESPACE;
import static org.junit.jupiter.api.Assertions.assertTrue;
import static org.mockito.ArgumentMatchers.any;
import static org.mockito.ArgumentMatchers.eq;
import static org.mockito.Mockito.mock;
import static org.mockito.Mockito.when;

@ExtendWith({MockitoExtension.class, GGExtension.class})
public class IPCEventStreamServiceTest {
    private IPCEventStreamService ipcEventStreamService;
    protected static ObjectMapper OBJECT_MAPPER =
            new ObjectMapper().configure(DeserializationFeature.FAIL_ON_INVALID_SUBTYPE, false)
                    .configure(DeserializationFeature.FAIL_ON_UNKNOWN_PROPERTIES, false);

    @TempDir
    Path mockRootPath;

    @Mock
    private Kernel mockKernel;

    @Mock
    private Configuration config;

    @Mock
    private Topics mockRootTopics;

    @Mock
    private Topic mockTopic;

    @Mock
    private Topic mockRelativePath;

    @Mock
    private GreengrassCoreIPCService greengrassCoreIPCService;
    @Mock
    private software.amazon.awssdk.eventstreamrpc.AuthenticationHandler mockAuthenticationHandler;
    @Mock
    private AuthorizationHandler mockAuthorizationHandler;

    @BeforeEach
    public void setup() {
        AuthenticationData authenticationData = new AuthenticationData() {
            @Override
            public String getIdentityLabel() {
                return "EventStreamConnectionTest";
            }
        };
        when(mockAuthenticationHandler.apply(any(), any())).thenReturn(authenticationData);
        when(mockAuthorizationHandler.apply(eq(authenticationData))).thenReturn(Authorization.ACCEPT);
        when(greengrassCoreIPCService.getAuthenticationHandler()).thenReturn(mockAuthenticationHandler);
        when(greengrassCoreIPCService.getAuthorizationHandler()).thenReturn(mockAuthorizationHandler);
        when(greengrassCoreIPCService.getServiceModel()).thenReturn(GreengrassCoreIPCServiceModel.getInstance());

        ipcEventStreamService = new IPCEventStreamService(mockKernel, greengrassCoreIPCService, config);
        NucleusPaths nucleusPaths = mock(NucleusPaths.class);
        when(mockKernel.getNucleusPaths()).thenReturn(nucleusPaths);
        when(nucleusPaths.rootPath()).thenReturn(mockRootPath);
        when(config.getRoot()).thenReturn(mockRootTopics);
        when(mockRootTopics.lookup(eq(SETENV_CONFIG_NAMESPACE),
                eq(NUCLEUS_DOMAIN_SOCKET_FILEPATH))).thenReturn(mockTopic);
        when(mockRootTopics.lookup(eq(SETENV_CONFIG_NAMESPACE),
                eq(NUCLEUS_DOMAIN_SOCKET_FILEPATH_FOR_COMPONENT))).thenReturn(mockRelativePath);
        ipcEventStreamService.startup();
    }

    @AfterEach
    public void tearDown() {
        ipcEventStreamService.close();
    }

    @Test
<<<<<<< HEAD
    public void testClientConnection() throws InterruptedException, IOException, ExecutionException, TimeoutException {
        final ClientConnection[] clientConnectionArray = {null};
=======
    @SuppressWarnings("PMD.CloseResource")
    public void testClientConnection() throws Exception {
>>>>>>> 04511fca
        CountDownLatch connectionLatch = new CountDownLatch(1);
        EventStreamRPCConnection connection = null;
        try (EventLoopGroup elg = new EventLoopGroup(1);
             ClientBootstrap clientBootstrap = new ClientBootstrap(elg, new HostResolver(elg));
             SocketOptions socketOptions = TestUtils.getSocketOptionsForIPC()) {

            String ipcServerSocketPath = mockRootPath.resolve(IPC_SERVER_DOMAIN_SOCKET_FILENAME).toString();
<<<<<<< HEAD
            ClientConnection
                    .connect(ipcServerSocketPath, (short) DEFAULT_PORT_NUMBER, socketOptions, null, clientBootstrap, new ClientConnectionHandler() {
                        @Override
                        protected void onConnectionSetup(ClientConnection connection, int errorCode) {
                            connectionLatch.countDown();
                            clientConnectionArray[0] = connection;
                        }

                        @Override
                        protected void onProtocolMessage(List<Header> headers, byte[] payload, MessageType messageType, int messageFlags) {

                        }

                        @Override
                        protected void onConnectionClosed(int closeReason) {

                        }
                    }).get(10, TimeUnit.SECONDS);
=======
            final EventStreamRPCConnectionConfig config = new EventStreamRPCConnectionConfig(clientBootstrap, elg, socketOptions, null, ipcServerSocketPath, DEFAULT_PORT_NUMBER, GreengrassConnectMessageSupplier
                    .connectMessageSupplier("authToken"));
            connection = new EventStreamRPCConnection(config);
            final boolean disconnected[] = {false};
            final int disconnectedCode[] = {-1};
            //this is a bit cumbersome but does not prevent a convenience wrapper from exposing a sync
            //connect() or a connect() that returns a CompletableFuture that errors
            //this could be wrapped by utility methods to provide a more
            connection.connect(new EventStreamRPCConnection.LifecycleHandler() {
                @Override
                public void onConnect() {
                    connectionLatch.countDown();
                }

                @Override
                public void onDisconnect(int errorCode) {
                    disconnected[0] = true;
                    disconnectedCode[0] = errorCode;
                }

                //This on error is for any errors that is connection level, including problems during connect()
                @Override
                public boolean onError(Throwable t) {
                    return true;    //hints at handler to disconnect due to this error
                }
            });
>>>>>>> 04511fca
            assertTrue(connectionLatch.await(2, TimeUnit.SECONDS));
        } finally {
            if (connection != null) {
                connection.close();
            }
        }
    }
}<|MERGE_RESOLUTION|>--- conflicted
+++ resolved
@@ -37,7 +37,6 @@
 import java.nio.file.Path;
 import java.util.concurrent.CountDownLatch;
 import java.util.concurrent.TimeUnit;
-import java.util.concurrent.TimeoutException;
 
 import static com.aws.greengrass.ipc.IPCEventStreamService.DEFAULT_PORT_NUMBER;
 import static com.aws.greengrass.ipc.IPCEventStreamService.IPC_SERVER_DOMAIN_SOCKET_FILENAME;
@@ -114,13 +113,8 @@
     }
 
     @Test
-<<<<<<< HEAD
-    public void testClientConnection() throws InterruptedException, IOException, ExecutionException, TimeoutException {
-        final ClientConnection[] clientConnectionArray = {null};
-=======
     @SuppressWarnings("PMD.CloseResource")
     public void testClientConnection() throws Exception {
->>>>>>> 04511fca
         CountDownLatch connectionLatch = new CountDownLatch(1);
         EventStreamRPCConnection connection = null;
         try (EventLoopGroup elg = new EventLoopGroup(1);
@@ -128,26 +122,6 @@
              SocketOptions socketOptions = TestUtils.getSocketOptionsForIPC()) {
 
             String ipcServerSocketPath = mockRootPath.resolve(IPC_SERVER_DOMAIN_SOCKET_FILENAME).toString();
-<<<<<<< HEAD
-            ClientConnection
-                    .connect(ipcServerSocketPath, (short) DEFAULT_PORT_NUMBER, socketOptions, null, clientBootstrap, new ClientConnectionHandler() {
-                        @Override
-                        protected void onConnectionSetup(ClientConnection connection, int errorCode) {
-                            connectionLatch.countDown();
-                            clientConnectionArray[0] = connection;
-                        }
-
-                        @Override
-                        protected void onProtocolMessage(List<Header> headers, byte[] payload, MessageType messageType, int messageFlags) {
-
-                        }
-
-                        @Override
-                        protected void onConnectionClosed(int closeReason) {
-
-                        }
-                    }).get(10, TimeUnit.SECONDS);
-=======
             final EventStreamRPCConnectionConfig config = new EventStreamRPCConnectionConfig(clientBootstrap, elg, socketOptions, null, ipcServerSocketPath, DEFAULT_PORT_NUMBER, GreengrassConnectMessageSupplier
                     .connectMessageSupplier("authToken"));
             connection = new EventStreamRPCConnection(config);
@@ -174,7 +148,6 @@
                     return true;    //hints at handler to disconnect due to this error
                 }
             });
->>>>>>> 04511fca
             assertTrue(connectionLatch.await(2, TimeUnit.SECONDS));
         } finally {
             if (connection != null) {
