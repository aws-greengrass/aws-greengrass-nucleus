--- conflicted
+++ resolved
@@ -526,10 +526,6 @@
                     eq(Deployment.DeploymentType.IOT_JOBS), eq(JobStatus.IN_PROGRESS.toString()), any());
             verify(updateSystemPolicyService, WAIT_FOUR_SECONDS).discardPendingUpdateAction(TEST_CONFIGURATION_ARN);
             verify(mockFuture, WAIT_FOUR_SECONDS).cancel(true);
-<<<<<<< HEAD
-=======
-            deploymentService.shutdown();
->>>>>>> cfe44397
         }
 
         @Test
