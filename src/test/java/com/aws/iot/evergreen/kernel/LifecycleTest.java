--- conflicted
+++ resolved
@@ -446,9 +446,6 @@
         Topic stateTopic = lf.getStateTopic();
         stateTopic.withValue(initState);
     }
-<<<<<<< HEAD
-}
-=======
 
 
     @Test
@@ -525,5 +522,4 @@
             startupRunnable.run();
         }
     }
-}
->>>>>>> 351afe72
+}