/* Copyright Amazon.com, Inc. or its affiliates. All Rights Reserved.
 * SPDX-License-Identifier: Apache-2.0 */

package com.aws.iot.evergreen.packagemanager;

import com.aws.iot.evergreen.config.Topic;
import com.aws.iot.evergreen.config.Topics;
import com.aws.iot.evergreen.dependency.DependencyType;
import com.aws.iot.evergreen.deployment.model.DeploymentDocument;
import com.aws.iot.evergreen.deployment.model.DeploymentPackageConfiguration;
import com.aws.iot.evergreen.kernel.EvergreenService;
import com.aws.iot.evergreen.kernel.Kernel;
import com.aws.iot.evergreen.kernel.exceptions.ServiceLoadException;
import com.aws.iot.evergreen.packagemanager.exceptions.PackageLoadingException;
import com.aws.iot.evergreen.packagemanager.models.PackageIdentifier;
import com.aws.iot.evergreen.packagemanager.models.PackageParameter;
import com.aws.iot.evergreen.packagemanager.models.PackageRecipe;
import com.aws.iot.evergreen.packagemanager.models.RecipeDependencyProperties;
import com.aws.iot.evergreen.packagemanager.models.RecipeTemplateVersion;
import com.aws.iot.evergreen.testcommons.testutilities.EGExtension;
import com.aws.iot.evergreen.util.Utils;
import com.vdurmont.semver4j.Semver;
import org.junit.jupiter.api.BeforeEach;
import org.junit.jupiter.api.Test;
import org.junit.jupiter.api.extension.ExtendWith;
import org.mockito.Mock;
import org.mockito.junit.jupiter.MockitoExtension;

import java.nio.file.Path;
import java.nio.file.Paths;
import java.util.Arrays;
import java.util.Collections;
import java.util.HashMap;
import java.util.List;
import java.util.Map;
import java.util.Set;
import java.util.stream.Collectors;
import java.util.stream.StreamSupport;

import static com.aws.iot.evergreen.kernel.EvergreenService.SERVICES_NAMESPACE_TOPIC;
import static com.aws.iot.evergreen.kernel.EvergreenService.SERVICE_DEPENDENCIES_NAMESPACE_TOPIC;
import static com.aws.iot.evergreen.packagemanager.KernelConfigResolver.ARTIFACTS_NAMESPACE;
import static com.aws.iot.evergreen.packagemanager.KernelConfigResolver.PARAM_NAMESPACE;
import static com.aws.iot.evergreen.packagemanager.KernelConfigResolver.PARAM_VALUE_SUFFIX;
import static com.aws.iot.evergreen.packagemanager.KernelConfigResolver.PATH_KEY;
import static org.hamcrest.MatcherAssert.assertThat;
import static org.hamcrest.collection.IsMapContaining.hasKey;
import static org.hamcrest.core.IsEqual.equalTo;
import static org.mockito.ArgumentMatchers.any;
import static org.mockito.Mockito.lenient;
import static org.mockito.Mockito.when;

@ExtendWith({MockitoExtension.class, EGExtension.class})
class KernelConfigResolverTest {
    private static final String LIFECYCLE_INSTALL_KEY = "install";
    private static final String LIFECYCLE_RUN_KEY = "run";
    private static final String LIFECYCLE_SCRIPT_KEY = "script";
    private static final String LIFECYCLE_MOCK_INSTALL_COMMAND_FORMAT =
<<<<<<< HEAD
            "echo installing service in Package %s with param {{params:%s_Param_1.value}}, " +
                    "kernel rootPath as {{kernel:rootPath}} and unpack dir as {{artifacts:unpackPath}}";
=======
            "echo installing service in Package %s with param {{" + PARAM_NAMESPACE + ":%s_Param_1" + PARAM_VALUE_SUFFIX
                    + "}}";
>>>>>>> 95e36a8c
    private static final String LIFECYCLE_MOCK_RUN_COMMAND_FORMAT =
            "echo running service in Package %s with param {{" + PARAM_NAMESPACE + ":%s_Param_2" + PARAM_VALUE_SUFFIX
                    + "}}";
    private static final String LIFECYCLE_MOCK_CROSS_COMPONENT_FORMAT =
            "Package %s with param {{%s:params:%s_Param_1.value}} {{%s:" + ARTIFACTS_NAMESPACE + ":" + PATH_KEY + "}}";
    private static final String TEST_INPUT_PACKAGE_A = "PackageA";
    private static final String TEST_INPUT_PACKAGE_B = "PackageB";
    private static final String TEST_INPUT_PACKAGE_C = "PackageC";
    private static final String TEST_NAMESPACE = "test";
    @Mock
    private Kernel kernel;
    @Mock
    private PackageStore packageStore;
    @Mock
    private EvergreenService mainService;
    @Mock
    private EvergreenService alreadyRunningService;
    @Mock
    private Topics alreadyRunningServiceConfig;
    @Mock
    private Topic alreadyRunningServiceParameterConfig;
    private Path path;

    @BeforeEach
    void setupMocks() {
        path = Paths.get("Artifacts", TEST_INPUT_PACKAGE_A);
        lenient().when(packageStore.resolveArtifactDirectoryPath(any())).thenReturn(path.toAbsolutePath());
    }

    @Test
    void GIVEN_deployment_for_package_WHEN_config_resolution_requested_THEN_add_service_and_dependency_service()
            throws Exception {
        // GIVEN
        PackageIdentifier rootPackageIdentifier =
                new PackageIdentifier(TEST_INPUT_PACKAGE_A, new Semver("1.2", Semver.SemverType.NPM));
        PackageIdentifier dependencyPackageIdentifier =
                new PackageIdentifier(TEST_INPUT_PACKAGE_B, new Semver("2.3", Semver.SemverType.NPM));
        List<PackageIdentifier> packagesToDeploy = Arrays.asList(rootPackageIdentifier, dependencyPackageIdentifier);

        PackageRecipe rootPackageRecipe = getPackage(TEST_INPUT_PACKAGE_A, "1.2",
                Collections.singletonMap(TEST_INPUT_PACKAGE_B, new RecipeDependencyProperties("2.3")),
                Collections.emptyMap(), TEST_INPUT_PACKAGE_A);
        PackageRecipe dependencyPackageRecipe =
                getPackage(TEST_INPUT_PACKAGE_B, "2.3", Collections.emptyMap(), Collections.emptyMap(),
                        TEST_INPUT_PACKAGE_B);

        DeploymentPackageConfiguration rootPackageDeploymentConfig =
                new DeploymentPackageConfiguration(TEST_INPUT_PACKAGE_A, true, "1.2", Collections.emptyMap());
        DeploymentPackageConfiguration dependencyPackageDeploymentConfig =
                new DeploymentPackageConfiguration(TEST_INPUT_PACKAGE_B, false, "2.3", Collections.emptyMap());
        DeploymentDocument document = DeploymentDocument.builder().rootPackages(Arrays.asList(TEST_INPUT_PACKAGE_A))
                .deploymentPackageConfigurationList(
                        Arrays.asList(rootPackageDeploymentConfig, dependencyPackageDeploymentConfig)).build();

        when(packageStore.getPackageRecipe(rootPackageIdentifier)).thenReturn(rootPackageRecipe);
        when(packageStore.getPackageRecipe(dependencyPackageIdentifier)).thenReturn(dependencyPackageRecipe);
        when(packageStore.resolveAndSetupArtifactsUnpackDirectory(any()))
                .thenReturn(Paths.get("/dummyUnpackDir"));
        when(kernel.getMain()).thenReturn(mainService);
        when(kernel.getRootPath()).thenReturn(Paths.get("/dummyroot"));
        when(kernel.locate(any())).thenThrow(new ServiceLoadException("Service not found"));
        when(mainService.getName()).thenReturn("main");
        when(mainService.getDependencies())
                .thenReturn(Collections.singletonMap(alreadyRunningService, DependencyType.HARD));
        when(alreadyRunningService.getName()).thenReturn("IpcService");
        when(alreadyRunningService.isAutostart()).thenReturn(true);

        // WHEN
        KernelConfigResolver kernelConfigResolver = new KernelConfigResolver(packageStore, kernel);
        Map<Object, Object> resolvedConfig =
                kernelConfigResolver.resolve(packagesToDeploy, document, Arrays.asList(TEST_INPUT_PACKAGE_A));

        // THEN
        // service config
        Map<Object, Object> servicesConfig = (Map<Object, Object>) resolvedConfig.get(SERVICES_NAMESPACE_TOPIC);
        assertThat("Must contain main service", servicesConfig, hasKey("main"));
        assertThat("Must contain top level package service", servicesConfig, hasKey(TEST_INPUT_PACKAGE_A));
        assertThat("Must contain dependency service", servicesConfig, hasKey(TEST_INPUT_PACKAGE_B));

        // dependencies
        assertThat("Main service must depend on new service",
                dependencyListContains("main", TEST_INPUT_PACKAGE_A, servicesConfig));
        assertThat("Main service must depend on existing service",
                dependencyListContains("main", "IpcService" + ":" + DependencyType.HARD, servicesConfig));
        assertThat("New service must depend on dependency service",
                dependencyListContains(TEST_INPUT_PACKAGE_A, TEST_INPUT_PACKAGE_B, servicesConfig));

    }

    @Test
    void GIVEN_deployment_for_existing_package_WHEN_config_resolution_requested_THEN_update_service() throws Exception {
        // GIVEN
        PackageIdentifier rootPackageIdentifier =
                new PackageIdentifier(TEST_INPUT_PACKAGE_A, new Semver("1.2", Semver.SemverType.NPM));
        List<PackageIdentifier> packagesToDeploy = Arrays.asList(rootPackageIdentifier);

        PackageRecipe rootPackageRecipe =
                getPackage(TEST_INPUT_PACKAGE_A, "1.2", Collections.emptyMap(), Collections.emptyMap(),
                        TEST_INPUT_PACKAGE_A);

        DeploymentPackageConfiguration rootPackageDeploymentConfig =
                new DeploymentPackageConfiguration(TEST_INPUT_PACKAGE_A, true, "1.2", Collections.emptyMap());
        DeploymentDocument document = DeploymentDocument.builder().rootPackages(Arrays.asList(TEST_INPUT_PACKAGE_A))
                .deploymentPackageConfigurationList(Arrays.asList(rootPackageDeploymentConfig)).build();

        when(packageStore.getPackageRecipe(rootPackageIdentifier)).thenReturn(rootPackageRecipe);
        when(packageStore.resolveAndSetupArtifactsUnpackDirectory(rootPackageIdentifier))
                .thenReturn(Paths.get("/dummyUnpackDir"));
        when(kernel.getMain()).thenReturn(mainService);
        when(kernel.getRootPath()).thenReturn(Paths.get("/dummyroot"));
        when(kernel.locate(TEST_INPUT_PACKAGE_A)).thenReturn(alreadyRunningService);
        when(mainService.getName()).thenReturn("main");
        when(mainService.getDependencies())
                .thenReturn(Collections.singletonMap(alreadyRunningService, DependencyType.HARD));
        when(alreadyRunningService.getName()).thenReturn(TEST_INPUT_PACKAGE_A);
        when(alreadyRunningService.isAutostart()).thenReturn(true);

        // WHEN
        KernelConfigResolver kernelConfigResolver = new KernelConfigResolver(packageStore, kernel);
        Map<Object, Object> resolvedConfig =
                kernelConfigResolver.resolve(packagesToDeploy, document, Arrays.asList(TEST_INPUT_PACKAGE_A));

        // THEN
        // service config
        Map<Object, Object> servicesConfig = (Map<Object, Object>) resolvedConfig.get(SERVICES_NAMESPACE_TOPIC);
        assertThat("Must contain main service", servicesConfig, hasKey("main"));
        assertThat("Must contain updated service", servicesConfig, hasKey(TEST_INPUT_PACKAGE_A));

        // dependencies
        assertThat("Main service must depend on updated service",
                dependencyListContains("main", TEST_INPUT_PACKAGE_A, servicesConfig));
    }

    @Test
    void GIVEN_deployment_with_parameters_set_WHEN_config_resolution_requested_THEN_parameters_should_be_interpolated()
            throws Exception {
        // GIVEN
        PackageIdentifier rootPackageIdentifier =
                new PackageIdentifier(TEST_INPUT_PACKAGE_A, new Semver("1.2", Semver.SemverType.NPM));
        List<PackageIdentifier> packagesToDeploy = Arrays.asList(rootPackageIdentifier);

        PackageRecipe rootPackageRecipe = getPackage(TEST_INPUT_PACKAGE_A, "1.2", Collections.emptyMap(),
                getSimpleParameterMap(TEST_INPUT_PACKAGE_A), TEST_INPUT_PACKAGE_A);

        DeploymentPackageConfiguration rootPackageDeploymentConfig =
                new DeploymentPackageConfiguration(TEST_INPUT_PACKAGE_A, true, "1.2", new HashMap<String, Object>() {{
                    put("PackageA_Param_1", "PackageA_Param_1_value");
                }});
        DeploymentDocument document = DeploymentDocument.builder().rootPackages(Arrays.asList(TEST_INPUT_PACKAGE_A))
                .deploymentPackageConfigurationList(Arrays.asList(rootPackageDeploymentConfig)).build();

        when(packageStore.getPackageRecipe(rootPackageIdentifier)).thenReturn(rootPackageRecipe);
        when(packageStore.resolveAndSetupArtifactsUnpackDirectory(rootPackageIdentifier))
                .thenReturn(Paths.get("/dummyUnpackDir"));
        when(kernel.getMain()).thenReturn(mainService);
        when(kernel.getRootPath()).thenReturn(Paths.get("/dummyroot"));
        when(kernel.locate(any())).thenThrow(new ServiceLoadException("Service not found"));
        when(mainService.getName()).thenReturn("main");
        when(mainService.getDependencies()).thenReturn(Collections.emptyMap());

        // WHEN
        KernelConfigResolver kernelConfigResolver = new KernelConfigResolver(packageStore, kernel);
        Map<Object, Object> resolvedConfig =
                kernelConfigResolver.resolve(packagesToDeploy, document, Arrays.asList(TEST_INPUT_PACKAGE_A));

        // THEN
        // service config
        Map<Object, Object> servicesConfig = (Map<Object, Object>) resolvedConfig.get(SERVICES_NAMESPACE_TOPIC);
        assertThat("Must contain main service", servicesConfig, hasKey("main"));
        assertThat("Must contain top level package service", servicesConfig, hasKey(TEST_INPUT_PACKAGE_A));

        // parameter interpolation
        Map<String, String> serviceInstallCommand =
                (Map<String, String>) getServiceInstallCommand(TEST_INPUT_PACKAGE_A, servicesConfig);

        // Parameter value set in deployment will be used for lifecycle install section
        assertThat("If parameter value was set in deployment, it should be used",
                serviceInstallCommand.get(LIFECYCLE_SCRIPT_KEY),
                equalTo("echo installing service in Package PackageA with param PackageA_Param_1_value," +
                        " kernel rootPath as /dummyroot and unpack dir as /dummyUnpackDir"));

        // Parameter value was not set in deployment, so default will be used for lifecycle run section
        assertThat("If no parameter value was set in deployment, the default value should be used",
                getServiceRunCommand(TEST_INPUT_PACKAGE_A, servicesConfig),
                equalTo("echo running service in Package " + "PackageA with param " +
                        "PackageA_Param_2_default_value"));
    }

    @Test
    void GIVEN_deployment_with_parameters_set_WHEN_config_resolution_requested_THEN_cross_component_parameters_should_be_interpolated()
            throws Exception {
        // GIVEN
        PackageIdentifier rootPackageIdentifier =
                new PackageIdentifier(TEST_INPUT_PACKAGE_A, new Semver("1.2", Semver.SemverType.NPM));
        PackageIdentifier package2 =
                new PackageIdentifier(TEST_INPUT_PACKAGE_B, new Semver("1.5", Semver.SemverType.NPM));
        PackageIdentifier package3 =
                new PackageIdentifier(TEST_INPUT_PACKAGE_C, new Semver("1.5", Semver.SemverType.NPM));
        List<PackageIdentifier> packagesToDeploy = Arrays.asList(rootPackageIdentifier, package2, package3);

        PackageRecipe rootPackageRecipe = getPackage(TEST_INPUT_PACKAGE_A, "1.2", Collections.emptyMap(),
                getSimpleParameterMap(TEST_INPUT_PACKAGE_A), TEST_INPUT_PACKAGE_A);
        PackageRecipe package2Recipe = getPackage(TEST_INPUT_PACKAGE_B, "1.5", Utils.immutableMap(TEST_INPUT_PACKAGE_A,
                new RecipeDependencyProperties("=1.2", DependencyType.HARD.toString())),
                getSimpleParameterMap(TEST_INPUT_PACKAGE_B), TEST_INPUT_PACKAGE_A);
        PackageRecipe package3Recipe = getPackage(TEST_INPUT_PACKAGE_C, "1.5", Collections.emptyMap(),
                getSimpleParameterMap(TEST_INPUT_PACKAGE_C), TEST_INPUT_PACKAGE_A);

        DeploymentPackageConfiguration rootPackageDeploymentConfig =
                new DeploymentPackageConfiguration(TEST_INPUT_PACKAGE_A, true, "1.2", new HashMap<String, Object>() {{
                    put("PackageA_Param_1", "PackageA_Param_1_value");
                }});
        DeploymentPackageConfiguration package2DeploymentConfig =
                new DeploymentPackageConfiguration(TEST_INPUT_PACKAGE_B, true, "1.2", new HashMap<String, Object>() {{
                    put("PackageB_Param_1", "PackageB_Param_1_value");
                }});
        DeploymentPackageConfiguration package3DeploymentConfig =
                new DeploymentPackageConfiguration(TEST_INPUT_PACKAGE_C, true, "1.2", Collections.emptyMap());
        DeploymentDocument document = DeploymentDocument.builder()
                .rootPackages(Arrays.asList(TEST_INPUT_PACKAGE_A, TEST_INPUT_PACKAGE_B, TEST_INPUT_PACKAGE_C))
                .deploymentPackageConfigurationList(
                        Arrays.asList(rootPackageDeploymentConfig, package2DeploymentConfig, package3DeploymentConfig))
                .build();

        when(packageStore.getPackageRecipe(rootPackageIdentifier)).thenReturn(rootPackageRecipe);
        when(packageStore.getPackageRecipe(package2)).thenReturn(package2Recipe);
        when(packageStore.getPackageRecipe(package3)).thenReturn(package3Recipe);
        when(kernel.getMain()).thenReturn(mainService);
        when(kernel.locate(any())).thenThrow(new ServiceLoadException("Service not found"));
        when(mainService.getName()).thenReturn("main");
        when(mainService.getDependencies()).thenReturn(Collections.emptyMap());

        // WHEN
        KernelConfigResolver kernelConfigResolver = new KernelConfigResolver(packageStore, kernel);
        Map<Object, Object> resolvedConfig =
                kernelConfigResolver.resolve(packagesToDeploy, document, Arrays.asList(TEST_INPUT_PACKAGE_A));

        // THEN
        // service config
        Map<Object, Object> servicesConfig = (Map<Object, Object>) resolvedConfig.get(SERVICES_NAMESPACE_TOPIC);

        // parameter interpolation
        String serviceTestCommand =
                (String) getValueForLifecycleKey(TEST_NAMESPACE, TEST_INPUT_PACKAGE_B, servicesConfig);

        assertThat(serviceTestCommand,
                equalTo("Package PackageB with param PackageA_Param_1_value " + path.toAbsolutePath().toString()));

        // Since package C didn't have a dependency on A, it should not be allowed to read from A's parameters
        // this results in the parameters not being filled in
        serviceTestCommand =
                (String) getValueForLifecycleKey(TEST_NAMESPACE, TEST_INPUT_PACKAGE_C, servicesConfig);
        assertThat(serviceTestCommand,
                equalTo("Package PackageC with param {{PackageA:params:PackageA_Param_1.value}} {{PackageA:artifacts:path}}"));
    }

    @Test
    void GIVEN_deployment_with_params_not_set_WHEN_previous_deployment_had_params_THEN_use_params_from_previous_deployment()
            throws Exception {
        // GIVEN
        PackageIdentifier rootPackageIdentifier =
                new PackageIdentifier(TEST_INPUT_PACKAGE_A, new Semver("1.2", Semver.SemverType.NPM));
        List<PackageIdentifier> packagesToDeploy = Arrays.asList(rootPackageIdentifier);

        PackageRecipe rootPackageRecipe = getPackage(TEST_INPUT_PACKAGE_A, "1.2", Collections.emptyMap(),
                getSimpleParameterMap(TEST_INPUT_PACKAGE_A), TEST_INPUT_PACKAGE_A);

        DeploymentPackageConfiguration rootPackageDeploymentConfig =
                new DeploymentPackageConfiguration(TEST_INPUT_PACKAGE_A, true, "1.2", Collections.emptyMap());
        DeploymentDocument document = DeploymentDocument.builder().rootPackages(Arrays.asList(TEST_INPUT_PACKAGE_A))
                .deploymentPackageConfigurationList(Arrays.asList(rootPackageDeploymentConfig)).build();

        when(packageStore.getPackageRecipe(rootPackageIdentifier)).thenReturn(rootPackageRecipe);
        when(packageStore.resolveAndSetupArtifactsUnpackDirectory(rootPackageIdentifier))
                .thenReturn(Paths.get("/dummyUnpackDir"));
        when(kernel.getMain()).thenReturn(mainService);
        when(kernel.getRootPath()).thenReturn(Paths.get("/dummyroot"));
        when(kernel.locate(TEST_INPUT_PACKAGE_A)).thenReturn(alreadyRunningService);
        when(mainService.getName()).thenReturn("main");
        when(mainService.getDependencies())
                .thenReturn(Collections.singletonMap(alreadyRunningService, DependencyType.HARD));
        when(alreadyRunningService.getName()).thenReturn(TEST_INPUT_PACKAGE_A);
        when(alreadyRunningService.getServiceConfig()).thenReturn(alreadyRunningServiceConfig);
        when(alreadyRunningServiceConfig.find(KernelConfigResolver.PARAMETERS_CONFIG_KEY, "PackageA_Param_1"))
                .thenReturn(alreadyRunningServiceParameterConfig);
        when(alreadyRunningServiceParameterConfig.getOnce()).thenReturn("PackageA_Param_1_value");
        when(alreadyRunningServiceConfig.find(KernelConfigResolver.PARAMETERS_CONFIG_KEY, "PackageA_Param_2"))
                .thenReturn(null);
        when(alreadyRunningService.isAutostart()).thenReturn(true);

        // WHEN
        KernelConfigResolver kernelConfigResolver = new KernelConfigResolver(packageStore, kernel);
        Map<Object, Object> resolvedConfig =
                kernelConfigResolver.resolve(packagesToDeploy, document, Arrays.asList(TEST_INPUT_PACKAGE_A));

        // THEN
        // service config
        Map<Object, Object> servicesConfig = (Map<Object, Object>) resolvedConfig.get(SERVICES_NAMESPACE_TOPIC);
        assertThat("Must contain main service", servicesConfig, hasKey("main"));
        assertThat("Must contain top level package service", servicesConfig, hasKey(TEST_INPUT_PACKAGE_A));

        // parameter interpolation
        Map<String, String> serviceInstallCommand =
                (Map<String, String>) getServiceInstallCommand(TEST_INPUT_PACKAGE_A, servicesConfig);

        assertThat("If parameter value was set in previous deployment but not in current deployment, previously "
                        + "used values should be used", serviceInstallCommand.get(LIFECYCLE_SCRIPT_KEY),
                equalTo("echo installing service in Package " + "PackageA with param PackageA_Param_1_value,"+
                        " kernel rootPath as /dummyroot and unpack dir as /dummyUnpackDir"));

        assertThat("If no parameter value was set in current/previous deployment, the default value should be used",
                getServiceRunCommand(TEST_INPUT_PACKAGE_A, servicesConfig),
                equalTo("echo running service in Package PackageA with param PackageA_Param_2_default_value"));
    }

    @Test
    void GIVEN_deployment_with_artifact_WHEN_config_resolution_requested_THEN_artifact_path_should_be_interpolated()
            throws Exception {
        // GIVEN
        PackageIdentifier rootPackageIdentifier =
                new PackageIdentifier(TEST_INPUT_PACKAGE_A, new Semver("1.2", Semver.SemverType.NPM));
        List<PackageIdentifier> packagesToDeploy = Arrays.asList(rootPackageIdentifier);

        PackageRecipe rootPackageRecipe = new PackageRecipe(RecipeTemplateVersion.JAN_25_2020, TEST_INPUT_PACKAGE_A,
                rootPackageIdentifier.getVersion(), "", "", Collections.emptySet(), Collections.emptyList(),
                new HashMap<String, Object>() {{
                    put(LIFECYCLE_RUN_KEY, "java -jar {{artifacts:path}}/test.jar -x arg");
                }}, Collections.emptyMap(), Collections.emptyMap(), null);

        DeploymentPackageConfiguration rootPackageDeploymentConfig =
                new DeploymentPackageConfiguration(TEST_INPUT_PACKAGE_A, true, "1.2", Collections.emptyMap());
        DeploymentDocument document = DeploymentDocument.builder().rootPackages(Arrays.asList(TEST_INPUT_PACKAGE_A))
                .deploymentPackageConfigurationList(Arrays.asList(rootPackageDeploymentConfig)).build();

        when(packageStore.getPackageRecipe(rootPackageIdentifier)).thenReturn(rootPackageRecipe);
        when(packageStore.resolveArtifactDirectoryPath(rootPackageIdentifier))
                .thenReturn(Paths.get("/packages/artifacts"));
        when(kernel.getMain()).thenReturn(mainService);
        when(kernel.locate(any())).thenThrow(new ServiceLoadException("Service not found"));
        when(mainService.getName()).thenReturn("main");
        when(mainService.getDependencies()).thenReturn(Collections.emptyMap());

        // WHEN
        KernelConfigResolver kernelConfigResolver = new KernelConfigResolver(packageStore, kernel);
        Map<Object, Object> resolvedConfig =
                kernelConfigResolver.resolve(packagesToDeploy, document, Arrays.asList(TEST_INPUT_PACKAGE_A));

        // THEN
        Map<Object, Object> servicesConfig = (Map<Object, Object>) resolvedConfig.get(SERVICES_NAMESPACE_TOPIC);

        Path jarPath = Paths.get("/packages/artifacts").toAbsolutePath();
        assertThat("{{artifacts:path}} should be replace by the package's artifact path",
                getServiceRunCommand(TEST_INPUT_PACKAGE_A, servicesConfig),
                equalTo("java -jar " + jarPath + "/test.jar -x arg"));
    }

    // utilities for mocking input
    private PackageRecipe getPackage(String packageName, String packageVersion,
                                     Map<String, RecipeDependencyProperties> dependencies,
                                     Map<String, String> packageParamsWithDefaultsRaw, String crossComponentName)
            throws PackageLoadingException {

        Set<PackageParameter> parameters = packageParamsWithDefaultsRaw.entrySet().stream()
                .map(entry -> new PackageParameter(entry.getKey(), entry.getValue(), "STRING"))
                .collect(Collectors.toSet());

        Semver version = new Semver(packageVersion, Semver.SemverType.NPM);
        return new PackageRecipe(RecipeTemplateVersion.JAN_25_2020, packageName, version, "Test package", "Publisher",
                parameters, Collections.emptyList(), getSimplePackageLifecycle(packageName, crossComponentName),
                Collections.emptyMap(), dependencies, null);
    }

    private Map<String, String> getSimpleParameterMap(String packageName) {
        Map<String, String> simpleParameterMap = new HashMap<>();
        simpleParameterMap
                .put(String.format("%s_Param_1", packageName), String.format("%s_Param_1_default_value", packageName));
        simpleParameterMap
                .put(String.format("%s_Param_2", packageName), String.format("%s_Param_2_default_value", packageName));
        return simpleParameterMap;
    }

    private Map<String, Object> getSimplePackageLifecycle(String packageName, String crossComponentName) {
        Map<String, Object> lifecycle = new HashMap<>();
        Map<String, Object> installCommands = new HashMap<>();
        lifecycle.put(TEST_NAMESPACE,
                String.format(LIFECYCLE_MOCK_CROSS_COMPONENT_FORMAT, packageName, crossComponentName,
                        crossComponentName, crossComponentName));
        lifecycle.put(LIFECYCLE_INSTALL_KEY, installCommands);
        installCommands.put(LIFECYCLE_SCRIPT_KEY,
                String.format(LIFECYCLE_MOCK_INSTALL_COMMAND_FORMAT, packageName, packageName));

        // Short form is allowed as well, test both cases
        lifecycle.put(LIFECYCLE_RUN_KEY, String.format(LIFECYCLE_MOCK_RUN_COMMAND_FORMAT, packageName, packageName));
        return lifecycle;
    }

    // utilities for verification
    private Object getServiceRunCommand(String serviceName, Map<Object, Object> config) {
        return getValueForLifecycleKey(LIFECYCLE_RUN_KEY, serviceName, config);
    }

    private Object getServiceInstallCommand(String serviceName, Map<Object, Object> config) {
        return getValueForLifecycleKey(LIFECYCLE_INSTALL_KEY, serviceName, config);
    }

    private boolean dependencyListContains(String serviceName, String dependencyName, Map<Object, Object> config) {
        Iterable<String> dependencyList =
                (Iterable<String>) getServiceConfig(serviceName, config).get(SERVICE_DEPENDENCIES_NAMESPACE_TOPIC);
        return StreamSupport.stream(dependencyList.spliterator(), false).anyMatch(itr -> itr.equals(dependencyName));
    }

    private Object getValueForLifecycleKey(String key, String serviceName, Map<Object, Object> config) {
        Map<Object, Object> serviceConfig = getServiceConfig(serviceName, config);
        return ((Map<Object, Object>) serviceConfig.get(EvergreenService.SERVICE_LIFECYCLE_NAMESPACE_TOPIC)).get(key);
    }

    private Map<Object, Object> getServiceConfig(String serviceName, Map<Object, Object> config) {
        return (Map<Object, Object>) config.get(serviceName);
    }
}<|MERGE_RESOLUTION|>--- conflicted
+++ resolved
@@ -56,13 +56,9 @@
     private static final String LIFECYCLE_RUN_KEY = "run";
     private static final String LIFECYCLE_SCRIPT_KEY = "script";
     private static final String LIFECYCLE_MOCK_INSTALL_COMMAND_FORMAT =
-<<<<<<< HEAD
-            "echo installing service in Package %s with param {{params:%s_Param_1.value}}, " +
-                    "kernel rootPath as {{kernel:rootPath}} and unpack dir as {{artifacts:unpackPath}}";
-=======
             "echo installing service in Package %s with param {{" + PARAM_NAMESPACE + ":%s_Param_1" + PARAM_VALUE_SUFFIX
-                    + "}}";
->>>>>>> 95e36a8c
+                    + "}}, kernel rootPath as {{kernel:rootPath}} and unpack dir as {{artifacts:unpackPath}}";
+                    
     private static final String LIFECYCLE_MOCK_RUN_COMMAND_FORMAT =
             "echo running service in Package %s with param {{" + PARAM_NAMESPACE + ":%s_Param_2" + PARAM_VALUE_SUFFIX
                     + "}}";
