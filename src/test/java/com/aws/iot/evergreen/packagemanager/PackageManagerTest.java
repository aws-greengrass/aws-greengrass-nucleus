/* Copyright Amazon.com, Inc. or its affiliates. All Rights Reserved.
 * SPDX-License-Identifier: Apache-2.0 */

package com.aws.iot.evergreen.packagemanager;

import com.aws.iot.evergreen.config.Topic;
import com.aws.iot.evergreen.config.Topics;
import com.aws.iot.evergreen.kernel.EvergreenService;
import com.aws.iot.evergreen.kernel.Kernel;
import com.aws.iot.evergreen.kernel.exceptions.ServiceLoadException;
import com.aws.iot.evergreen.packagemanager.exceptions.PackageDownloadException;
import com.aws.iot.evergreen.packagemanager.exceptions.PackageLoadingException;
import com.aws.iot.evergreen.packagemanager.models.PackageIdentifier;
import com.aws.iot.evergreen.packagemanager.models.PackageMetadata;
import com.aws.iot.evergreen.packagemanager.models.PackageRecipe;
import com.aws.iot.evergreen.packagemanager.plugins.GreengrassRepositoryDownloader;
import com.aws.iot.evergreen.testcommons.testutilities.EGExtension;
import com.aws.iot.evergreen.util.SerializerFactory;
import com.vdurmont.semver4j.Requirement;
import com.vdurmont.semver4j.Semver;
import org.junit.jupiter.api.BeforeEach;
import org.junit.jupiter.api.Test;
import org.junit.jupiter.api.extension.ExtendWith;
import org.junit.jupiter.api.extension.ExtensionContext;
import org.junit.jupiter.api.io.TempDir;
import org.mockito.ArgumentCaptor;
import org.mockito.Mock;
import org.mockito.Mockito;
import org.mockito.junit.jupiter.MockitoExtension;

import java.net.URI;
import java.nio.file.Files;
import java.nio.file.Path;
import java.nio.file.Paths;
import java.util.ArrayList;
import java.util.Arrays;
import java.util.Collections;
import java.util.HashMap;
import java.util.Iterator;
import java.util.List;
import java.util.Map;
import java.util.concurrent.ExecutionException;
import java.util.concurrent.ExecutorService;
import java.util.concurrent.Executors;
import java.util.concurrent.Future;
import java.util.concurrent.TimeUnit;

import static com.aws.iot.evergreen.testcommons.testutilities.ExceptionLogProtector.ignoreExceptionUltimateCauseOfType;
import static org.hamcrest.MatcherAssert.assertThat;
import static org.hamcrest.core.Is.is;
import static org.junit.jupiter.api.Assertions.assertThrows;
import static org.mockito.ArgumentMatchers.any;
import static org.mockito.ArgumentMatchers.eq;
import static org.mockito.Mockito.never;
import static org.mockito.Mockito.times;
import static org.mockito.Mockito.verify;
import static org.mockito.Mockito.when;


@ExtendWith({MockitoExtension.class, EGExtension.class})
class PackageManagerTest {

    private static final Path RECIPE_RESOURCE_PATH =
            Paths.get(PackageManagerTest.class.getResource("recipe").getPath());

    private static final String MONITORING_SERVICE_PKG_NAME = "MonitoringService";
    private static final String ACTIVE_VERSION_STR = "2.0.0";
    private static final Semver ACTIVE_VERSION = new Semver(ACTIVE_VERSION_STR);

    @TempDir
    Path tempDir;

    private PackageManager packageManager;

    @Mock
    private GreengrassRepositoryDownloader artifactDownloader;

    @Mock
    private GreengrassPackageServiceHelper packageServiceHelper;

    @Mock
    private Kernel kernel;

<<<<<<< HEAD
    @Mock
    private PackageStore packageStore;
=======
    private ExecutorService executor;

    @BeforeEach
    void beforeEach() {
        executor = Executors.newSingleThreadExecutor();
        testCache = TestHelper.getPathForLocalTestCache();
        packageManager = new PackageManager(testCache, packageServiceHelper, artifactDownloader,
                executor, kernel);
    }

    @AfterEach
    void cleanTestCache() throws Exception {
        TestHelper.cleanDirectory(testCache);
        executor.shutdownNow();
    }

    @Test
    void GIVEN_path_to_valid_package_recipe_WHEN_attempt_find_package_THEN_package_model_is_returned()
            throws Exception {
        Path recipePath = TestHelper.getPathForTestPackage(TestHelper.MONITORING_SERVICE_PACKAGE_NAME, "1.1.0")
                .resolve("recipe.yaml");
        Optional<PackageRecipe> packageRecipe = packageManager.findPackageRecipe(recipePath);
        assertThat(packageRecipe.isPresent(), is(true));
    }

    @Test
    void GIVEN_path_to_invalid_package_recipe_WHEN_attempt_find_package_THEN_get_loading_exception() throws Exception {
        Path recipePath = TestHelper.getPathForTestPackage(TestHelper.MONITORING_SERVICE_PACKAGE_NAME, "1.1.0")
                .resolve("bad_recipe.yaml");

        Exception exception =
                assertThrows(PackageLoadingException.class, () -> packageManager.findPackageRecipe(recipePath));
        assertThat(exception.getMessage().startsWith("Failed to parse package recipe"), is(true));
    }
>>>>>>> 86774347

    @Mock
    private EvergreenService mockService;

    @BeforeEach
    void beforeEach() {
        packageManager =
                new PackageManager(artifactDownloader, packageServiceHelper, Executors.newSingleThreadExecutor(),
                        packageStore, kernel);
    }


    @Test
    void GIVEN_artifact_list_empty_WHEN_attempt_download_artifact_THEN_do_nothing() throws Exception {
        PackageIdentifier pkgId = new PackageIdentifier("CoolService", new Semver("1.0.0"), "CoolServiceARN");

        when(packageStore.resolveArtifactDirectoryPath(pkgId)).thenReturn(tempDir);

        packageManager.downloadArtifactsIfNecessary(pkgId, Collections.emptyList());

        verify(artifactDownloader, never()).downloadToPath(any(), any(), any());
    }

    @Test
    void GIVEN_artifact_list_WHEN_attempt_download_artifact_THEN_invoke_downloader() throws Exception {
        PackageIdentifier pkgId = new PackageIdentifier("CoolService", new Semver("1.0.0"), "CoolServiceARN");

        when(packageStore.resolveArtifactDirectoryPath(pkgId)).thenReturn(tempDir);

        packageManager.downloadArtifactsIfNecessary(pkgId,
                Arrays.asList(new URI("greengrass:binary1"), new URI("greengrass:binary2")));

        ArgumentCaptor<URI> uriArgumentCaptor = ArgumentCaptor.forClass(URI.class);
        verify(artifactDownloader, times(2)).downloadToPath(eq(pkgId), uriArgumentCaptor.capture(), eq(tempDir));
        List<URI> uriList = uriArgumentCaptor.getAllValues();
        assertThat(uriList.size(), is(2));
        assertThat(uriList.get(0).getSchemeSpecificPart(), is("binary1"));
        assertThat(uriList.get(1).getSchemeSpecificPart(), is("binary2"));
    }


    @Test
    void GIVEN_artifact_provider_not_supported_WHEN_attempt_download_THEN_throw_package_exception() {
        PackageIdentifier pkgId = new PackageIdentifier("CoolService", new Semver("1.0.0"), "CoolServiceARN");
        when(packageStore.resolveArtifactDirectoryPath(pkgId)).thenReturn(tempDir);

        Exception exception = assertThrows(PackageLoadingException.class, () -> packageManager
                .downloadArtifactsIfNecessary(pkgId, Collections.singletonList(new URI("docker:image1"))));
        assertThat(exception.getMessage(), is("artifact URI scheme DOCKER is not supported yet"));
    }

    @Test
    void GIVEN_artifact_url_no_scheme_WHEN_attempt_download_THEN_throw_package_exception() {
        PackageIdentifier pkgId = new PackageIdentifier("CoolService", new Semver("1.0" + ".0"), "CoolServiceARN");

        when(packageStore.resolveArtifactDirectoryPath(pkgId)).thenReturn(tempDir);
        Exception exception = assertThrows(PackageLoadingException.class, () -> packageManager
                .downloadArtifactsIfNecessary(pkgId, Collections.singletonList(new URI("binary1"))));
        assertThat(exception.getMessage(), is("artifact URI scheme null is not supported yet"));
    }

    @Test
    void GIVEN_package_identifier_WHEN_request_to_prepare_package_THEN_task_succeed() throws Exception {
        PackageIdentifier pkgId = new PackageIdentifier("SomeService", new Semver("1.0.0"), "PackageARN");
        when(packageStore.resolveArtifactDirectoryPath(pkgId)).thenReturn(tempDir);

        String fileName = "MonitoringService-1.0.0.yaml";
        Path sourceRecipe = RECIPE_RESOURCE_PATH.resolve(fileName);

        PackageRecipe pkg = SerializerFactory.getRecipeSerializer()
                .readValue(new String(Files.readAllBytes(sourceRecipe)), PackageRecipe.class);

        when(packageServiceHelper.downloadPackageRecipe(any())).thenReturn(pkg);
        Future<Void> future = packageManager.preparePackages(Collections.singletonList(pkgId));
        future.get(5, TimeUnit.SECONDS);

        assertThat(future.isDone(), is(true));

        verify(packageServiceHelper).downloadPackageRecipe(pkgId);
    }

    @Test
    void GIVEN_package_service_error_out_WHEN_request_to_prepare_package_THEN_task_error_out(ExtensionContext context)
            throws Exception {
        PackageIdentifier pkgId = new PackageIdentifier("SomeService", new Semver("1.0.0"), "PackageARN");
        when(packageServiceHelper.downloadPackageRecipe(any())).thenThrow(PackageDownloadException.class);
        ignoreExceptionUltimateCauseOfType(context, PackageDownloadException.class);

        Future<Void> future = packageManager.preparePackages(Collections.singletonList(pkgId));
        assertThrows(ExecutionException.class, () -> future.get(5, TimeUnit.SECONDS));
    }

    @Test
    void GIVEN_package_has_active_version_WHEN_listAvailablePackageMetadata_THEN_return_active_version_first()
            throws Exception {

        // GIVEN
        Topics serviceConfigTopics = Mockito.mock(Topics.class);
        Topic versionTopic = Mockito.mock(Topic.class);

        when(kernel.locate(MONITORING_SERVICE_PKG_NAME)).thenReturn(mockService);
        when(mockService.getServiceConfig()).thenReturn(serviceConfigTopics);
        when(serviceConfigTopics.findLeafChild(KernelConfigResolver.VERSION_CONFIG_KEY)).thenReturn(versionTopic);
        when(versionTopic.getOnce()).thenReturn(ACTIVE_VERSION_STR);


        Requirement requirement = Requirement.buildNPM(">=1.0.0 <3.0.0");

        // local versions available: 1.0.0, 1.1.0, 2.0.0 (active).
        PackageMetadata packageMetadata_1_0_0 =
                new PackageMetadata(new PackageIdentifier(MONITORING_SERVICE_PKG_NAME, new Semver("1.0.0")),
                        getExpectedDependencies(new Semver("1.0.0")));

        PackageMetadata packageMetadata_1_1_0 =
                new PackageMetadata(new PackageIdentifier(MONITORING_SERVICE_PKG_NAME, new Semver("1.1.0")),
                        getExpectedDependencies(new Semver("1.1.0")));

        PackageMetadata packageMetadata_2_0_0 =
                new PackageMetadata(new PackageIdentifier(MONITORING_SERVICE_PKG_NAME, new Semver("2.0.0")),
                        getExpectedDependencies(new Semver("2.0.0")));

        // new ArrayList here because the return list needs to be mutable
        when(packageStore.listAvailablePackageMetadata(MONITORING_SERVICE_PKG_NAME, requirement)).thenReturn(
                new ArrayList<>(Arrays.asList(packageMetadata_1_0_0, packageMetadata_1_1_0, packageMetadata_2_0_0)));


        when(packageStore.getPackageMetadata(new PackageIdentifier(MONITORING_SERVICE_PKG_NAME, ACTIVE_VERSION)))
                .thenReturn(packageMetadata_2_0_0);

        // WHEN
        Iterator<PackageMetadata> iterator =
                packageManager.listAvailablePackageMetadata(MONITORING_SERVICE_PKG_NAME, requirement);

        // THEN
        // expected return: 2.0.0 (active), 1.0.0, 1.1.0.
        assertThat(iterator.hasNext(), is(true));

        // 2.0.0 (active version)
        PackageMetadata packageMetadata = iterator.next();
        assertThat(packageMetadata, is(packageMetadata_2_0_0));

        // 1.0.0
        packageMetadata = iterator.next();
        assertThat(packageMetadata, is(packageMetadata_1_0_0));

        // 1.1.0
        packageMetadata = iterator.next();
        assertThat(packageMetadata, is(packageMetadata_1_1_0));

        assertThat(iterator.hasNext(), is(false));
    }

    @Test
    void GIVEN_package_has_no_active_version_WHEN_listAvailablePackageMetadata_THEN_return_local_versions()
            throws Exception {

        // GIVEN
        when(kernel.locate(MONITORING_SERVICE_PKG_NAME)).thenThrow(new ServiceLoadException("no service"));

        // local versions available: 1.0.0, 1.1.0.
        Requirement requirement = Requirement.buildNPM(">=1.0.0 <3.0.0");

        PackageMetadata packageMetadata_1_0_0 =
                new PackageMetadata(new PackageIdentifier(MONITORING_SERVICE_PKG_NAME, new Semver("1.0.0")),
                        getExpectedDependencies(new Semver("1.0.0")));

        PackageMetadata packageMetadata_1_1_0 =
                new PackageMetadata(new PackageIdentifier(MONITORING_SERVICE_PKG_NAME, new Semver("1.1.0")),
                        getExpectedDependencies(new Semver("1.1.0")));

        when(packageStore.listAvailablePackageMetadata(MONITORING_SERVICE_PKG_NAME, requirement))
                .thenReturn(Arrays.asList(packageMetadata_1_0_0, packageMetadata_1_1_0));

        // WHEN
        Iterator<PackageMetadata> iterator =
                packageManager.listAvailablePackageMetadata(MONITORING_SERVICE_PKG_NAME, requirement);

        // THEN
        // expected return: 1.0.0, 1.1.0
        assertThat(iterator.hasNext(), is(true));

        // 1.0.0
        PackageMetadata packageMetadata = iterator.next();
        assertThat(packageMetadata, is(packageMetadata_1_0_0));

        // 1.1.0
        packageMetadata = iterator.next();
        assertThat(packageMetadata, is(packageMetadata_1_1_0));

        assertThat(iterator.hasNext(), is(false));
    }

    @Test
    void GIVEN_active_version_not_satisfied_WHEN_listAvailablePackageMetadata_THEN_return_local_versions()
            throws Exception {

        // GIVEN
        Topics serviceConfigTopics = Mockito.mock(Topics.class);
        Topic versionTopic = Mockito.mock(Topic.class);


        when(kernel.locate(MONITORING_SERVICE_PKG_NAME)).thenReturn(mockService);
        when(mockService.getServiceConfig()).thenReturn(serviceConfigTopics);
        when(serviceConfigTopics.findLeafChild(KernelConfigResolver.VERSION_CONFIG_KEY)).thenReturn(versionTopic);
        when(versionTopic.getOnce()).thenReturn(ACTIVE_VERSION);

        // local versions available: 1.0.0, 1.1.0.
        Requirement requirement = Requirement.buildNPM(">=1.0.0 <2.0.0");

        PackageMetadata packageMetadata_1_0_0 =
                new PackageMetadata(new PackageIdentifier(MONITORING_SERVICE_PKG_NAME, new Semver("1.0.0")),
                        getExpectedDependencies(new Semver("1.0.0")));

        PackageMetadata packageMetadata_1_1_0 =
                new PackageMetadata(new PackageIdentifier(MONITORING_SERVICE_PKG_NAME, new Semver("1.1.0")),
                        getExpectedDependencies(new Semver("1.1.0")));

        when(packageStore.listAvailablePackageMetadata(MONITORING_SERVICE_PKG_NAME, requirement))
                .thenReturn(Arrays.asList(packageMetadata_1_0_0, packageMetadata_1_1_0));


        // WHEN
        Iterator<PackageMetadata> iterator =
                packageManager.listAvailablePackageMetadata(MONITORING_SERVICE_PKG_NAME, requirement);

        // THEN
        // expected return: 1.0.0, 1.1.0

        // 1.0.0
        PackageMetadata packageMetadata = iterator.next();
        assertThat(packageMetadata, is(packageMetadata_1_0_0));

        // 1.1.0
        packageMetadata = iterator.next();
        assertThat(packageMetadata, is(packageMetadata_1_1_0));

        assertThat(iterator.hasNext(), is(false));
    }

    @Test
    void GIVEN_service_has_version_WHEN_getPackageVersionFromService_THEN_returnIt() {
        Topics serviceConfigTopics = Mockito.mock(Topics.class);
        Topic versionTopic = Mockito.mock(Topic.class);

        when(mockService.getServiceConfig()).thenReturn(serviceConfigTopics);
        when(serviceConfigTopics.findLeafChild(KernelConfigResolver.VERSION_CONFIG_KEY)).thenReturn(versionTopic);
        when(versionTopic.getOnce()).thenReturn(ACTIVE_VERSION_STR);

        assertThat(packageManager.getPackageVersionFromService(mockService), is(ACTIVE_VERSION));
    }

    private static Map<String, String> getExpectedDependencies(Semver version) {
        return new HashMap<String, String>() {{
            put("Log", version.toString());
            put("Cool-Database", version.toString());
        }};
    }
}<|MERGE_RESOLUTION|>--- conflicted
+++ resolved
@@ -81,45 +81,8 @@
     @Mock
     private Kernel kernel;
 
-<<<<<<< HEAD
     @Mock
     private PackageStore packageStore;
-=======
-    private ExecutorService executor;
-
-    @BeforeEach
-    void beforeEach() {
-        executor = Executors.newSingleThreadExecutor();
-        testCache = TestHelper.getPathForLocalTestCache();
-        packageManager = new PackageManager(testCache, packageServiceHelper, artifactDownloader,
-                executor, kernel);
-    }
-
-    @AfterEach
-    void cleanTestCache() throws Exception {
-        TestHelper.cleanDirectory(testCache);
-        executor.shutdownNow();
-    }
-
-    @Test
-    void GIVEN_path_to_valid_package_recipe_WHEN_attempt_find_package_THEN_package_model_is_returned()
-            throws Exception {
-        Path recipePath = TestHelper.getPathForTestPackage(TestHelper.MONITORING_SERVICE_PACKAGE_NAME, "1.1.0")
-                .resolve("recipe.yaml");
-        Optional<PackageRecipe> packageRecipe = packageManager.findPackageRecipe(recipePath);
-        assertThat(packageRecipe.isPresent(), is(true));
-    }
-
-    @Test
-    void GIVEN_path_to_invalid_package_recipe_WHEN_attempt_find_package_THEN_get_loading_exception() throws Exception {
-        Path recipePath = TestHelper.getPathForTestPackage(TestHelper.MONITORING_SERVICE_PACKAGE_NAME, "1.1.0")
-                .resolve("bad_recipe.yaml");
-
-        Exception exception =
-                assertThrows(PackageLoadingException.class, () -> packageManager.findPackageRecipe(recipePath));
-        assertThat(exception.getMessage().startsWith("Failed to parse package recipe"), is(true));
-    }
->>>>>>> 86774347
 
     @Mock
     private EvergreenService mockService;
