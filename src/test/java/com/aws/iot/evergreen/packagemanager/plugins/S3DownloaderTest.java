--- conflicted
+++ resolved
@@ -1,12 +1,8 @@
 package com.aws.iot.evergreen.packagemanager.plugins;
 
-<<<<<<< HEAD
 import com.aws.iot.evergreen.dependency.Context;
 import com.aws.iot.evergreen.kernel.Kernel;
 import com.aws.iot.evergreen.packagemanager.ComponentTestResourceHelper;
-=======
-import com.aws.iot.evergreen.packagemanager.TestHelper;
->>>>>>> 0474cd41
 import com.aws.iot.evergreen.packagemanager.exceptions.InvalidArtifactUriException;
 import com.aws.iot.evergreen.packagemanager.exceptions.PackageDownloadException;
 import com.aws.iot.evergreen.packagemanager.models.ComponentArtifact;
@@ -78,12 +74,7 @@
 
     @Test
     void GIVEN_s3_artifact_uri_WHEN_download_to_path_THEN_succeed() throws Exception {
-<<<<<<< HEAD
-        Context mockContext = mock(Context.class);
-        Path testCache = ComponentTestResourceHelper.getPathForLocalTestCache();
-=======
-        Path testCache = TestHelper.getPathForLocalTestCache();
->>>>>>> 0474cd41
+        Path testCache = ComponentTestResourceHelper.getPathForLocalTestCache();
         Path artifactFilePath =
                 Files.write(tempDir.resolve("artifact.txt"), Collections.singletonList(VALID_ARTIFACT_CONTENT),
                         StandardCharsets.UTF_8, StandardOpenOption.CREATE, StandardOpenOption.APPEND);
@@ -106,25 +97,14 @@
             assertThat("Content of downloaded file should be same as the artifact content",
                     Arrays.equals(Files.readAllBytes(artifactFilePath), downloadedFile));
         } finally {
-<<<<<<< HEAD
-            ComponentTestResourceHelper.cleanDirectory(testCache);
-            ComponentTestResourceHelper.cleanDirectory(artifactFilePath);
-            mockContext.close();
-=======
-            TestHelper.cleanDirectory(testCache);
-            TestHelper.cleanDirectory(artifactFilePath);
->>>>>>> 0474cd41
+            ComponentTestResourceHelper.cleanDirectory(testCache);
+            ComponentTestResourceHelper.cleanDirectory(artifactFilePath);
         }
     }
 
     @Test
     void GIVEN_s3_artifact_uri_WHEN_download_recipe_with_no_checksum_specified_THEN_succeed() throws Exception {
-<<<<<<< HEAD
-        Context mockContext = mock(Context.class);
-        Path testCache = ComponentTestResourceHelper.getPathForLocalTestCache();
-=======
-        Path testCache = TestHelper.getPathForLocalTestCache();
->>>>>>> 0474cd41
+        Path testCache = ComponentTestResourceHelper.getPathForLocalTestCache();
         Path artifactFilePath =
                 Files.write(tempDir.resolve("artifact.txt"), Collections.singletonList(VALID_ARTIFACT_CONTENT),
                         StandardCharsets.UTF_8, StandardOpenOption.CREATE, StandardOpenOption.APPEND);
@@ -144,14 +124,8 @@
             assertThat("Content of downloaded file should be same as the artifact content",
                     Arrays.equals(Files.readAllBytes(artifactFilePath), downloadedFile));
         } finally {
-<<<<<<< HEAD
-            ComponentTestResourceHelper.cleanDirectory(testCache);
-            ComponentTestResourceHelper.cleanDirectory(artifactFilePath);
-            mockContext.close();
-=======
-            TestHelper.cleanDirectory(testCache);
-            TestHelper.cleanDirectory(artifactFilePath);
->>>>>>> 0474cd41
+            ComponentTestResourceHelper.cleanDirectory(testCache);
+            ComponentTestResourceHelper.cleanDirectory(artifactFilePath);
         }
     }
 
@@ -171,12 +145,7 @@
 
     @Test
     void GIVEN_s3_artifact_uri_WHEN_bad_checksum_THEN_fail() throws Exception {
-<<<<<<< HEAD
-        Context mockContext = mock(Context.class);
-        Path testCache = ComponentTestResourceHelper.getPathForLocalTestCache();
-=======
-        Path testCache = TestHelper.getPathForLocalTestCache();
->>>>>>> 0474cd41
+        Path testCache = ComponentTestResourceHelper.getPathForLocalTestCache();
         Path artifactFilePath =
                 Files.write(tempDir.resolve("artifact.txt"), Collections.singletonList(VALID_ARTIFACT_CONTENT),
                         StandardCharsets.UTF_8, StandardOpenOption.CREATE, StandardOpenOption.APPEND);
@@ -195,26 +164,15 @@
                     new PackageIdentifier(TEST_COMPONENT_NAME, new Semver(TEST_COMPONENT_VERSION), TEST_SCOPE),
                     new ComponentArtifact(new URI(VALID_ARTIFACT_URI), checksum, VALID_ALGORITHM, null), saveToPath));
         } finally {
-<<<<<<< HEAD
-            ComponentTestResourceHelper.cleanDirectory(testCache);
-            ComponentTestResourceHelper.cleanDirectory(artifactFilePath);
-            mockContext.close();
-=======
-            TestHelper.cleanDirectory(testCache);
-            TestHelper.cleanDirectory(artifactFilePath);
->>>>>>> 0474cd41
+            ComponentTestResourceHelper.cleanDirectory(testCache);
+            ComponentTestResourceHelper.cleanDirectory(artifactFilePath);
         }
 
     }
 
     @Test
     void GIVEN_s3_artifact_uri_WHEN_bad_algorithm_THEN_fail() throws Exception {
-<<<<<<< HEAD
-        Context mockContext = mock(Context.class);
-        Path testCache = ComponentTestResourceHelper.getPathForLocalTestCache();
-=======
-        Path testCache = TestHelper.getPathForLocalTestCache();
->>>>>>> 0474cd41
+        Path testCache = ComponentTestResourceHelper.getPathForLocalTestCache();
         Path artifactFilePath =
                 Files.write(tempDir.resolve("artifact.txt"), Collections.singletonList(VALID_ARTIFACT_CONTENT),
                         StandardCharsets.UTF_8, StandardOpenOption.CREATE, StandardOpenOption.APPEND);
@@ -231,25 +189,14 @@
                     new PackageIdentifier(TEST_COMPONENT_NAME, new Semver(TEST_COMPONENT_VERSION), TEST_SCOPE),
                     new ComponentArtifact(new URI(VALID_ARTIFACT_URI), checksum, "WrongAlgorithm", null), saveToPath));
         } finally {
-<<<<<<< HEAD
-            ComponentTestResourceHelper.cleanDirectory(testCache);
-            ComponentTestResourceHelper.cleanDirectory(artifactFilePath);
-            mockContext.close();
-=======
-            TestHelper.cleanDirectory(testCache);
-            TestHelper.cleanDirectory(artifactFilePath);
->>>>>>> 0474cd41
+            ComponentTestResourceHelper.cleanDirectory(testCache);
+            ComponentTestResourceHelper.cleanDirectory(artifactFilePath);
         }
     }
 
     @Test
     void GIVEN_s3_artifact_uri_WHEN_error_in_getting_from_s3_THEN_fail() throws Exception {
-<<<<<<< HEAD
-        Context mockContext = mock(Context.class);
-        Path testCache = ComponentTestResourceHelper.getPathForLocalTestCache();
-=======
-        Path testCache = TestHelper.getPathForLocalTestCache();
->>>>>>> 0474cd41
+        Path testCache = ComponentTestResourceHelper.getPathForLocalTestCache();
         try {
             when(s3Client.getObjectAsBytes(any(GetObjectRequest.class))).thenThrow(S3Exception.class);
 
@@ -259,12 +206,7 @@
                     new ComponentArtifact(new URI(VALID_ARTIFACT_URI), VALID_ARTIFACT_CHECKSUM, VALID_ALGORITHM, null),
                     saveToPath));
         } finally {
-<<<<<<< HEAD
-            ComponentTestResourceHelper.cleanDirectory(testCache);
-            mockContext.close();
-=======
-            TestHelper.cleanDirectory(testCache);
->>>>>>> 0474cd41
+            ComponentTestResourceHelper.cleanDirectory(testCache);
         }
     }
 }