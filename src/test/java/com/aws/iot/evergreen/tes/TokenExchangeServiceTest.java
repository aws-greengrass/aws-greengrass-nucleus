package com.aws.iot.evergreen.tes;

import com.aws.iot.evergreen.config.Subscriber;
import com.aws.iot.evergreen.config.Topic;
import com.aws.iot.evergreen.config.Topics;
import com.aws.iot.evergreen.config.WhatHappened;
import com.aws.iot.evergreen.dependency.State;
<<<<<<< HEAD
import com.aws.iot.evergreen.kernel.EvergreenService;
=======
import com.aws.iot.evergreen.iot.IotConnectionManager;
>>>>>>> 0a3e6c5e
import com.aws.iot.evergreen.testcommons.testutilities.EGExtension;
import com.aws.iot.evergreen.testcommons.testutilities.EGServiceTestUtil;
import org.junit.jupiter.api.BeforeEach;
import org.junit.jupiter.api.extension.ExtendWith;
import org.junit.jupiter.params.ParameterizedTest;
import org.junit.jupiter.params.provider.NullAndEmptySource;
import org.junit.jupiter.params.provider.ValueSource;
import org.mockito.ArgumentCaptor;
import org.mockito.Mock;
import org.mockito.junit.jupiter.MockitoExtension;

import java.net.URI;

import static com.aws.iot.evergreen.packagemanager.KernelConfigResolver.PARAMETERS_CONFIG_KEY;
import static org.junit.jupiter.api.Assertions.assertEquals;
import static org.mockito.ArgumentMatchers.any;
import static org.mockito.ArgumentMatchers.anyInt;
import static org.mockito.Mockito.doNothing;
import static org.mockito.Mockito.mock;
import static org.mockito.Mockito.spy;
import static org.mockito.Mockito.verify;
import static org.mockito.Mockito.when;

import static org.junit.jupiter.api.Assertions.assertTrue;

@ExtendWith({MockitoExtension.class, EGExtension.class})
public class TokenExchangeServiceTest extends EGServiceTestUtil {
    @Mock
    IotConnectionManager mockIotConnectionManager;


    ArgumentCaptor<String> stringArgumentCaptor = ArgumentCaptor.forClass(String.class);

    @BeforeEach
    public void setup() {
        // initialize Evergreen service specific mocks
        serviceFullName = "TokenExchangeService";
        initializeMockedConfig();
        when(stateTopic.getOnce()).thenReturn(State.INSTALLED);
    }

<<<<<<< HEAD
    @ParameterizedTest
    @ValueSource(ints = {0, 3000})
    public void GIVEN_token_exchange_service_WHEN_started_THEN_correct_env_set(int port) throws Exception {
=======
    @Test
    public void GIVEN_Token_Exchange_Service_Test_WHEN_Started_THEN_Server_Starts() throws InterruptedException {
        //TODO: add more tests
>>>>>>> 0a3e6c5e
        Topic mockTopic = mock(Topic.class);
        when(mockTopic.dflt(anyInt())).thenReturn(mockTopic);
        when(mockTopic.subscribe(any())).thenAnswer((a) -> {
            ((Subscriber) a.getArgument(0)).published(WhatHappened.initialized, mockTopic);
            return null;
        });
        when(mockTopic.getOnce()).thenReturn(port);

        Topic mockUriTopic = mock(Topic.class);
        Topic mockAuthTopic = mock(Topic.class);
        Topics mockConfig = mock(Topics.class);
        when(config.getRoot()).thenReturn(mockConfig);
        when(config.lookup(any())).thenReturn(mockTopic);
        when(mockConfig.lookup(EvergreenService.SETENV_CONFIG_NAMESPACE, TokenExchangeService.TES_URI_ENV_VARIABLE_NAME)).thenReturn(mockUriTopic);
        when(mockConfig.lookup(EvergreenService.SETENV_CONFIG_NAMESPACE, TokenExchangeService.TES_AUTH_ENV_VARIABLE_NAME)).thenReturn(mockAuthTopic);


        TokenExchangeService tes = new TokenExchangeService(config, mockIotConnectionManager);
        tes.startup();
        Thread.sleep(5000L);
        tes.shutdown();

        verify(mockAuthTopic).withValue("Basic auth_not_supported");
        verify(mockUriTopic).withValue(stringArgumentCaptor.capture());
        String tesUrl = stringArgumentCaptor.getValue();
        URI uri = new URI(tesUrl);
        assertEquals("localhost", uri.getHost());
        assertEquals("/2016-11-01/credentialprovider/", uri.getPath());
        if (port == 0) {
            // If port is 0, then service should url should be set to random port
            assertTrue(uri.getPort() > 0);
        } else {
            assertEquals(port, uri.getPort());
        }
    }

    @ParameterizedTest
    @ValueSource(strings = {"  "})
    @NullAndEmptySource
    public void GIVEN_token_exchange_service_WHEN_started_with_empty_role_alias_THEN_server_errors_out(String roleAlias) throws InterruptedException {
        //Set mock for role topic
        Topic roleTopic = mock(Topic.class);
        when(roleTopic.subscribe(any())).thenAnswer((a) -> {
            ((Subscriber) a.getArgument(0)).published(WhatHappened.initialized, roleTopic);
            return null;
        });
        when(roleTopic.getOnce()).thenReturn(roleAlias);

        // set mock for port topic
        Topic portTopic = mock(Topic.class);
        when(portTopic.dflt(anyInt())).thenReturn(portTopic);
        when(portTopic.subscribe(any())).thenAnswer((a) -> {
            ((Subscriber) a.getArgument(0)).published(WhatHappened.initialized, portTopic);
            return null;
        });
        when(portTopic.getOnce()).thenReturn(8080);

        when(config.lookup(PARAMETERS_CONFIG_KEY, TokenExchangeService.IOT_ROLE_ALIAS_TOPIC)).thenReturn(roleTopic);
        when(config.lookup(PARAMETERS_CONFIG_KEY, TokenExchangeService.PORT_TOPIC)).thenReturn(portTopic);

        TokenExchangeService tes = spy(new TokenExchangeService(config, mockIotConnectionManager));
        ArgumentCaptor<State> stateArgumentCaptor = ArgumentCaptor.forClass(State.class);
        doNothing().when(tes).reportState(stateArgumentCaptor.capture());
        tes.startup();
        assertEquals(State.ERRORED, stateArgumentCaptor.getValue());
    }
}<|MERGE_RESOLUTION|>--- conflicted
+++ resolved
@@ -5,11 +5,8 @@
 import com.aws.iot.evergreen.config.Topics;
 import com.aws.iot.evergreen.config.WhatHappened;
 import com.aws.iot.evergreen.dependency.State;
-<<<<<<< HEAD
+import com.aws.iot.evergreen.iot.IotConnectionManager;
 import com.aws.iot.evergreen.kernel.EvergreenService;
-=======
-import com.aws.iot.evergreen.iot.IotConnectionManager;
->>>>>>> 0a3e6c5e
 import com.aws.iot.evergreen.testcommons.testutilities.EGExtension;
 import com.aws.iot.evergreen.testcommons.testutilities.EGServiceTestUtil;
 import org.junit.jupiter.api.BeforeEach;
@@ -51,15 +48,9 @@
         when(stateTopic.getOnce()).thenReturn(State.INSTALLED);
     }
 
-<<<<<<< HEAD
     @ParameterizedTest
     @ValueSource(ints = {0, 3000})
     public void GIVEN_token_exchange_service_WHEN_started_THEN_correct_env_set(int port) throws Exception {
-=======
-    @Test
-    public void GIVEN_Token_Exchange_Service_Test_WHEN_Started_THEN_Server_Starts() throws InterruptedException {
-        //TODO: add more tests
->>>>>>> 0a3e6c5e
         Topic mockTopic = mock(Topic.class);
         when(mockTopic.dflt(anyInt())).thenReturn(mockTopic);
         when(mockTopic.subscribe(any())).thenAnswer((a) -> {
