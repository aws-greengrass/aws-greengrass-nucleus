--- conflicted
+++ resolved
@@ -96,13 +96,11 @@
     @Mock
     private Topics mockGroupPackages;
     @Mock
-<<<<<<< HEAD
     private Topics mockComponentsToGroupPackages;
     @Mock
     private EvergreenService mockEvergreenService;
-=======
+    @Mock
     private DeploymentDirectoryManager deploymentDirectoryManager;
->>>>>>> f11028e0
 
     private Thread deploymentServiceThread;
 
@@ -120,12 +118,8 @@
 
         // Creating the class to be tested
         deploymentService = new DeploymentService(config, mockExecutorService, dependencyResolver, packageManager,
-<<<<<<< HEAD
-                kernelConfigResolver, deploymentConfigMerger, deploymentStatusKeeper, context, mockKernel);
-=======
                 kernelConfigResolver, deploymentConfigMerger, deploymentStatusKeeper, deploymentDirectoryManager,
-                context);
->>>>>>> f11028e0
+                context, mockKernel);
         deploymentService.postInject();
 
         deploymentsQueue = new LinkedBlockingQueue<>();
