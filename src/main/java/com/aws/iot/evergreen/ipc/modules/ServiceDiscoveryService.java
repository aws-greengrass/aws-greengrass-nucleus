--- conflicted
+++ resolved
@@ -51,10 +51,7 @@
     @Override
     public void postInject() {
         super.postInject();
-<<<<<<< HEAD
-=======
         BuiltInServiceDestinationCode destination = BuiltInServiceDestinationCode.SERVICE_DISCOVERY;
->>>>>>> 1d467070
         try {
             router.registerServiceCallback(destination.getValue(), this::handleMessage);
         } catch (IPCException e) {
