--- conflicted
+++ resolved
@@ -15,11 +15,8 @@
 import com.aws.iot.evergreen.packagemanager.models.PackageIdentifier;
 import com.aws.iot.evergreen.packagemanager.models.PackageParameter;
 import com.aws.iot.evergreen.packagemanager.models.PackageRecipe;
-<<<<<<< HEAD
 import com.aws.iot.evergreen.util.CrashableFunction;
-=======
 import com.aws.iot.evergreen.util.Pair;
->>>>>>> 95e36a8c
 import com.aws.iot.evergreen.util.Utils;
 
 import java.util.ArrayList;
@@ -31,13 +28,10 @@
 import java.util.Map.Entry;
 import java.util.Optional;
 import java.util.Set;
-<<<<<<< HEAD
-=======
 import java.util.concurrent.ConcurrentHashMap;
 import java.util.function.Function;
 import java.util.regex.Matcher;
 import java.util.regex.Pattern;
->>>>>>> 95e36a8c
 import java.util.stream.Collectors;
 import javax.annotation.Nullable;
 import javax.inject.Inject;
@@ -50,13 +44,11 @@
     private static final Logger LOGGER = LogManager.getLogger(KernelConfigResolver.class);
     public static final String VERSION_CONFIG_KEY = "version";
     public static final String PARAMETERS_CONFIG_KEY = "parameters";
-<<<<<<< HEAD
     public static final String ARTIFACTS_NAMESPACE = "artifacts";
     public static final String KERNEL_NAMESPACE = "kernel";
     public static final String KERNEL_ROOT_PATH = "rootPath";
     private static final String INTERPOLATION_FORMAT = "{{%s:%s}}";
     private static final String PARAMETER_REFERENCE_FORMAT = String.format(INTERPOLATION_FORMAT, "params", "%s.value");
-=======
     private static final String WORD_GROUP = "([\\.\\w]+)";
     // Pattern matches {{otherComponentName:parameterNamespace:parameterKey}}
     private static final Pattern CROSS_INTERPOLATION_REGEX =
@@ -68,7 +60,7 @@
     static final String ARTIFACTS_NAMESPACE = "artifacts";
     static final String PATH_KEY = "path";
     private static final String NO_RECIPE_ERROR_FORMAT = "Failed to find component recipe for {}";
->>>>>>> 95e36a8c
+
     // Map from Namespace -> Key -> Function which returns the replacement value
     private final Map<String, Map<String, CrashableFunction<PackageIdentifier, String, PackageLoadingException>>>
             systemParameters = new HashMap<>();
@@ -88,10 +80,9 @@
         this.kernel = kernel;
 
         // More system parameters can be added over time by extending this map with new namespaces/keys
-<<<<<<< HEAD
         HashMap<String, CrashableFunction<PackageIdentifier, String, PackageLoadingException>> artifactNamespace
                 = new HashMap<>();
-        artifactNamespace.put("path",
+        artifactNamespace.put(PATH_KEY,
                 (id) -> packageStore.resolveArtifactDirectoryPath(id).toAbsolutePath().toString());
         artifactNamespace.put("unpackPath",
                 (id) -> packageStore.resolveAndSetupArtifactsUnpackDirectory(id).toAbsolutePath().toString());
@@ -101,12 +92,6 @@
                 = new HashMap<>();
         kernelNamespace.put(KERNEL_ROOT_PATH, (id) -> kernel.getRootPath().toAbsolutePath().toString());
         systemParameters.put(KERNEL_NAMESPACE, kernelNamespace);
-=======
-        HashMap<String, Function<PackageIdentifier, String>> artifactNamespace = new HashMap<>();
-        artifactNamespace
-                .put(PATH_KEY, (id) -> packageStore.resolveArtifactDirectoryPath(id).toAbsolutePath().toString());
-        systemParameters.put(ARTIFACTS_NAMESPACE, artifactNamespace);
->>>>>>> 95e36a8c
     }
 
     /**
@@ -152,19 +137,9 @@
         Map<Object, Object> resolvedServiceConfig = new HashMap<>();
 
         // Interpolate parameters
-<<<<<<< HEAD
-        Map<Object, Object> resolvedLifecycleConfig = new HashMap<>();
-        Set<PackageParameter> resolvedParams = resolveParameterValuesToUse(document, packageRecipe);
-        for (Entry<String, Object> configKVPair : packageRecipe.getLifecycle().entrySet()) {
-            resolvedLifecycleConfig.put(configKVPair.getKey(),
-                    interpolate(configKVPair.getValue(), resolvedParams, packageIdentifier));
-        }
-        resolvedServiceConfig.put(EvergreenService.SERVICE_LIFECYCLE_NAMESPACE_TOPIC, resolvedLifecycleConfig);
-=======
         resolvedServiceConfig.put(EvergreenService.SERVICE_LIFECYCLE_NAMESPACE_TOPIC,
                 interpolate(packageRecipe.getLifecycle(), packageIdentifier, packagesToDeploy, document,
                         parameterAndDependencyCache));
->>>>>>> 95e36a8c
 
         if (!Utils.isEmpty(packageRecipe.getComponentType())) {
             resolvedServiceConfig.put(SERVICE_TYPE_TOPIC_KEY, packageRecipe.getComponentType());
@@ -187,15 +162,10 @@
     /*
      * For each lifecycle key-value pair of a package, substitute parameter values.
      */
-<<<<<<< HEAD
-    private Object interpolate(Object configValue, Set<PackageParameter> packageParameters,
-                               PackageIdentifier packageIdentifier) throws PackageLoadingException {
-=======
     private Object interpolate(Object configValue, PackageIdentifier packageIdentifier,
                                List<PackageIdentifier> packagesToDeploy, DeploymentDocument document,
                                Map<PackageIdentifier, Pair<Set<PackageParameter>, Set<String>>>
                                        parameterAndDependencyCache) {
->>>>>>> 95e36a8c
         Object result = configValue;
 
         if (configValue instanceof String) {
@@ -218,23 +188,6 @@
     }
 
     private String replace(String stringValue, PackageIdentifier packageIdentifier,
-<<<<<<< HEAD
-                           Set<PackageParameter> packageParameters) throws PackageLoadingException {
-        // Handle package parameters
-        for (final PackageParameter parameter : packageParameters) {
-            stringValue = stringValue
-                    .replace(String.format(PARAMETER_REFERENCE_FORMAT, parameter.getName()), parameter.getValue());
-        }
-
-        // Handle system parameter replacement
-        for (Entry<String, Map<String, CrashableFunction<PackageIdentifier, String, PackageLoadingException>>>
-                namespaceEntry : systemParameters.entrySet()) {
-            for (Entry<String, CrashableFunction<PackageIdentifier, String, PackageLoadingException>> keyEntry :
-                    namespaceEntry.getValue().entrySet()) {
-                String toReplace = String.format(INTERPOLATION_FORMAT, namespaceEntry.getKey(), keyEntry.getKey());
-                if (stringValue.contains(toReplace)) {
-                    stringValue = stringValue.replace(toReplace, keyEntry.getValue().apply(packageIdentifier));
-=======
                            List<PackageIdentifier> packagesToDeploy, DeploymentDocument document,
                            Map<PackageIdentifier, Pair<Set<PackageParameter>, Set<String>>>
                                    parameterAndDependencyCache) {
@@ -263,15 +216,12 @@
                         crossComponentIdentifier.get(), matcher.group(2), matcher.group(3));
                 if (replacement != null) {
                     stringValue = stringValue.replace(matcher.group(), replacement);
->>>>>>> 95e36a8c
                 }
             }
         }
         return stringValue;
     }
 
-<<<<<<< HEAD
-=======
     private boolean componentCanReadParameterFrom(PackageIdentifier component, PackageIdentifier canReadFrom,
                                                   Map<PackageIdentifier, Pair<Set<PackageParameter>, Set<String>>>
                                                           parameterAndDependencyCache) {
@@ -319,8 +269,6 @@
         }
         return null;
     }
-
->>>>>>> 95e36a8c
     /*
      * Compute the config for main service
      */
