package com.aws.iot.evergreen.easysetup;

import com.aws.iot.evergreen.kernel.Kernel;
import com.aws.iot.evergreen.logging.api.Logger;
import com.aws.iot.evergreen.logging.impl.LogManager;
import com.aws.iot.evergreen.util.Coerce;

import java.io.IOException;
import java.io.PrintStream;
import java.util.ArrayList;
import java.util.List;

import static com.aws.iot.evergreen.easysetup.DeviceProvisioningHelper.ThingInfo;

/**
 * Easy setup for getting started with Evergreen kernel on a device.
 */
public class EvergreenSetup {
    private static final String SHOW_HELP_RESPONSE = "\n" + "DESCRIPTION\n"
            + "\tInstall Evergreen kernel on your device, register the device as IoT thing, create certificates and "
            + "attach role for TES to them, install the Evergreen device CLI. Please set the AWS credentials"
            + " in the environment variables\n\n" + "\n" + "OPTIONS\n"
            + "\t--config, -i\t\t\tPath to the configuration file to start Evergreen kernel with\n"
            + "\t--root, -r\t\t\t\tPath to the directory to use as the root for Evergreen\n"
            + "\t--thing-name, -tn\t\tDesired thing name to register the device with in AWS IoT cloud\n"
            + "\t--policy-name, -pn \t\tDesired name for IoT thing policy\n"
            + "\t—tes-role-name, -trn \tName of the IAM role to use for TokenExchangeService for the device to talk"
            + " to AWS services, if the role\n"
            + "\t\t\t\t\t\tdoes not exist then it will be created in your AWS account \n"
            + "\t--tes-role-alias-name, -r\t\t\t\tName of the RoleAlias to attach to the IAM role for TES in the AWS "
            + "IoT cloud,"
            + " if the role alias does not exist \t\t\t\t\t\tthen it will be created in your AWS account\n"
            + "\t--provision, -p \t\t\tY/N Indicate if you want to register the device as an AWS IoT thing\n"
            + "\t--aws-region, -ar\t\tAWS region where the resources should be looked for/created\n"
            + "\t--setup-tes, -t \t\t\tY/N Indicate if you want to use Token Exchange Service to talk to"
            + "AWS services using the device certificate\n"
            + "\t--install-cli, -ic \t\t\tY/N Indicate if you want to install Evergreen device CLI";
    private static final String HELP_ARG = "--help";
    private static final String HELP_ARG_SHORT = "-h";

    private static final String KERNEL_CONFIG_ARG = "--config";
    private static final String KERNEL_CONFIG_ARG_SHORT = "-i";
    private static final String KERNEL_ROOT_ARG = "--root";
    private static final String KERNEL_ROOT_ARG_SHORT = "-r";

    private static final String THING_NAME_ARG = "--thing-name";
    private static final String THING_NAME_ARG_SHORT = "-tn";
    private static final String THING_NAME_DEFAULT = "MyIotThing";

    private static final String POLICY_NAME_ARG = "--policy-name";
    private static final String POLICY_NAME_ARG_SHORT = "-pn";
    private static final String POLICY_NAME_DEFAULT = "MyIotThingPolicy";

    // TODO : Customers don't understand TES, when we decide the name for TES to expose
    //  to customers in the context of Evergreen, rename TES related things here and change description
    private static final String TES_ROLE_NAME_ARG = "--tes-role-name";
    private static final String TES_ROLE_NAME_ARG_SHORT = "-trn";
    private static final String TES_ROLE_NAME_DEFAULT = "MyIotRoleForTes";

    private static final String TES_ROLE_ALIAS_NAME_ARG = "--tes-role-alias-name";
    private static final String TES_ROLE_ALIAS_NAME_ARG_SHORT = "-tra";
    private static final String TES_ROLE_ALIAS_NAME_DEFAULT = "MyIotRoleAliasForTes";

    private static final String PROVISION_THING_ARG = "--provision";
    private static final String PROVISION_THING_ARG_SHORT = "-p";
    private static final boolean NEED_PROVISIONING_DEFAULT = false;

    private static final String SETUP_TES_ARG = "--setup-tes";
    private static final String SETUP_TES_ARG_SHORT = "-t";
    private static final boolean SETUP_TES_DEFAULT = false;

    private static final String AWS_REGION_ARG = "--aws-region";
    private static final String AWS_REGION_ARG_SHORT = "-ar";
    private static final String AWS_REGION_DEFAULT = "us-east-1";

    private static final String INSTALL_CLI_ARG = "--install-cli";
    private static final String INSTALL_CLI_ARG_SHORT = "-ic";
    private static final boolean INSTALL_CLI_ARG_DEFAULT = false;

    // TODO : Add optional input for credentials, currently creds are assumed to be set into env vars

    private static final Logger logger = LogManager.getLogger(EvergreenSetup.class);
    private final String[] setupArgs;
    private final List<String> kernelArgs = new ArrayList<>();
    private final DeviceProvisioningHelper deviceProvisioningHelper;
    private final PrintStream outStream;
    private int argpos = 0;
    private String arg;
    private boolean showHelp = false;
    private String thingName = THING_NAME_DEFAULT;
    private String policyName = POLICY_NAME_DEFAULT;
    private String tesRoleName = TES_ROLE_NAME_DEFAULT;
    private String tesRoleAliasName = TES_ROLE_ALIAS_NAME_DEFAULT;
    private String awsRegion = AWS_REGION_DEFAULT;
    private boolean needProvisioning = NEED_PROVISIONING_DEFAULT;
    private boolean setupTes = SETUP_TES_DEFAULT;
    private boolean installCli = INSTALL_CLI_ARG_DEFAULT;

    /**
     * Constructor to create an instance using CLI args.
     *
     * @param ps        writer to use to send text response to user
     * @param setupArgs CLI args for setup script
     */
    public EvergreenSetup(PrintStream ps, String... setupArgs) {
        this.setupArgs = setupArgs;
        this.outStream = ps;
        parseArgs();
        this.deviceProvisioningHelper = new DeviceProvisioningHelper(awsRegion, this.outStream);
    }

    /**
     * Constructor for unit tests.
     *
     * @param ps                       writer to use to send text response to user
     * @param deviceProvisioningHelper Prebuilt DeviceProvisioningHelper instance
     * @param setupArgs                CLI args for setup script
     */
    EvergreenSetup(PrintStream ps, DeviceProvisioningHelper deviceProvisioningHelper, String... setupArgs) {
        this.setupArgs = setupArgs;
        this.outStream = ps;
        parseArgs();
        this.deviceProvisioningHelper = deviceProvisioningHelper;
    }

    /**
     * Entry point for setup script.
     *
     * @param args CLI args for setup script
     * @throws Exception error in setup
     */
    @SuppressWarnings(
            {"PMD.NullAssignment", "PMD.AvoidCatchingThrowable", "PMD.DoNotCallSystemExit", "PMD.SystemPrintln"})
    public static void main(String[] args) {
        try {
<<<<<<< HEAD
            System.out.println("Setting up the Lifecycle Manager...");
            EvergreenSetup setup = new EvergreenSetup(args);
=======
            EvergreenSetup setup = new EvergreenSetup(System.out, args);
>>>>>>> 9c3b6454

            // Describe usage of the command
            if (setup.showHelp) {
                setup.outStream.println(SHOW_HELP_RESPONSE);
                System.exit(0);
            }

            Kernel kernel = new Kernel().parseArgs(setup.kernelArgs.toArray(new String[]{}));

            if (setup.needProvisioning) {
                setup.provision(kernel);
            }

            System.out.println("Starting the kernel...");
            kernel.launch();
<<<<<<< HEAD
            System.out.println("The Evergreen Lifecycle Manager has been setup and started successfully! Please go to localhost:1441 to view the local dashboard.");
=======
            setup.outStream.println("Launched kernel");
>>>>>>> 9c3b6454

            // Install Evergreen cli
            if (setup.installCli) {
                // TODO : Download CLI binary from CDN and install
                setup.outStream.println("Installed Evergreen CLI");
            }
        } catch (Throwable t) {
            logger.atError().setCause(t).log("Error while trying to setup Evergreen kernel");
<<<<<<< HEAD
            System.out.println("Error while trying to setup Evergreen Lifecycle Manager.");
=======
            System.err.println("Error while trying to setup Evergreen kernel");
            t.printStackTrace(System.err);
>>>>>>> 9c3b6454
            System.exit(1);
        }
    }

    private void parseArgs() {
        while (getArg() != null) {
            switch (arg.toLowerCase()) {
                case HELP_ARG:
                case HELP_ARG_SHORT:
                    this.showHelp = true;
                    break;
                case KERNEL_CONFIG_ARG:
                case KERNEL_CONFIG_ARG_SHORT:
                case KERNEL_ROOT_ARG:
                case KERNEL_ROOT_ARG_SHORT:
                    kernelArgs.add(arg);
                    kernelArgs.add(getArg());
                    break;
                case THING_NAME_ARG:
                case THING_NAME_ARG_SHORT:
                    this.thingName = getArg();
                    break;
                case POLICY_NAME_ARG:
                case POLICY_NAME_ARG_SHORT:
                    this.policyName = getArg();
                    break;
                case TES_ROLE_NAME_ARG:
                case TES_ROLE_NAME_ARG_SHORT:
                    this.tesRoleName = getArg();
                    break;
                case TES_ROLE_ALIAS_NAME_ARG:
                case TES_ROLE_ALIAS_NAME_ARG_SHORT:
                    this.tesRoleAliasName = getArg();
                    break;
                case AWS_REGION_ARG:
                case AWS_REGION_ARG_SHORT:
                    this.awsRegion = getArg();
                    break;
                case PROVISION_THING_ARG:
                case PROVISION_THING_ARG_SHORT:
                    this.needProvisioning = Coerce.toBoolean(getArg());
                    break;
                case SETUP_TES_ARG:
                case SETUP_TES_ARG_SHORT:
                    this.setupTes = Coerce.toBoolean(getArg());
                    break;
                case INSTALL_CLI_ARG:
                case INSTALL_CLI_ARG_SHORT:
                    this.installCli = Coerce.toBoolean(getArg());
                    break;
                default:
                    RuntimeException rte =
                            new RuntimeException(String.format("Undefined command line argument: %s", arg));
                    logger.atError().setEventType("parse-args-error").setCause(rte).log();
                    throw rte;
            }
        }
    }

    @SuppressWarnings("PMD.NullAssignment")
    private String getArg() {
        return arg = setupArgs == null || argpos >= setupArgs.length ? null : setupArgs[argpos++];
    }

    void provision(Kernel kernel) throws IOException {
<<<<<<< HEAD
        System.out.println("Provisioning AWS IoT resources for the device...");
        System.out.println("IoT Thing Name: " + thingName);
        ThingInfo thingInfo =
                deviceProvisioningHelper.createThing(deviceProvisioningHelper.getIotClient(), policyName, thingName);
        System.out.println("Succeeded!");
        System.out.println("Configuring kernel with provisioning details...");
=======
        outStream.println("Provisioning AWS IoT resources for the device...");
        ThingInfo thingInfo =
                deviceProvisioningHelper.createThing(deviceProvisioningHelper.getIotClient(), policyName, thingName);
        outStream.println("Configuring kernel with provisioning details...");
>>>>>>> 9c3b6454
        deviceProvisioningHelper.updateKernelConfigWithIotConfiguration(kernel, thingInfo, awsRegion);
        System.out.println("Succeeded!");

        if (setupTes) {
<<<<<<< HEAD
            System.out.println("Setting up resources for TokenExchangeService...");
            deviceProvisioningHelper.setupIoTRoleForTes(tesRoleName, tesRoleAliasName, thingInfo.getCertificateArn());
            System.out.println("Succeeded!");

            System.out.println("Configuring kernel with TokenExchangeService role details...");
            deviceProvisioningHelper.updateKernelConfigWithTesRoleInfo(kernel, tesRoleAliasName);
            System.out.println("Succeeded!");
            logger.atInfo().log("Creating an empty component for TokenExchangeService...");
=======
            outStream.println("Setting up resources for TokenExchangeService...");
            deviceProvisioningHelper.setupIoTRoleForTes(tesRoleName, tesRoleAliasName, thingInfo.getCertificateArn());
            outStream.println("Configuring kernel with TokenExchangeService role details...");
            deviceProvisioningHelper.updateKernelConfigWithTesRoleInfo(kernel, tesRoleAliasName);
            outStream.println("Creating an empty component for TokenExchangeService...");
>>>>>>> 9c3b6454
            deviceProvisioningHelper.setUpEmptyPackagesForFirstPartyServices();
        }
    }

}<|MERGE_RESOLUTION|>--- conflicted
+++ resolved
@@ -133,12 +133,7 @@
             {"PMD.NullAssignment", "PMD.AvoidCatchingThrowable", "PMD.DoNotCallSystemExit", "PMD.SystemPrintln"})
     public static void main(String[] args) {
         try {
-<<<<<<< HEAD
-            System.out.println("Setting up the Lifecycle Manager...");
-            EvergreenSetup setup = new EvergreenSetup(args);
-=======
             EvergreenSetup setup = new EvergreenSetup(System.out, args);
->>>>>>> 9c3b6454
 
             // Describe usage of the command
             if (setup.showHelp) {
@@ -152,13 +147,9 @@
                 setup.provision(kernel);
             }
 
-            System.out.println("Starting the kernel...");
+            setup.outStream.println("Launching kernel...");
             kernel.launch();
-<<<<<<< HEAD
-            System.out.println("The Evergreen Lifecycle Manager has been setup and started successfully! Please go to localhost:1441 to view the local dashboard.");
-=======
-            setup.outStream.println("Launched kernel");
->>>>>>> 9c3b6454
+            setup.outStream.println("Launched kernel successfully.");
 
             // Install Evergreen cli
             if (setup.installCli) {
@@ -167,12 +158,8 @@
             }
         } catch (Throwable t) {
             logger.atError().setCause(t).log("Error while trying to setup Evergreen kernel");
-<<<<<<< HEAD
-            System.out.println("Error while trying to setup Evergreen Lifecycle Manager.");
-=======
             System.err.println("Error while trying to setup Evergreen kernel");
             t.printStackTrace(System.err);
->>>>>>> 9c3b6454
             System.exit(1);
         }
     }
@@ -238,40 +225,25 @@
     }
 
     void provision(Kernel kernel) throws IOException {
-<<<<<<< HEAD
-        System.out.println("Provisioning AWS IoT resources for the device...");
-        System.out.println("IoT Thing Name: " + thingName);
+        outStream.println(String.format("Provisioning AWS IoT resources for the device with IoT Thing Name: [%s]...", thingName));
         ThingInfo thingInfo =
                 deviceProvisioningHelper.createThing(deviceProvisioningHelper.getIotClient(), policyName, thingName);
-        System.out.println("Succeeded!");
-        System.out.println("Configuring kernel with provisioning details...");
-=======
-        outStream.println("Provisioning AWS IoT resources for the device...");
-        ThingInfo thingInfo =
-                deviceProvisioningHelper.createThing(deviceProvisioningHelper.getIotClient(), policyName, thingName);
-        outStream.println("Configuring kernel with provisioning details...");
->>>>>>> 9c3b6454
+        outStream.println(String.format("Successfully provisioned AWS IoT resources for the device with IoT Thing Name: [%s]!", thingName));
+
+        outStream.println("Configuring kernel with provisioned resource details...");
         deviceProvisioningHelper.updateKernelConfigWithIotConfiguration(kernel, thingInfo, awsRegion);
-        System.out.println("Succeeded!");
+        outStream.println("Successfully configured kernel with provisioned resource details!");
+
 
         if (setupTes) {
-<<<<<<< HEAD
-            System.out.println("Setting up resources for TokenExchangeService...");
-            deviceProvisioningHelper.setupIoTRoleForTes(tesRoleName, tesRoleAliasName, thingInfo.getCertificateArn());
-            System.out.println("Succeeded!");
-
-            System.out.println("Configuring kernel with TokenExchangeService role details...");
-            deviceProvisioningHelper.updateKernelConfigWithTesRoleInfo(kernel, tesRoleAliasName);
-            System.out.println("Succeeded!");
-            logger.atInfo().log("Creating an empty component for TokenExchangeService...");
-=======
             outStream.println("Setting up resources for TokenExchangeService...");
             deviceProvisioningHelper.setupIoTRoleForTes(tesRoleName, tesRoleAliasName, thingInfo.getCertificateArn());
             outStream.println("Configuring kernel with TokenExchangeService role details...");
             deviceProvisioningHelper.updateKernelConfigWithTesRoleInfo(kernel, tesRoleAliasName);
             outStream.println("Creating an empty component for TokenExchangeService...");
->>>>>>> 9c3b6454
             deviceProvisioningHelper.setUpEmptyPackagesForFirstPartyServices();
+            outStream.println("Successfully configured TokenExchangeService!");
+
         }
     }
 
