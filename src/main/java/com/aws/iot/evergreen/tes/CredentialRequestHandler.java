/* Copyright Amazon.com, Inc. or its affiliates. All Rights Reserved.
 * SPDX-License-Identifier: Apache-2.0 */

package com.aws.iot.evergreen.tes;

import com.aws.iot.evergreen.deployment.exceptions.AWSIotException;
import com.aws.iot.evergreen.iot.IotCloudHelper;
import com.aws.iot.evergreen.iot.IotConnectionManager;
import com.aws.iot.evergreen.logging.api.Logger;
import com.aws.iot.evergreen.logging.impl.LogManager;
import com.fasterxml.jackson.core.JsonProcessingException;
import com.fasterxml.jackson.databind.DeserializationFeature;
import com.fasterxml.jackson.databind.JsonNode;
import com.fasterxml.jackson.databind.ObjectMapper;
import com.sun.net.httpserver.HttpExchange;
import com.sun.net.httpserver.HttpHandler;

import java.io.IOException;
import java.net.HttpURLConnection;
import java.nio.charset.StandardCharsets;
import java.time.Clock;
import java.time.Duration;
import java.time.Instant;
import java.util.HashMap;
import java.util.Map;

public class CredentialRequestHandler implements HttpHandler {
    private static final Logger LOGGER = LogManager.getLogger(CredentialRequestHandler.class);
    public static final String IOT_CREDENTIALS_HTTP_VERB = "GET";
    private static final String CREDENTIALS_UPSTREAM_STR = "credentials";
    private static final String ACCESS_KEY_UPSTREAM_STR = "accessKeyId";
    private static final String ACCESS_KEY_DOWNSTREAM_STR = "AccessKeyId";
    private static final String SECRET_ACCESS_UPSTREAM_STR = "secretAccessKey";
    private static final String SECRET_ACCESS_DOWNSTREAM_STR = "SecretAccessKey";
    private static final String SESSION_TOKEN_UPSTREAM_STR = "sessionToken";
    private static final String SESSION_TOKEN_DOWNSTREAM_STR = "Token";
    private static final String EXPIRATION_UPSTREAM_STR = "expiration";
    private static final String EXPIRATION_DOWNSTREAM_STR = "Expiration";
    private static final ObjectMapper OBJECT_MAPPER =
            new ObjectMapper().configure(DeserializationFeature.FAIL_ON_UNKNOWN_PROPERTIES, true);
    public static final int TIME_BEFORE_CACHE_EXPIRE_IN_MIN = 5;

    private final String iotCredentialsPath;

    private final IotCloudHelper iotCloudHelper;

    private final IotConnectionManager iotConnectionManager;

    private Clock clock = Clock.systemUTC();

    private final Map<String, TESCache> tesCache = new HashMap<>();

    private static class TESCache {
        private byte[] credentials;
        private int responseCode;
        private Instant expiry;
    }

    /**
     * Constructor.
     * @param iotRoleAlias Iot role alias configured by the customer in AWS account.
     * @param cloudHelper {@link IotCloudHelper} for making http requests to cloud.
     * @param connectionManager {@link IotConnectionManager} underlying connection manager for cloud.
     */
    public CredentialRequestHandler(final String iotRoleAlias,
                                    final IotCloudHelper cloudHelper,
                                    final IotConnectionManager connectionManager) {
        this.iotCredentialsPath = "/role-aliases/" + iotRoleAlias + "/credentials";
        this.iotCloudHelper = cloudHelper;
        this.iotConnectionManager = connectionManager;
        this.tesCache.put(this.iotCredentialsPath, new TESCache());
        this.tesCache.get(iotCredentialsPath).expiry = Instant.now(clock);
    }

    @Override
    public void handle(final HttpExchange exchange) throws IOException {
        final byte[] credentials = getCredentials();
        exchange.sendResponseHeaders(tesCache.get(iotCredentialsPath).responseCode, credentials.length);
        exchange.getResponseBody().write(credentials);
        exchange.close();
    }

    /**
     * API for kernel to directly fetch credentials from TES instead of using HTTP server.
     * @return AWS credentials from cloud.
     */
    public byte[] getCredentials() {
        byte[] response = {};
        LOGGER.debug("Got request for credentials");

        if (areCredentialsValid()) {
            response = tesCache.get(iotCredentialsPath).credentials;
            return response;
        }
        
        Instant newExpiry = tesCache.get(iotCredentialsPath).expiry;

        try {
<<<<<<< HEAD
            final String credentials = iotCloudHelper
                    .sendHttpRequest(iotConnectionManager, iotCredentialsPath, IOT_CREDENTIALS_HTTP_VERB, null)
                    .toString();
            // TODO: Negative caching given 4xx and 5xx cloud error
            response = translateToAwsSdkFormat(credentials);
=======
            final String credentials = iotCloudHelper.sendHttpRequest(iotConnectionManager,
                    iotCredentialsPath,
                    IOT_CREDENTIALS_HTTP_VERB, null);

            try {
                response = translateToAwsSdkFormat(credentials);
                String expiryString = parseExpiryFromResponse(credentials);
                Instant expiry = Instant.parse(expiryString);

                if (expiry.isBefore(Instant.now(clock))) {
                    String responseString = "TES responded with expired credentials: " + credentials;
                    response = responseString.getBytes(StandardCharsets.UTF_8);
                    tesCache.get(iotCredentialsPath).responseCode = HttpURLConnection.HTTP_INTERNAL_ERROR;
                    LOGGER.error("Unable to cache expired credentials which expired at {}", expiry.toString());
                } else {
                    newExpiry = expiry.minus(Duration.ofMinutes(TIME_BEFORE_CACHE_EXPIRE_IN_MIN));
                    tesCache.get(iotCredentialsPath).responseCode = HttpURLConnection.HTTP_OK;

                    if (newExpiry.isBefore(Instant.now(clock))) {
                        LOGGER.warn("Can't cache credentials as new credentials {} will expire in less than {} minutes",
                                expiry.toString(),
                                TIME_BEFORE_CACHE_EXPIRE_IN_MIN);
                    } else {
                        LOGGER.info("Received IAM credentials that will be cached until {}", newExpiry.toString());
                    }
                }
            } catch (AWSIotException e) {
                String responseString = "Bad TES response: " + credentials;
                response = responseString.getBytes(StandardCharsets.UTF_8);
                tesCache.get(iotCredentialsPath).responseCode = HttpURLConnection.HTTP_INTERNAL_ERROR;
                LOGGER.error("Unable to parse response body", e);
            }

>>>>>>> 07107b75
        } catch (AWSIotException e) {
            LOGGER.error("Encountered error while fetching credentials", e);
        }

        tesCache.get(iotCredentialsPath).expiry = newExpiry;
        tesCache.get(iotCredentialsPath).credentials = response;

        return response;
    }

    private byte[] translateToAwsSdkFormat(final String credentials) throws AWSIotException {
        try {
            // TODO: Validate if lowercase lookup can make this simpler
            JsonNode jsonNode = OBJECT_MAPPER.readTree(credentials).get(CREDENTIALS_UPSTREAM_STR);
            Map<String, String> response = new HashMap<>();
            response.put(ACCESS_KEY_DOWNSTREAM_STR, jsonNode.get(ACCESS_KEY_UPSTREAM_STR).asText());
            response.put(SECRET_ACCESS_DOWNSTREAM_STR, jsonNode.get(SECRET_ACCESS_UPSTREAM_STR).asText());
            response.put(SESSION_TOKEN_DOWNSTREAM_STR, jsonNode.get(SESSION_TOKEN_UPSTREAM_STR).asText());
            response.put(EXPIRATION_DOWNSTREAM_STR, jsonNode.get(EXPIRATION_UPSTREAM_STR).asText());
            return OBJECT_MAPPER.writeValueAsBytes(response);
        } catch (JsonProcessingException e) {
            LOGGER.error("Received malformed credential input", e);
            throw new AWSIotException(e);
        }
    }

    private String parseExpiryFromResponse(final String credentials) throws AWSIotException {
        try {
            JsonNode jsonNode = OBJECT_MAPPER.readTree(credentials).get(CREDENTIALS_UPSTREAM_STR);
            return jsonNode.get(EXPIRATION_UPSTREAM_STR).asText();
        } catch (JsonProcessingException e) {
            LOGGER.error("Received malformed credential input", e);
            throw new AWSIotException(e);
        }
    }

    private boolean areCredentialsValid() {
        Instant now = Instant.now(clock);
        return now.isBefore(tesCache.get(iotCredentialsPath).expiry);
    }

    /**
     * Inject clock for controlled testing.
     *
     * @param clock fixed time clock
     */
    public void setClock(Clock clock) {
        this.clock = clock;
    }
}<|MERGE_RESOLUTION|>--- conflicted
+++ resolved
@@ -96,16 +96,9 @@
         Instant newExpiry = tesCache.get(iotCredentialsPath).expiry;
 
         try {
-<<<<<<< HEAD
             final String credentials = iotCloudHelper
                     .sendHttpRequest(iotConnectionManager, iotCredentialsPath, IOT_CREDENTIALS_HTTP_VERB, null)
                     .toString();
-            // TODO: Negative caching given 4xx and 5xx cloud error
-            response = translateToAwsSdkFormat(credentials);
-=======
-            final String credentials = iotCloudHelper.sendHttpRequest(iotConnectionManager,
-                    iotCredentialsPath,
-                    IOT_CREDENTIALS_HTTP_VERB, null);
 
             try {
                 response = translateToAwsSdkFormat(credentials);
@@ -135,8 +128,6 @@
                 tesCache.get(iotCredentialsPath).responseCode = HttpURLConnection.HTTP_INTERNAL_ERROR;
                 LOGGER.error("Unable to parse response body", e);
             }
-
->>>>>>> 07107b75
         } catch (AWSIotException e) {
             LOGGER.error("Encountered error while fetching credentials", e);
         }
