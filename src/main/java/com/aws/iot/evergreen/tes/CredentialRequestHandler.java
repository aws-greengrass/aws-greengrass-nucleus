--- conflicted
+++ resolved
@@ -9,12 +9,9 @@
 import com.aws.iot.evergreen.deployment.exceptions.AWSIotException;
 import com.aws.iot.evergreen.iot.IotCloudHelper;
 import com.aws.iot.evergreen.iot.IotConnectionManager;
-<<<<<<< HEAD
+import com.aws.iot.evergreen.iot.model.IotCloudResponse;
 import com.aws.iot.evergreen.ipc.AuthenticationHandler;
 import com.aws.iot.evergreen.ipc.exceptions.UnauthenticatedException;
-=======
-import com.aws.iot.evergreen.iot.model.IotCloudResponse;
->>>>>>> 224cb23b
 import com.aws.iot.evergreen.logging.api.Logger;
 import com.aws.iot.evergreen.logging.impl.LogManager;
 import com.fasterxml.jackson.core.JsonProcessingException;
@@ -36,8 +33,6 @@
 
 public class CredentialRequestHandler implements HttpHandler {
     private static final Logger LOGGER = LogManager.getLogger(CredentialRequestHandler.class);
-    public static final String AUTH_HEADER = "Authorization";
-    public static final String IOT_CREDENTIALS_HTTP_VERB = "GET";
     private static final String CREDENTIALS_UPSTREAM_STR = "credentials";
     private static final String ACCESS_KEY_UPSTREAM_STR = "accessKeyId";
     private static final String ACCESS_KEY_DOWNSTREAM_STR = "AccessKeyId";
@@ -49,16 +44,15 @@
     private static final String EXPIRATION_DOWNSTREAM_STR = "Expiration";
     private static final ObjectMapper OBJECT_MAPPER =
             new ObjectMapper().configure(DeserializationFeature.FAIL_ON_UNKNOWN_PROPERTIES, true);
-<<<<<<< HEAD
-    private String iotCredentialsPath;
-=======
+
+    public static final String AUTH_HEADER = "Authorization";
+    public static final String IOT_CREDENTIALS_HTTP_VERB = "GET";
     public static final int TIME_BEFORE_CACHE_EXPIRE_IN_MIN = 5;
     public static final int CLOUD_4XX_ERROR_CACHE_IN_MIN = 2;
     public static final int CLOUD_5XX_ERROR_CACHE_IN_MIN = 1;
     public static final int UNKNOWN_ERROR_CACHE_IN_MIN = 5;
 
-    private final String iotCredentialsPath;
->>>>>>> 224cb23b
+    private String iotCredentialsPath;
 
     private final IotCloudHelper iotCloudHelper;
     private final AuthenticationHandler authNHandler;
@@ -78,18 +72,12 @@
 
     /**
      * Constructor.
-<<<<<<< HEAD
      * @param cloudHelper {@link IotCloudHelper} for making http requests to cloud.
-=======
-     *
-     * @param iotRoleAlias      Iot role alias configured by the customer in AWS account.
-     * @param cloudHelper       {@link IotCloudHelper} for making http requests to cloud.
->>>>>>> 224cb23b
      * @param connectionManager {@link IotConnectionManager} underlying connection manager for cloud.
      * @param authenticationHandler {@link AuthenticationHandler} authN module for authenticating requests.
      * @param authZHandler {@link AuthorizationHandler} authZ module for authorizing requests.
      */
-<<<<<<< HEAD
+
     @Inject
     public CredentialRequestHandler(final IotCloudHelper cloudHelper,
                                     final IotConnectionManager connectionManager,
@@ -99,6 +87,8 @@
         this.iotConnectionManager = connectionManager;
         this.authNHandler = authenticationHandler;
         this.authZHandler = authZHandler;
+        this.tesCache.put(this.iotCredentialsPath, new TESCache());
+        this.tesCache.get(iotCredentialsPath).expiry = Instant.now(clock);
     }
 
     /**
@@ -107,25 +97,15 @@
      */
     public void setIotCredentialsPath(String iotRoleAlias) {
         this.iotCredentialsPath = "/role-aliases/" + iotRoleAlias + "/credentials";
-=======
-    public CredentialRequestHandler(final String iotRoleAlias, final IotCloudHelper cloudHelper,
-                                    final IotConnectionManager connectionManager) {
-        this.iotCredentialsPath = "/role-aliases/" + iotRoleAlias + "/credentials";
-        this.iotCloudHelper = cloudHelper;
-        this.iotConnectionManager = connectionManager;
-        this.tesCache.put(this.iotCredentialsPath, new TESCache());
-        this.tesCache.get(iotCredentialsPath).expiry = Instant.now(clock);
->>>>>>> 224cb23b
     }
 
     @Override
     @SuppressWarnings("PMD.AvoidCatchingThrowable")
     public void handle(final HttpExchange exchange) throws IOException {
-<<<<<<< HEAD
         try {
             doAuth(exchange);
             final byte[] credentials = getCredentials();
-            exchange.sendResponseHeaders(HttpURLConnection.HTTP_OK, credentials.length);
+            exchange.sendResponseHeaders(tesCache.get(iotCredentialsPath).responseCode, credentials.length);
             exchange.getResponseBody().write(credentials);
             exchange.close();
         } catch (AuthorizationException e) {
@@ -143,31 +123,17 @@
 
     private void generateError(HttpExchange exchange, int statusCode) throws IOException {
         exchange.sendResponseHeaders(statusCode, -1);
-=======
-        final byte[] credentials = getCredentials();
-        exchange.sendResponseHeaders(tesCache.get(iotCredentialsPath).responseCode, credentials.length);
-        exchange.getResponseBody().write(credentials);
->>>>>>> 224cb23b
         exchange.close();
     }
 
     /**
      * API for kernel to directly fetch credentials from TES instead of using HTTP server.
-<<<<<<< HEAD
-     * Note that it bypassed authN/authZ, so should be used carefully.
-     * @return AWS credentials from cloud.
-     */
-    public byte[] getCredentials() {
-        byte[] response = {};
-        LOGGER.debug("Got request for credentials, querying iot {}", iotCredentialsPath);
-        // TODO: Add cache
-=======
-     *
+     * Note that it bypasses authN/authZ, so should be used carefully.
      * @return AWS credentials from cloud.
      */
     public byte[] getCredentials() {
         byte[] response;
-        LOGGER.debug("Got request for credentials");
+        LOGGER.debug("Got request for credentials, querying iot {}", iotCredentialsPath);
 
         if (areCredentialsValid()) {
             response = tesCache.get(iotCredentialsPath).credentials;
@@ -178,7 +144,6 @@
         LOGGER.info("IAM credentials not found in cache or already expired. Fetching new ones from TES");
         Instant newExpiry = tesCache.get(iotCredentialsPath).expiry;
 
->>>>>>> 224cb23b
         try {
             final IotCloudResponse cloudResponse = iotCloudHelper
                     .sendHttpRequest(iotConnectionManager, iotCredentialsPath, IOT_CREDENTIALS_HTTP_VERB, null);
@@ -260,7 +225,6 @@
         }
     }
 
-<<<<<<< HEAD
     private void doAuth(final HttpExchange exchange) throws UnauthenticatedException, AuthorizationException {
         // if header is not present, then authToken would be null and authNhandler would throw
         String authNToken = exchange.getRequestHeaders().getFirst(AUTH_HEADER);
@@ -272,7 +236,8 @@
                         .operation(TokenExchangeService.AUTHZ_TES_OPERATION)
                         .resource(null)
                         .build());
-=======
+    }
+
     private String parseExpiryFromResponse(final String credentials) throws AWSIotException {
         try {
             JsonNode jsonNode = OBJECT_MAPPER.readTree(credentials).get(CREDENTIALS_UPSTREAM_STR);
@@ -313,6 +278,5 @@
      */
     public void setClock(Clock clock) {
         this.clock = clock;
->>>>>>> 224cb23b
-    }
-}+    }
+}
