/*
 * Copyright Amazon.com Inc. or its affiliates.
 * SPDX-License-Identifier: Apache-2.0
 */

package com.aws.iot.evergreen.kernel;

import com.aws.iot.evergreen.config.Topic;
import com.aws.iot.evergreen.config.Topics;
import com.aws.iot.evergreen.dependency.State;
import com.aws.iot.evergreen.logging.api.Logger;
import edu.umd.cs.findbugs.annotations.SuppressFBWarnings;
import lombok.Getter;

import java.util.Arrays;
import java.util.HashMap;
import java.util.HashSet;
import java.util.List;
import java.util.Map;
import java.util.Optional;
import java.util.Set;
import java.util.concurrent.ArrayBlockingQueue;
import java.util.concurrent.BlockingQueue;
import java.util.concurrent.CompletableFuture;
import java.util.concurrent.CopyOnWriteArrayList;
import java.util.concurrent.CountDownLatch;
import java.util.concurrent.ExecutorService;
import java.util.concurrent.Future;
import java.util.concurrent.ScheduledExecutorService;
import java.util.concurrent.TimeUnit;
import java.util.concurrent.atomic.AtomicBoolean;
import java.util.concurrent.atomic.AtomicReference;
import javax.annotation.Nonnull;

@SuppressFBWarnings(value = "JLM_JSR166_UTILCONCURRENT_MONITORENTER",
        justification = "We're synchronizing on the desired state list which is fine")
public class Lifecycle {
    public static final String LIFECYCLE_INSTALL_NAMESPACE_TOPIC = "install";
    public static final String LIFECYCLE_STARTUP_NAMESPACE_TOPIC = "startup";
    public static final String TIMEOUT_NAMESPACE_TOPIC = "timeout";

    private static final Integer DEFAULT_INSTALL_STAGE_TIMEOUT_IN_SEC = 120;
    private static final Integer DEFAULT_STARTUP_STAGE_TIMEOUT_IN_SEC = 120;
    private static final String INVALID_STATE_ERROR_EVENT = "service-invalid-state-error";
    // The maximum number of ERRORED before transitioning the service state to BROKEN.
    private static final int MAXIMUM_CONTINUAL_ERROR = 3;

    private final EvergreenService evergreenService;
    private final Topic stateTopic;
    private final Logger logger;
    private Future backingTask = CompletableFuture.completedFuture(null);
    private String backingTaskName;
    private State prevState;
    @Getter
    private Future<?> lifecycleFuture;
    // A state event can be a state transition event, or a desired state updated notification.
    // TODO: make class of StateEvent instead of generic object.
    private final BlockingQueue<Object> stateEventQueue = new ArrayBlockingQueue<>(1);
    private final Object stateEventLock = new Object();
    // DesiredStateList is used to set desired path of state transition.
    // Eg. Start a service will need DesiredStateList to be <RUNNING>
    // ReInstall a service will set DesiredStateList to <FINISHED->NEW->RUNNING>
    private final List<State> desiredStateList = new CopyOnWriteArrayList<>();
    private static final Set<State> ALLOWED_STATES_FOR_REPORTING =
            new HashSet<>(Arrays.asList(State.RUNNING, State.ERRORED, State.FINISHED));
    private final AtomicBoolean isClosed = new AtomicBoolean(false);
    // The number of continual occurrences from a state to ERRORED.
    // This is not thread safe and should only be used inside reportState().
    private final Map<State, Integer> stateToErroredCount = new HashMap<>();
    // We only need to track the ERROR for the state transition starting from NEW, INSTALLED and RUNNING because
    // these states impact whether the service can function as expected.
    private static final Set<State> STATES_TO_ERRORED = new HashSet<>(Arrays.asList(State.NEW, State.INSTALLED,
            State.RUNNING));

    /**
     * Constructor for lifecycle.
     *
     * @param evergreenService service that this is the lifecycle for
     * @param state            service's state topic
     * @param logger           service's logger
     */
    public Lifecycle(EvergreenService evergreenService, Topic state, Logger logger) {
        this.evergreenService = evergreenService;
        this.prevState = State.NEW;
        this.stateTopic = state;
        this.logger = logger;
    }

    private void updateStateAndBroadcast(State newState) {
        final State currentState = evergreenService.getState();

        if (newState.equals(currentState)) {
            return;
        }

        // TODO: Add validation
<<<<<<< HEAD
=======
        logger.atInfo("service-set-state").kv("newState", newState).log();
>>>>>>> bc9affdb

        // Sync on State.class to make sure the order of setValue and globalNotifyStateChanged are consistent
        // across different services.
        synchronized (State.class) {
            prevState = currentState;
            stateTopic.withValue(newState);
            evergreenService.getContext().globalNotifyStateChanged(evergreenService, prevState, newState);
        }
        logger.atInfo().setEventType("service-set-state").kv(CURRENT_STATE_METRIC_NAME, currentState)
                .kv("newState", newState).log();
    }

    /**
     * public API for service to report state. Allowed state are RUNNING, FINISHED, ERRORED.
     *
     * @param newState reported state from the service which should eventually be set as the service's
     *                 actual state
     */
    synchronized void reportState(State newState) {
        logger.atInfo("service-report-state").kv("newState", newState).log();
        if (!ALLOWED_STATES_FOR_REPORTING.contains(newState)) {
            logger.atError(INVALID_STATE_ERROR_EVENT).kv("newState", newState).log("Invalid reported state");
        }
        // TODO: Add more validations

        if (evergreenService.getState().equals(State.INSTALLED) && newState.equals(State.FINISHED)) {
            // if a service doesn't have any run logic, request stop on service to clean up DesiredStateList
            requestStop();
        }

        State currentState = evergreenService.getState();

        if (State.ERRORED.equals(newState) && STATES_TO_ERRORED.contains(currentState)) {
            // If the reported state is ERRORED, we'll increase the ERROR counter for the current state.
            stateToErroredCount.compute(currentState, (k, v) -> (v == null) ? 1 : v + 1);
        } else {
            // If the reported state is a non-ERRORED state, we would like to reset the ERROR counter for the current
            // state. This is to avoid putting the service to BROKEN state because of transient issues.
            stateToErroredCount.put(currentState, 0);
        }
        if (stateToErroredCount.get(currentState) > MAXIMUM_CONTINUAL_ERROR) {
            enqueueStateEvent(State.BROKEN);
        } else {
            enqueueStateEvent(newState);
        }
    }

    private Optional<State> getReportState() {
        Object top = stateEventQueue.poll();
        if (top instanceof State) {
            return Optional.of((State) top);
        }
        return Optional.empty();
    }

    /**
     * Returns true if the service has reached its desired state.
     *
     * @return
     */
    public boolean reachedDesiredState() {
        synchronized (desiredStateList) {
            return desiredStateList.isEmpty()
                    // when reachedDesiredState() is called in global state listener,
                    // service lifecycle thread hasn't drained the desiredStateList yet.
                    // Therefore adding this check.
                    || desiredStateList.stream().allMatch(s -> s == evergreenService.getState());
        }
    }

    private Optional<State> peekOrRemoveFirstDesiredState(State activeState) {
        synchronized (desiredStateList) {
            if (desiredStateList.isEmpty()) {
                return Optional.empty();
            }

            State first = desiredStateList.get(0);
            if (first.equals(activeState)) {
                desiredStateList.remove(first);
                // ignore remove() return value as it's possible that desiredStateList update
            }
            return Optional.ofNullable(first);
        }
    }

    void setDesiredState(State... state) {
        // Set desiredStateList and override existing desiredStateList.
        synchronized (desiredStateList) {
            List<State> newStateList = Arrays.asList(state);
            if (newStateList.equals(desiredStateList)) {
                return;
            }
            desiredStateList.clear();
            desiredStateList.addAll(newStateList);
            // try insert to the queue, if queue full doesn't block.
            enqueueStateEvent("DesiredStateUpdated");
        }
    }

    @SuppressFBWarnings("RV_RETURN_VALUE_IGNORED_BAD_PRACTICE")
    private void enqueueStateEvent(Object event) {
        synchronized (stateEventLock) {
            if (event instanceof State) {
                // override existing reportState
                stateEventQueue.clear();
                stateEventQueue.offer(event);
            } else {
                stateEventQueue.offer(event);

                // Ignore returned value of offer().
                // If enqueue isn't successful, the event queue has contents and there is no need to send another
                // trigger to process state transition.
            }
        }
    }

    void startStateTransition() throws InterruptedException {
        while (!(isClosed.get() && evergreenService.getState().isClosable())) {
            Optional<State> desiredState;
            State current = evergreenService.getState();
            logger.atDebug("service-state-transition-start").log();

            // if already in desired state, remove the head of desired state list.
            desiredState = peekOrRemoveFirstDesiredState(current);
            while (desiredState.isPresent() && desiredState.get().equals(current)) {
                desiredState = peekOrRemoveFirstDesiredState(current);
            }
            AtomicReference<Future> triggerTimeOutReference = new AtomicReference<>();
            switch (current) {
                case BROKEN:
                    if (handleCurrentStateBroken(desiredState)) {
                        break;
                    }
                    continue;
                case NEW:
                    if (handleCurrentStateNew(desiredState)) {
                        break;
                    }
                    continue;
                case INSTALLED:
                    if (handleCurrentStateInstalled(desiredState, triggerTimeOutReference)) {
                        break;
                    }
                    continue;
                case RUNNING:
                    if (handleCurrentStateRunning(desiredState)) {
                        break;
                    }
                    continue;
                case STOPPING:
                    handleCurrentStateStopping();
                    continue;
                case FINISHED:
                    if (handleCurrentStateFinished(desiredState)) {
                        break;
                    }
                    continue;
                case ERRORED:
                    handleCurrentStateErrored(desiredState);
                    continue;
                default:
                    logger.atError(INVALID_STATE_ERROR_EVENT).log("Unrecognized current state");
                    break;
            }

            // blocking on event queue.
            // The state event can either be a report state transition event or a desired state updated event.
            // TODO: check if it's possible to move this blocking logic to the beginning of while loop.
            Object stateEvent = stateEventQueue.take();
            if (stateEvent instanceof State) {
                State toState = (State) stateEvent;
                updateStateAndBroadcast(toState);
            }
            // service transitioning to another state, cancelling task monitoring the timeout for startup
            Future triggerTimeOutFuture = triggerTimeOutReference.get();
            if (triggerTimeOutFuture != null) {
                triggerTimeOutFuture.cancel(true);
            }
        }
    }

    private boolean handleCurrentStateBroken(Optional<State> desiredState) {
        if (!desiredState.isPresent()) {
            return true;
        }
        // Having State.NEW as the desired state indicates the service is requested to reinstall, so here
        // we'll transition out of BROKEN state to give it a new chance.
        if (State.NEW.equals(desiredState.get())) {
            updateStateAndBroadcast(State.NEW);
        } else {
            logger.atError("service-broken").log("service is broken. Deployment is needed");
            return true;
        }
        return false;
    }

    @SuppressWarnings("PMD.AvoidCatchingThrowable")
    private boolean handleCurrentStateNew(Optional<State> desiredState) throws InterruptedException {
        // if no desired state is set, don't do anything.
        if (!desiredState.isPresent()) {
            return true;
        }
        CountDownLatch installLatch = new CountDownLatch(1);
        setBackingTask(() -> {
            try {
                evergreenService.install();
            } catch (InterruptedException t) {
                logger.atWarn("service-install-interrupted").log("Service interrupted while running install");
            } catch (Throwable t) {
                reportState(State.ERRORED);
                logger.atError("service-install-error", t).log();
            } finally {
                installLatch.countDown();
            }
        }, "install");

        Topic installTimeOutTopic = evergreenService.config.find(EvergreenService.SERVICE_LIFECYCLE_NAMESPACE_TOPIC,
                LIFECYCLE_INSTALL_NAMESPACE_TOPIC, TIMEOUT_NAMESPACE_TOPIC);
        Integer installTimeOut = installTimeOutTopic == null ? DEFAULT_INSTALL_STAGE_TIMEOUT_IN_SEC
                : (Integer) installTimeOutTopic.getOnce();
        boolean ok = installLatch.await(installTimeOut, TimeUnit.SECONDS);
        State reportState = getReportState().orElse(null);
        if (State.ERRORED.equals(reportState) || !ok) {
            updateStateAndBroadcast(State.ERRORED);
        } else if (State.BROKEN.equals(reportState)) {
            updateStateAndBroadcast(State.BROKEN);
        } else {
            updateStateAndBroadcast(State.INSTALLED);
        }
        return false;
    }

    private boolean handleCurrentStateInstalled(Optional<State> desiredState,
                                                AtomicReference<Future> triggerTimeOutReference) {
        stopBackingTask();
        if (!desiredState.isPresent()) {
            return true;
        }

        switch (desiredState.get()) {
            case FINISHED:
                updateStateAndBroadcast(State.FINISHED);
                return false;
            case NEW:
                // This happens if a restart is requested while we're currently INSTALLED
                updateStateAndBroadcast(State.NEW);
                return false;
            case RUNNING:
                handleStateTransitionInstalledToRunning(triggerTimeOutReference);
                break;
            default:
                // not allowed for NEW, STOPPING, ERRORED, BROKEN
                logger.atError(INVALID_STATE_ERROR_EVENT).kv("desiredState", desiredState)
                        .log("Unexpected desired state");
                break;
        }
        return true;
    }

    @SuppressWarnings("PMD.AvoidCatchingThrowable")
    private void handleStateTransitionInstalledToRunning(AtomicReference<Future> triggerTimeOutReference) {
        setBackingTask(() -> {
            try {
                logger.atInfo("service-awaiting-start").log("waiting for dependencies to start");
                evergreenService.waitForDependencyReady();
                logger.atInfo("service-starting").log();
            } catch (InterruptedException e) {
                logger.atWarn("service-dependency-error")
                        .log("Got interrupted while waiting for dependency ready");
                return;
            }
            try {
                Topics startupTopics = evergreenService.config
                        .findTopics(EvergreenService.SERVICE_LIFECYCLE_NAMESPACE_TOPIC,
                                LIFECYCLE_STARTUP_NAMESPACE_TOPIC);
                // only schedule task to report error for services with startup stage
                // timeout for run stage is handled in generic external service
                if (startupTopics != null) {
                    Topic timeOutTopic = startupTopics.findLeafChild(TIMEOUT_NAMESPACE_TOPIC);
                    // default time out is 120 seconds
                    Integer timeout = timeOutTopic == null ? DEFAULT_STARTUP_STAGE_TIMEOUT_IN_SEC
                            : (Integer) timeOutTopic.getOnce();


                    Future<?> schedule =
                            evergreenService.getContext().get(ScheduledExecutorService.class).schedule(() -> {
                                if (!State.RUNNING.equals(evergreenService.getState())) {
                                    logger.atWarn("service-startup-timed-out")
                                            .kv(TIMEOUT_NAMESPACE_TOPIC, timeout)
                                            .log("Service failed to startup within timeout");
                                    reportState(State.ERRORED);
                                }
                            }, timeout, TimeUnit.SECONDS);
                    triggerTimeOutReference.set(schedule);
                }
                // TODO: rename to  initiateStartup. Service need to report state to RUNNING.
                evergreenService.startup();
            } catch (InterruptedException i) {
                logger.atWarn("service-run-interrupted").log("Service interrupted while running startup");
            } catch (Throwable t) {
                reportState(State.ERRORED);
                logger.atError("service-runtime-error", t).log();
            }
        }, "start");
    }

    private boolean handleCurrentStateRunning(Optional<State> desiredState) {
        if (!desiredState.isPresent()) {
            return true;
        }
        // desired state is different, let's transition to stopping state first.
        updateStateAndBroadcast(State.STOPPING);
        return false;
    }

    @SuppressWarnings("PMD.AvoidCatchingThrowable")
    private void handleCurrentStateStopping() throws InterruptedException {
        // does not handle desiredState in STOPPING because we must stop first.
        // does not use setBackingTask because it will cancel the existing task.
        CountDownLatch stopping = new CountDownLatch(1);
        Future<?> shutdownFuture = evergreenService.getContext().get(ExecutorService.class).submit(() -> {
            try {
                evergreenService.shutdown();
            } catch (InterruptedException i) {
                logger.atWarn("service-shutdown-interrupted").log("Service interrupted while running shutdown");
            } catch (Throwable t) {
                reportState(State.ERRORED);
                logger.atError("service-shutdown-error", t).log();
            } finally {
                stopping.countDown();
            }
        });

        boolean stopSucceed = stopping.await(15, TimeUnit.SECONDS);

        stopBackingTask();
        if (State.ERRORED.equals(getReportState().orElse(null)) || !stopSucceed) {
            updateStateAndBroadcast(State.ERRORED);
            // If the thread is still running, then kill it
            if (!shutdownFuture.isDone()) {
                shutdownFuture.cancel(true);
            }
        } else {
            Optional<State> desiredState = peekOrRemoveFirstDesiredState(State.FINISHED);
            serviceTerminatedMoveToDesiredState(desiredState.orElse(State.FINISHED));
        }
    }

    private boolean handleCurrentStateFinished(Optional<State> desiredState) {
        if (!desiredState.isPresent()) {
            return true;
        }

        logger.atInfo("service-state-transition").kv("desiredState", desiredState).log();
        serviceTerminatedMoveToDesiredState(desiredState.get());
        return false;
    }

    private void handleCurrentStateErrored(Optional<State> desiredState) throws InterruptedException {
        try {
            evergreenService.handleError();
        } catch (InterruptedException e) {
            logger.atWarn("service-errorhandler-interrupted")
                    .log("Service interrupted while running error handler");
            // Since we run the error handler in this thread, that means we should rethrow
            // in order to shutdown this thread since we were requested to stop
            throw e;
        }

        if (!desiredState.isPresent()) {
            // Reset the desired state to RUNNING to retry the ERROR.
            requestStart();
        }

        switch (prevState) {
            case RUNNING:
                updateStateAndBroadcast(State.STOPPING);
                break;
            case NEW: // error in installing.
                updateStateAndBroadcast(State.NEW);
                break;
            case INSTALLED: // error in starting
                updateStateAndBroadcast(State.INSTALLED);
                break;
            case STOPPING:
                // not handled;
                desiredState = peekOrRemoveFirstDesiredState(State.FINISHED);
                serviceTerminatedMoveToDesiredState(desiredState.orElse(State.FINISHED));
                break;
            default:
                logger.atError(INVALID_STATE_ERROR_EVENT).kv("previousState", prevState)
                        .log("Unexpected previous state");
                updateStateAndBroadcast(State.FINISHED);
                break;
        }
    }

    /**
     * Given the service is terminated, move to desired state.
     * Only use in service lifecycle thread.
     *
     * @param desiredState the desiredState to go, not null
     */
    @SuppressWarnings("PMD.MissingBreakInSwitch")
    private void serviceTerminatedMoveToDesiredState(@Nonnull State desiredState) {
        switch (desiredState) {
            case NEW:
                updateStateAndBroadcast(State.NEW);
                break;
            case INSTALLED:
            case RUNNING:
                updateStateAndBroadcast(State.INSTALLED);
                break;
            case FINISHED:
                updateStateAndBroadcast(State.FINISHED);
                break;
            default:
                // not allowed to set desired state to STOPPING, ERRORED, BROKEN
                logger.atError(INVALID_STATE_ERROR_EVENT).kv("desiredState", desiredState)
                        .log("Unexpected desired state");
        }
    }

    private synchronized void setBackingTask(Runnable r, String action) {
        Future bt = backingTask;
        String btName = backingTaskName;

        if (!bt.isDone()) {
            backingTask = CompletableFuture.completedFuture(null);
            logger.info("Stopping backingTask {}", btName);
            bt.cancel(true);
        }

        if (r != null) {
            backingTaskName = action;
            logger.debug("Scheduling backingTask {}", backingTaskName);
            backingTask = evergreenService.getContext().get(ExecutorService.class).submit(r);
        }
    }

    private void stopBackingTask() {
        setBackingTask(null, null);
    }

    @SuppressWarnings("PMD.AvoidCatchingThrowable")
    void initLifecycleThread() {
        lifecycleFuture = evergreenService.getContext().get(ExecutorService.class).submit(() -> {
            while (!isClosed.get()) {
                try {
                    startStateTransition();
                    return;
                } catch (InterruptedException i) {
                    logger.atWarn("service-state-transition-interrupted")
                            .log("Service lifecycle thread interrupted. Thread will exit now");
                    return;
                } catch (Throwable e) {
                    logger.atError("service-state-transition-error", e).log();
                    logger.atInfo("service-state-transition-retry").log();
                }
            }
        });
    }

    void setClosed(boolean b) {
        isClosed.set(b);
    }

    /**
     * Start Service.
     */
    final void requestStart() {
        synchronized (desiredStateList) {
            if (desiredStateList.isEmpty()) {
                setDesiredState(State.RUNNING);
                return;
            }
            State lastState = desiredStateList.get(desiredStateList.size() - 1);
            if (lastState == State.RUNNING) {
                return;
            } else if (lastState == State.FINISHED) {
                desiredStateList.set(desiredStateList.size() - 1, State.RUNNING);
            } else {
                desiredStateList.add(State.RUNNING);
            }
        }
    }

    /**
     * ReInstall Service.
     */
    final void requestReinstall() {
        synchronized (desiredStateList) {
            setDesiredState(State.NEW, State.RUNNING);
        }
    }

    /**
     * Restart Service.
     */
    final void requestRestart() {
        synchronized (desiredStateList) {
            // don't override in the case of re-install
            int index = desiredStateList.indexOf(State.NEW);
            if (index == -1) {
                setDesiredState(State.INSTALLED, State.RUNNING);
                return;
            }
            desiredStateList.subList(index + 1, desiredStateList.size()).clear();
            desiredStateList.add(State.RUNNING);
        }
    }

    /**
     * Stop Service.
     */
    final void requestStop() {
        synchronized (desiredStateList) {
            // don't override in the case of re-install
            int index = desiredStateList.indexOf(State.NEW);
            if (index == -1) {
                setDesiredState(State.FINISHED);
                return;
            }
            desiredStateList.subList(index + 1, desiredStateList.size()).clear();
            desiredStateList.add(State.FINISHED);
        }
    }
}<|MERGE_RESOLUTION|>--- conflicted
+++ resolved
@@ -94,10 +94,6 @@
         }
 
         // TODO: Add validation
-<<<<<<< HEAD
-=======
-        logger.atInfo("service-set-state").kv("newState", newState).log();
->>>>>>> bc9affdb
 
         // Sync on State.class to make sure the order of setValue and globalNotifyStateChanged are consistent
         // across different services.
@@ -106,8 +102,7 @@
             stateTopic.withValue(newState);
             evergreenService.getContext().globalNotifyStateChanged(evergreenService, prevState, newState);
         }
-        logger.atInfo().setEventType("service-set-state").kv(CURRENT_STATE_METRIC_NAME, currentState)
-                .kv("newState", newState).log();
+        logger.atInfo("service-set-state").kv("newState", newState).log();
     }
 
     /**
