/* Copyright Amazon.com, Inc. or its affiliates. All Rights Reserved.
 * SPDX-License-Identifier: Apache-2.0 */

package com.aws.iot.evergreen.kernel;

import com.amazon.aws.iot.greengrass.component.common.DependencyType;
import com.aws.iot.evergreen.config.Configuration;
import com.aws.iot.evergreen.config.ConfigurationWriter;
import com.aws.iot.evergreen.config.Node;
import com.aws.iot.evergreen.config.Topic;
import com.aws.iot.evergreen.config.Topics;
import com.aws.iot.evergreen.dependency.Context;
import com.aws.iot.evergreen.dependency.EZPlugins;
import com.aws.iot.evergreen.dependency.ImplementsService;
import com.aws.iot.evergreen.deployment.DeploymentConfigMerger;
import com.aws.iot.evergreen.deployment.DeploymentDirectoryManager;
import com.aws.iot.evergreen.deployment.DeviceConfiguration;
import com.aws.iot.evergreen.deployment.activator.DeploymentActivatorFactory;
import com.aws.iot.evergreen.deployment.bootstrap.BootstrapManager;
import com.aws.iot.evergreen.deployment.exceptions.ServiceUpdateException;
import com.aws.iot.evergreen.deployment.model.Deployment;
import com.aws.iot.evergreen.deployment.model.Deployment.DeploymentStage;
import com.aws.iot.evergreen.kernel.exceptions.InputValidationException;
import com.aws.iot.evergreen.kernel.exceptions.ServiceLoadException;
import com.aws.iot.evergreen.logging.api.Logger;
import com.aws.iot.evergreen.logging.impl.LogManager;
import com.aws.iot.evergreen.packagemanager.PackageStore;
import com.aws.iot.evergreen.packagemanager.models.PackageIdentifier;
import com.aws.iot.evergreen.util.Coerce;
import com.aws.iot.evergreen.util.CommitableWriter;
import com.aws.iot.evergreen.util.DependencyOrder;
import com.aws.iot.evergreen.util.Pair;
import com.fasterxml.jackson.core.JsonGenerator;
import com.fasterxml.jackson.dataformat.yaml.YAMLFactory;
import com.fasterxml.jackson.jr.ob.JSON;
import lombok.AccessLevel;
import lombok.Getter;
import lombok.Setter;

import java.io.IOException;
import java.io.Writer;
import java.lang.reflect.Constructor;
import java.nio.file.Path;
import java.time.Clock;
import java.util.Collection;
import java.util.Collections;
import java.util.HashMap;
import java.util.HashSet;
import java.util.LinkedHashSet;
import java.util.Map;
import java.util.concurrent.ConcurrentHashMap;
import java.util.concurrent.Executor;
import java.util.concurrent.ExecutorService;
import java.util.concurrent.Executors;
import java.util.concurrent.LinkedBlockingQueue;
import java.util.concurrent.ScheduledExecutorService;
import java.util.concurrent.ScheduledThreadPoolExecutor;
import java.util.concurrent.ThreadPoolExecutor;
import java.util.concurrent.atomic.AtomicReference;
import javax.annotation.Nullable;
import javax.inject.Singleton;

import static com.aws.iot.evergreen.dependency.EZPlugins.JAR_FILE_EXTENSION;
import static com.aws.iot.evergreen.deployment.DeploymentService.DEPLOYMENTS_QUEUE;
import static com.aws.iot.evergreen.deployment.bootstrap.BootstrapSuccessCode.REQUEST_REBOOT;
import static com.aws.iot.evergreen.deployment.bootstrap.BootstrapSuccessCode.REQUEST_RESTART;
import static com.aws.iot.evergreen.kernel.EvergreenService.SERVICES_NAMESPACE_TOPIC;
import static com.aws.iot.evergreen.kernel.EvergreenService.SERVICE_DEPENDENCIES_NAMESPACE_TOPIC;
import static com.aws.iot.evergreen.kernel.EvergreenService.SERVICE_LIFECYCLE_NAMESPACE_TOPIC;
import static com.aws.iot.evergreen.kernel.KernelCommandLine.MAIN_SERVICE_NAME;
import static com.aws.iot.evergreen.packagemanager.KernelConfigResolver.VERSION_CONFIG_KEY;

/**
 * Evergreen-kernel.
 */
@SuppressWarnings("PMD.CouplingBetweenObjects")
public class Kernel {
    private static final Logger logger = LogManager.getLogger(Kernel.class);

    protected static final String CONTEXT_SERVICE_IMPLEMENTERS = "service-implementers";
    public static final String SERVICE_CLASS_TOPIC_KEY = "class";
    public static final String SERVICE_TYPE_TOPIC_KEY = "componentType";
    public static final String SERVICE_TYPE_TO_CLASS_MAP_KEY = "componentTypeToClassMap";
    private static final String PLUGIN_SERVICE_TYPE_NAME = "plugin";
    static final String DEFAULT_CONFIG_YAML_FILE = "config.yaml";
    static final String DEFAULT_CONFIG_TLOG_FILE = "config.tlog";

    @Getter
    private final Context context;
    @Getter
    @Setter(AccessLevel.PACKAGE)
    private Configuration config;

    @Getter
    @Setter(AccessLevel.PACKAGE)
    private Path rootPath;
    @Getter
    @Setter(AccessLevel.PACKAGE)
    private Path configPath;
    @Getter
    @Setter(AccessLevel.PACKAGE)
    private Path clitoolPath;
    @Getter
    @Setter(AccessLevel.PACKAGE)
    private Path workPath;
    @Getter
    @Setter(AccessLevel.PACKAGE)
    private Path packageStorePath;
    @Getter
    @Setter(AccessLevel.PACKAGE)
    private Path kernelAltsPath;
    @Getter
    @Setter(AccessLevel.PACKAGE)
    private Path deploymentsPath;

    @Setter(AccessLevel.PACKAGE)
    private KernelCommandLine kernelCommandLine;
    @Setter(AccessLevel.PACKAGE)
    private KernelLifecycle kernelLifecycle;

    private Collection<EvergreenService> cachedOD = null;

    /**
     * Construct the Kernel and global Context.
     */
    public Kernel() {
        context = new Context();
        config = new Configuration(context);
        context.put(Configuration.class, config);
        context.put(Kernel.class, this);
        ScheduledThreadPoolExecutor ses = new ScheduledThreadPoolExecutor(4);
        ExecutorService executorService = Executors.newCachedThreadPool();
        context.put(ScheduledThreadPoolExecutor.class, ses);
        context.put(ScheduledExecutorService.class, ses);
        context.put(Executor.class, executorService);
        context.put(ExecutorService.class, executorService);
        context.put(ThreadPoolExecutor.class, ses);
<<<<<<< HEAD

        Runtime.getRuntime().addShutdownHook(new Thread(this::shutdown));
        Thread.setDefaultUncaughtExceptionHandler(new KernelExceptionHandler());

=======
        Runtime.getRuntime().addShutdownHook(new Thread(() -> this.shutdown(-1)));
>>>>>>> d75f7381
        kernelCommandLine = new KernelCommandLine(this);
        kernelLifecycle = new KernelLifecycle(this, kernelCommandLine);
        context.put(KernelCommandLine.class, kernelCommandLine);
        context.put(KernelLifecycle.class, kernelLifecycle);
        context.put(DeploymentConfigMerger.class, new DeploymentConfigMerger(this));
        context.put(DeploymentActivatorFactory.class, new DeploymentActivatorFactory(this));
        context.put(Clock.class, Clock.systemUTC());
        Map<String, String> typeToClassMap = new ConcurrentHashMap<>();
        typeToClassMap.put("generic", GenericExternalService.class.getName());
        typeToClassMap.put("lambda", "com.aws.iot.evergreen.lambdamanager.UserLambdaService");
        context.put(SERVICE_TYPE_TO_CLASS_MAP_KEY, typeToClassMap);
    }

    /**
     * Find the service that a Node belongs to (or null if it is not under a service).
     *
     * @param node node to identify the service it belongs to
     * @return service name or null
     */
    public static String findServiceForNode(Node node) {
        String[] p = node.path();
        for (int i = 0; i < p.length - 1; i++) {
            if (SERVICES_NAMESPACE_TOPIC.equals(p[i])) {
                return p[i + 1];
            }
        }
        return null;
    }

    /**
     * Startup the Kernel and all services.
     */
    @SuppressWarnings("PMD.MissingBreakInSwitch")
    public Kernel launch() {
        BootstrapManager bootstrapManager = kernelCommandLine.getBootstrapManager();
        DeploymentDirectoryManager deploymentDirectoryManager = kernelCommandLine.getDeploymentDirectoryManager();
        KernelAlternatives kernelAlts = kernelCommandLine.getKernelAlternatives();
        DeploymentStage stage = kernelAlts.determineDeploymentStage(bootstrapManager, deploymentDirectoryManager);

        switch (stage) {
            case BOOTSTRAP:
                logger.atInfo().kv("deploymentStage", stage).log("Resume deployment");
                int exitCode;
                try {
                    exitCode = bootstrapManager.executeAllBootstrapTasksSequentially(
                            deploymentDirectoryManager.getBootstrapTaskFilePath());
                    if (!bootstrapManager.hasNext()) {
                        logger.atInfo().log("Completed all bootstrap tasks. Continue to activate deployment changes");
                    }
                    // If exitCode is 0, which happens when all bootstrap tasks are completed, restart in new launch
                    // directories and verify handover is complete. As a result, exit code 0 is treated as 100 here.
                    logger.atInfo().log((exitCode == REQUEST_REBOOT ? "device reboot" : "kernel restart")
                            + " requested to complete bootstrap task");

                    shutdown(30, exitCode == REQUEST_REBOOT ? REQUEST_REBOOT : REQUEST_RESTART);
                } catch (ServiceUpdateException | IOException e) {
                    logger.atInfo().log("Deployment bootstrap failed", e);
                    try {
                        kernelAlts.prepareRollback();
                        Deployment deployment = deploymentDirectoryManager.readDeploymentMetadata();
                        deployment.setStageDetails(e.getMessage());
                        deploymentDirectoryManager.writeDeploymentMetadata(deployment);
                    } catch (IOException ioException) {
                        logger.atError().setCause(ioException).log("Something went wrong while preparing for rollback");
                    }
                    shutdown(30, 2);
                }
                break;
            case KERNEL_ACTIVATION:
            case KERNEL_ROLLBACK:
                logger.atInfo().kv("deploymentStage", stage).log("Resume deployment");
                LinkedBlockingQueue<Deployment> deploymentsQueue = new LinkedBlockingQueue();
                context.put(DEPLOYMENTS_QUEUE, deploymentsQueue);
                try {
                    Deployment deployment = deploymentDirectoryManager.readDeploymentMetadata();
                    deployment.setDeploymentStage(stage);
                    deploymentsQueue.add(deployment);
                } catch (IOException e) {
                    logger.atError().setCause(e)
                            .log("Failed to load information for the ongoing deployment. Proceed as default");
                }
                // fall through to launch kernel
            default:
                kernelLifecycle.launch();
                break;
        }
        return this;
    }

    /**
     * Shutdown Kernel but not exit the process.
     */
    public void shutdown() {
        shutdown(30);
    }

    /**
     * Shutdown Kernel within the timeout but not exit the process.
     *
     * @param timeoutSeconds Timeout in seconds
     */
    public void shutdown(int timeoutSeconds) {
        kernelLifecycle.shutdown(timeoutSeconds);
    }

    /**
     * Shutdown Kernel within the timeout and exit the process with the given code.
     *
     * @param timeoutSeconds Timeout in seconds
     * @param exitCode       exit code
     */
    public void shutdown(int timeoutSeconds, int exitCode) {
        kernelLifecycle.shutdown(timeoutSeconds, exitCode);
    }

    /**
     * Get a reference to the main service.
     */
    public EvergreenService getMain() {
        return kernelLifecycle.getMain();
    }

    @SuppressWarnings("PMD.NullAssignment")
    public synchronized void clearODcache() {
        cachedOD = null;
    }

    /**
     * Get a list of all dependencies in order (with the main service as the last).
     *
     * @return collection of services in dependency order
     */
    public synchronized Collection<EvergreenService> orderedDependencies() {
        if (cachedOD != null) {
            return cachedOD;
        }

        if (getMain() == null) {
            return Collections.emptyList();
        }

        final HashSet<EvergreenService> pendingDependencyServices = new LinkedHashSet<>();
        getMain().putDependenciesIntoSet(pendingDependencyServices);
        final LinkedHashSet<EvergreenService> dependencyFoundServices = new DependencyOrder<EvergreenService>()
                .computeOrderedDependencies(pendingDependencyServices, s -> s.getDependencies().keySet());

        return cachedOD = dependencyFoundServices;
    }

    public void writeEffectiveConfig() {
        // TODO: what file extension should we use?  The syntax is yaml, but the semantics are "evergreen"
        writeEffectiveConfig(configPath.resolve(DEFAULT_CONFIG_YAML_FILE));
    }

    /**
     * When a config file gets read, it gets woven together from fragments from multiple sources.  This writes a fresh
     * copy of the config file, as it is, after the weaving-together process.
     *
     * @param p Path to write the effective config into
     */
    public void writeEffectiveConfig(Path p) {
        try (CommitableWriter out = CommitableWriter.abandonOnClose(p)) {
            writeConfig(out);
            out.commit();
            logger.atInfo().setEventType("effective-config-dump-complete").addKeyValue("file", p).log();
        } catch (IOException t) {
            logger.atInfo().setEventType("effective-config-dump-error").setCause(t).addKeyValue("file", p).log();
        }
    }

    /**
     * Write the effective config in the transaction log format.
     *
     * @param transactionLogPath path to write the file into
     * @throws IOException if writing fails
     */
    public void writeEffectiveConfigAsTransactionLog(Path transactionLogPath) throws IOException {
        ConfigurationWriter.dump(config, transactionLogPath);
    }

    /**
     * Write the effective config into a {@link Writer}.
     *
     * @param w Writer to write config into
     */
    public void writeConfig(Writer w) {
        Map<String, Object> configMap = new HashMap<>();
        configMap.put(SERVICES_NAMESPACE_TOPIC, config.findTopics(SERVICES_NAMESPACE_TOPIC).toPOJO());
        configMap.put(DeviceConfiguration.SYSTEM_NAMESPACE_KEY,
                config.findTopics(DeviceConfiguration.SYSTEM_NAMESPACE_KEY).toPOJO());
        try {
            JSON.std.with(new YAMLFactory().disable(JsonGenerator.Feature.AUTO_CLOSE_TARGET)).write(configMap, w);
        } catch (IOException ex) {
            logger.atError().setEventType("write-config-error").setCause(ex).log();
        }
    }

    @Nullable
    public Topics findServiceTopic(String serviceName) {
        return config.findTopics(SERVICES_NAMESPACE_TOPIC, serviceName);
    }

    /**
     * Locate an EvergreenService by name in the kernel context.
     *
     * @param name name of the service to find
     * @return found service or null
     * @throws ServiceLoadException if service cannot load
     */
    @SuppressWarnings(
            {"UseSpecificCatch", "PMD.AvoidCatchingThrowable", "PMD.AvoidDeeplyNestedIfStmts", "PMD.ConfusingTernary"})
    public EvergreenService locate(String name) throws ServiceLoadException {
        return context.getValue(EvergreenService.class, name).computeObjectIfEmpty(v -> {
            Topics serviceRootTopics = findServiceTopic(name);

            Class<?> clazz = null;
            if (serviceRootTopics != null) {

                // Try locating all the dependencies first so that they'll all exist prior to their dependant.
                // This is to fix an ordering problem with plugins such as lambda manager. The plugin needs to be
                // located *before* the dependant is located so that the plugin has its jar loaded into the classloader.
                Topic dependenciesTopic = serviceRootTopics.findLeafChild(SERVICE_DEPENDENCIES_NAMESPACE_TOPIC);
                if (dependenciesTopic != null && dependenciesTopic.getOnce() instanceof Collection) {
                    try {
                        for (Pair<String, DependencyType> p : EvergreenService
                                .parseDependencies((Collection<String>) dependenciesTopic.getOnce())) {
                            locate(p.getLeft());
                        }
                    } catch (ServiceLoadException | InputValidationException e) {
                        throw new ServiceLoadException("Unable to load service " + name, e);
                    }
                }

                Topic classTopic = serviceRootTopics.findLeafChild(SERVICE_CLASS_TOPIC_KEY);
                String className = null;

                // If a "class" is specified in the recipe, then use that
                if (classTopic != null) {
                    className = Coerce.toString(classTopic);
                } else {
                    Topic componentTypeTopic = serviceRootTopics.findLeafChild(SERVICE_TYPE_TOPIC_KEY);
                    // If a "componentType" is specified, then map that to a class
                    if (componentTypeTopic != null) {
                        className = ((Map<String, String>) context.getvIfExists(SERVICE_TYPE_TO_CLASS_MAP_KEY).get())
                                .get(Coerce.toString(componentTypeTopic).toLowerCase());
                        // If the mapping didn't exist and the component type is "plugin", then load the service from a
                        // plugin
                        if (className == null && Coerce.toString(componentTypeTopic).toLowerCase()
                                .equals(PLUGIN_SERVICE_TYPE_NAME)) {
                            clazz = locateExternalPlugin(name, serviceRootTopics);
                        }
                    }
                }

                if (className != null) {
                    try {
                        clazz = context.get(EZPlugins.class).forName(className);
                    } catch (Throwable ex) {
                        throw new ServiceLoadException("Can't load service class from " + className, ex);
                    }
                }
            }

            // try to find service implementation class from plugins.
            if (clazz == null) {
                Map<String, Class<?>> si = context.getIfExists(Map.class, CONTEXT_SERVICE_IMPLEMENTERS);
                if (si != null) {
                    logger.atInfo().kv(EvergreenService.SERVICE_NAME_KEY, name)
                            .log("Attempt to load service from plugins");
                    clazz = si.get(name);
                }
            }

            EvergreenService ret;
            // If found class, try to load service class from plugins.
            if (clazz != null) {
                try {
                    // Lookup the service topics here because the Topics passed into the EvergreenService
                    // constructor must not be null
                    Topics topics = config.lookupTopics(SERVICES_NAMESPACE_TOPIC, name);

                    try {
                        Constructor<?> ctor = clazz.getConstructor(Topics.class);
                        ret = (EvergreenService) ctor.newInstance(topics);
                    } catch (NoSuchMethodException e) {
                        // If the basic constructor doesn't exist, then try injecting from the context
                        ret = (EvergreenService) context.newInstance(clazz);
                    }

                    if (clazz.getAnnotation(Singleton.class) != null) {
                        context.put(ret.getClass(), v);
                    }
                    if (clazz.getAnnotation(ImplementsService.class) != null) {
                        topics.createLeafChild(VERSION_CONFIG_KEY)
                                .withNewerValue(0L, clazz.getAnnotation(ImplementsService.class).version());
                    }

                    logger.atInfo("evergreen-service-loaded").kv(EvergreenService.SERVICE_NAME_KEY, ret.getName())
                            .log();
                    return ret;
                } catch (Throwable ex) {
                    throw new ServiceLoadException("Can't create Evergreen Service instance " + clazz.getSimpleName(),
                            ex);
                }
            }

            if (serviceRootTopics == null || serviceRootTopics.isEmpty()) {
                throw new ServiceLoadException("No matching definition in system model for: " + name);
            }

            // if not found, initialize GenericExternalService
            try {
                ret = new GenericExternalService(serviceRootTopics);
                logger.atInfo("generic-service-loaded").kv(EvergreenService.SERVICE_NAME_KEY, ret.getName()).log();
            } catch (Throwable ex) {
                throw new ServiceLoadException("Can't create generic service instance " + name, ex);
            }
            return ret;
        });
    }

    @SuppressWarnings({"PMD.AvoidCatchingThrowable", "PMD.CloseResource"})
    private Class<?> locateExternalPlugin(String name, Topics serviceRootTopics) throws ServiceLoadException {
        PackageIdentifier componentId = PackageIdentifier.fromServiceTopics(serviceRootTopics);
        Path pluginJar = context.get(PackageStore.class).resolveArtifactDirectoryPath(componentId)
                .resolve(componentId.getName() + JAR_FILE_EXTENSION);
        if (!pluginJar.toFile().exists() || !pluginJar.toFile().isFile()) {
            throw new ServiceLoadException(
                    String.format("Unable to find %s because %s does not exist", name, pluginJar));
        }
        Class<?> clazz;
        try {
            AtomicReference<Class<?>> classReference = new AtomicReference<>();
            EZPlugins ezPlugins = context.get(EZPlugins.class);
            ezPlugins.loadPlugin(pluginJar, (sc) -> sc.matchClassesWithAnnotation(ImplementsService.class, (c) -> {
                // Only use the class whose name matches what we want
                ImplementsService serviceImplementation = c.getAnnotation(ImplementsService.class);
                if (serviceImplementation.name().equals(name)) {
                    if (classReference.get() != null) {
                        logger.atWarn().log("Multiple classes implementing service found in {} "
                                        + "for component {}. Using the first one found: {}", pluginJar, name,
                                classReference.get());
                        return;
                    }
                    classReference.set(c);
                }
            }));
            clazz = classReference.get();
        } catch (Throwable e) {
            throw new ServiceLoadException(String.format("Unable to load %s as a plugin", name), e);
        }
        if (clazz == null) {
            throw new ServiceLoadException(String.format(
                    "Unable to find %s. Could not find any ImplementsService annotation with the same name.", name));
        }
        return clazz;
    }


    /**
     * Get running custom root components, excluding the kernel's built-in services.
     *
     * @return returns name and version as a map
     */
    public Map<String, String> getRunningCustomRootComponents() {

        Map<String, String> rootPackageNameAndVersionMap = new HashMap<>();

        for (EvergreenService service : getMain().getDependencies().keySet()) {
            Topic version = service.getConfig().find(VERSION_CONFIG_KEY);
            // If the service is an autostart service then ignore it.
            if (service.isBuiltin()) {
                continue;
            }
            rootPackageNameAndVersionMap.put(service.getName(), Coerce.toString(version));
        }
        return rootPackageNameAndVersionMap;
    }

    /**
     * Parse kernel arguments and initialized configuration.
     *
     * @param args CLI args
     * @return Kernel instance
     */
    public Kernel parseArgs(String... args) {
        kernelCommandLine.parseArgs(args);
        config.lookupTopics(SERVICES_NAMESPACE_TOPIC, MAIN_SERVICE_NAME, SERVICE_LIFECYCLE_NAMESPACE_TOPIC);
        kernelLifecycle.initConfigAndTlog();
        return this;
    }

    /*
     * I added this method because it's really handy for any external service that's
     * accessing files.  But it's just a trampoline method, which is like a chalkboard
     * squeak.  They really bug me.  But then I noticed that Kernel.java is
     * filled with trampolines.  And two objects that are the target of the trampolines,
     * and which are otherwise unused.  It all gets much cleaner if kernelCommandline
     * and kernelLifecycle are just accessed through dependency injection where they're
     * needed.  I did this edit, and it got rid of a pile of code.  But it blew the
     * the unit tests out of the water.  mock(x) is actively injection-hostile.  I
     * started down the road of fixing the tests, but it got *way* out of hand.
     * So I went back to the trampoline form.  Someday this should be cleaned up.
     *                                                              - jag
     */
    public String deTilde(String filename) {
        return kernelCommandLine.deTilde(filename);
    }
}<|MERGE_RESOLUTION|>--- conflicted
+++ resolved
@@ -135,14 +135,10 @@
         context.put(Executor.class, executorService);
         context.put(ExecutorService.class, executorService);
         context.put(ThreadPoolExecutor.class, ses);
-<<<<<<< HEAD
-
-        Runtime.getRuntime().addShutdownHook(new Thread(this::shutdown));
+
         Thread.setDefaultUncaughtExceptionHandler(new KernelExceptionHandler());
-
-=======
         Runtime.getRuntime().addShutdownHook(new Thread(() -> this.shutdown(-1)));
->>>>>>> d75f7381
+
         kernelCommandLine = new KernelCommandLine(this);
         kernelLifecycle = new KernelLifecycle(this, kernelCommandLine);
         context.put(KernelCommandLine.class, kernelCommandLine);
