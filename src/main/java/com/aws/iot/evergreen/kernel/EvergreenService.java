--- conflicted
+++ resolved
@@ -25,20 +25,10 @@
 import java.util.Map;
 import java.util.Optional;
 import java.util.Set;
-<<<<<<< HEAD
-import java.util.concurrent.BlockingQueue;
-=======
->>>>>>> c6c6c589
 import java.util.concurrent.CompletableFuture;
 import java.util.concurrent.ConcurrentHashMap;
 import java.util.concurrent.Executor;
 import java.util.concurrent.Future;
-<<<<<<< HEAD
-import java.util.concurrent.LinkedBlockingQueue;
-import java.util.concurrent.ScheduledExecutorService;
-import java.util.concurrent.TimeUnit;
-=======
->>>>>>> c6c6c589
 import java.util.concurrent.atomic.AtomicBoolean;
 import java.util.function.Consumer;
 import java.util.stream.Collectors;
@@ -59,25 +49,7 @@
     private final Object dependersExitedLock = new Object();
     private Throwable error;
     private Periodicity periodicityInformation;
-<<<<<<< HEAD
-    private State prevState = State.NEW;
-    private Future<?> lifecycleFuture;
-    private final AtomicBoolean isClosed = new AtomicBoolean(false);
-
-    // A state event can be a state transition event, or a desired state updated notification.
-    // TODO: make class of StateEvent instead of generic object.
-    private final BlockingQueue<Object> stateEventQueue = new LinkedBlockingQueue<>();
-
-    // DesiredStateList is used to set desired path of state transition.
-    // Eg. Start a service will need DesiredStateList to be <RUNNING>
-    // ReInstall a service will set DesiredStateList to <FINISHED->NEW->RUNNING>
-    private final List<State> desiredStateList = new CopyOnWriteArrayList<>();
-
-    private static final Set<State> ALLOWED_STATES_FOR_REPORTING =
-            new HashSet<>(Arrays.asList(State.RUNNING, State.ERRORED, State.FINISHED));
-=======
     private final Object dependencyReadyLock = new Object();
->>>>>>> c6c6c589
 
     // dependencies that are explicitly declared by customer in config store.
     private final Topic externalDependenciesTopic;
@@ -113,29 +85,6 @@
         return (State) state.getOnce();
     }
 
-<<<<<<< HEAD
-    private void updateStateAndBroadcast(State newState) {
-        final State currentState = getState();
-
-        if (newState.equals(currentState)) {
-            return;
-        }
-
-        // TODO: Add validation
-        logger.atInfo().setEventType("service-set-state")
-                .kv(CURRENT_STATE_METRIC_NAME, currentState).kv("newState", newState).log();
-
-        // Sync on State.class to make sure the order of setValue and globalNotifyStateChanged are consistent
-        // across different services.
-        synchronized (State.class) {
-            prevState = currentState;
-            this.state.withValue(newState);
-            context.globalNotifyStateChanged(this, prevState, newState, stateEventQueue.isEmpty());
-        }
-    }
-
-=======
->>>>>>> c6c6c589
     /**
      * public API for service to report state. Allowed state are RUNNING, FINISHED, ERRORED.
      *
@@ -198,51 +147,7 @@
      * @return
      */
     public boolean reachedDesiredState() {
-<<<<<<< HEAD
-        synchronized (desiredStateList) {
-            return desiredStateList.isEmpty()
-                    // when reachedDesiredState() is called in global state listener,
-                    // service lifecycle thread hasn't drained the desiredStateList yet.
-                    // Therefore adding this check.
-                    || desiredStateList.stream().allMatch(s -> s == getState());
-        }
-    }
-
-    private Optional<State> peekOrRemoveFirstDesiredState(State activeState) {
-        synchronized (desiredStateList) {
-            if (desiredStateList.isEmpty()) {
-                return Optional.empty();
-            }
-            State first = desiredStateList.get(0);
-            if (first.equals(activeState)) {
-                desiredStateList.remove(first);
-                // ignore remove() return value as it's possible that desiredStateList update
-            }
-            return Optional.ofNullable(first);
-        }
-    }
-
-    // Set desiredStateList and override existing desiredStateList.
-    private void setDesiredState(State... state) {
-        synchronized (desiredStateList) {
-            List<State> newStateList = Arrays.asList(state);
-            if (newStateList.equals(desiredStateList)) {
-                return;
-            }
-            desiredStateList.clear();
-            desiredStateList.addAll(newStateList);
-            // try insert to the queue, if queue full doesn't block.
-            enqueueStateEvent("DesiredStateUpdated");
-        }
-    }
-
-    private void enqueueStateEvent(Object event) {
-        if (!stateEventQueue.offer(event)) {
-            logger.error("couldn't put the new event to stateEventQueue");
-        }
-=======
         return lifecycle.reachedDesiredState();
->>>>>>> c6c6c589
     }
 
     /**
@@ -621,17 +526,8 @@
         return ready.containsAll(dependencies.keySet());
     }
 
-<<<<<<< HEAD
-    public enum RunStatus {
-        OK, NothingDone, Errored
-    }
-
-    public interface GlobalStateChangeListener {
-        void globalServiceStateChanged(EvergreenService l, State oldState, State newState, boolean latest);
-=======
     protected Topics getLifecycleTopic() {
         return config.findInteriorChild(SERVICE_LIFECYCLE_NAMESPACE_TOPIC);
->>>>>>> c6c6c589
     }
 
     public enum RunStatus {
