--- conflicted
+++ resolved
@@ -188,13 +188,8 @@
         return context.getv(EvergreenService.class, name).computeIfEmpty(v -> {
             Configuration configuration = context.get(Configuration.class);
             Topics serviceRootTopics = configuration.lookupTopics(SERVICES_NAMESPACE_TOPIC, name);
-<<<<<<< HEAD
             if (serviceRootTopics.isEmpty()) {
-                staticLogger.atWarn().setEventType("service-config-not-found").kv(SERVICE_NAME_KEY, name);
-=======
-            if (serviceRootTopics == null || serviceRootTopics.isEmpty()) {
                 staticLogger.atWarn().setEventType("service-config-not-found").kv(SERVICE_NAME_KEY, name).log();
->>>>>>> f18fdc96
             } else {
                 staticLogger.atDebug().setEventType("service-config-found").kv(SERVICE_NAME_KEY, name)
                         .log("Found service definition in configuration file");
