--- conflicted
+++ resolved
@@ -20,14 +20,6 @@
 import java.io.IOException;
 import java.lang.reflect.Constructor;
 import java.net.URL;
-<<<<<<< HEAD
-import java.net.UnknownHostException;
-import java.nio.file.Files;
-import java.nio.file.Paths;
-import java.util.Arrays;
-import java.util.HashMap;
-=======
->>>>>>> fd155f65
 import java.util.HashSet;
 import java.util.Map;
 import java.util.concurrent.ConcurrentHashMap;
@@ -39,30 +31,17 @@
 
 import static com.aws.iot.evergreen.util.Utils.getUltimateCause;
 
-<<<<<<< HEAD
 @SuppressFBWarnings(value = "DMI_HARDCODED_ABSOLUTE_FILENAME", justification = "Need hardcoded paths to find what OS we're on")
 public class EvergreenService implements InjectionActions, Closeable {
-=======
-@SuppressFBWarnings(value = "DMI_HARDCODED_ABSOLUTE_FILENAME",
-        justification = "Need hardcoded paths to find what OS we're on")
-public class EvergreenService implements InjectionActions, Subscriber, Closeable {
->>>>>>> fd155f65
     public static final String STATE_TOPIC_NAME = "_State";
     private static final Pattern DEP_PARSE = Pattern.compile(" *([^,:;& ]+)(:([^,; ]+))?[,; ]*");
 
     public final Topics config;
     protected final CopyOnWriteArrayList<EvergreenService> explicitDependencies = new CopyOnWriteArrayList<>();
     private final Object dependencyReadyLock = new Object();
-<<<<<<< HEAD
     private final Topic stateTopic;
     private final CopyOnWriteArrayList<State> desiredStatesSequence = new CopyOnWriteArrayList<>();
 
-=======
-    private final Topic state;
-    public Context context;
-    protected ConcurrentHashMap<EvergreenService, State> dependencies;
-    private CountDownLatch shutdownLatch = new CountDownLatch(0);
->>>>>>> fd155f65
     private Throwable error;
     private Periodicity periodicityInformation;
 
@@ -79,7 +58,6 @@
         this.stateTopic = initStateTopic(topics);
     }
 
-<<<<<<< HEAD
     private Topic initStateTopic(final Topics topics) {
         Topic state = topics.createLeafChild(STATE_TOPIC_NAME);
         state.setParentNeedsToKnow(false);
@@ -91,8 +69,6 @@
         return state;
     }
 
-=======
->>>>>>> fd155f65
     public static State getState(EvergreenService evergreenService) {
         return evergreenService.getActiveState();
     }
@@ -493,43 +469,7 @@
      * Called when the object's stateTopic leaves RUNNING.
      * To shutdown a service, use <tt>broadcastStateChange(FINISHED)</dd>
      */
-<<<<<<< HEAD
     public void shutdown() throws IOException {
-=======
-    protected void handleError() {
-        if (error != null) {
-            context.getLog().error("Handle error", error);
-            error = null;
-        }
-        // TODO Improve error restarts by collecting statistics on errors.  eg. If it error's often, start adding
-        //  backoff waits.
-        //  Maybe doing a little inspection of exceptions to be smarter.  eg. file system full messages could trigger
-        //  a disk
-        //  cleanup before the restart,  Or network errors could look at the network state and not restart until the
-        //  network
-        //  reconnects.
-
-        switch (this.activeState) {
-            case Installing:
-                setState(State.Installing); // retry install
-                break;
-            case AwaitingStartup:
-            case Starting:
-            case Running:
-                setState(State.AwaitingStartup); // restart
-                break;
-            case Finished:
-                setState(State.Finished); // don't do anything
-                break;
-        }
-    }
-
-    /**
-     * Called when the object's state leaves Running.
-     * To shutdown a service, use <tt>setState(Finished)</tt>
-     */
-    public void shutdown() {
->>>>>>> fd155f65
         Periodicity t = periodicityInformation;
         if (t != null) {
             t.shutdown();
@@ -613,25 +553,8 @@
 
     @Override
     public void postInject() {
-<<<<<<< HEAD
         addDependency(config.getChild("requires"));
 
-        if (periodicityInformation == null) {
-            this.periodicityInformation = Periodicity.of(this);
-        }
-
-        // start lifeCycle state machine
-        new Thread(this::startLifeCycleFsm).start();
-    }
-
-    public boolean addDependency(Node d) {
-        boolean ret = false;
-        if (d instanceof Topics) {
-            d = pickByOS((Topics) d);
-        }
-=======
-        Node d = config.getChild("requires");
->>>>>>> fd155f65
         if (d instanceof Topic) {
             String ds = ((Topic) d).getOnce().toString();
             Matcher m = DEP_PARSE.matcher(ds);
@@ -648,6 +571,13 @@
             System.err.println(errMsg);
             // TODO: invalidate the config file
         }
+        
+        if (periodicityInformation == null) {
+            this.periodicityInformation = Periodicity.of(this);
+        }
+
+        // start lifeCycle state machine
+        new Thread(this::startLifeCycleFsm).start();
     }
 
     private void addDependency(String name, String startWhen) {
