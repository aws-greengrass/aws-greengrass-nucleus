/* Copyright Amazon.com, Inc. or its affiliates. All Rights Reserved.
 * SPDX-License-Identifier: Apache-2.0 */

package com.aws.iot.evergreen.kernel;

import com.aws.iot.evergreen.config.Subscriber;
import com.aws.iot.evergreen.config.Topic;
import com.aws.iot.evergreen.config.Topics;
import com.aws.iot.evergreen.config.WhatHappened;
import com.aws.iot.evergreen.dependency.Context;
import com.aws.iot.evergreen.dependency.InjectionActions;
import com.aws.iot.evergreen.dependency.State;
import com.aws.iot.evergreen.kernel.exceptions.InputValidationException;
import com.aws.iot.evergreen.kernel.exceptions.ServiceLoadException;
import com.aws.iot.evergreen.logging.api.Logger;
import com.aws.iot.evergreen.logging.impl.LogManager;
import com.aws.iot.evergreen.util.Coerce;
import com.aws.iot.evergreen.util.Pair;
import edu.umd.cs.findbugs.annotations.SuppressFBWarnings;
import lombok.AllArgsConstructor;

import java.io.IOException;
import java.util.ArrayList;
import java.util.Arrays;
import java.util.HashMap;
import java.util.HashSet;
import java.util.List;
import java.util.Map;
import java.util.Optional;
import java.util.Set;
import java.util.concurrent.BlockingQueue;
import java.util.concurrent.CompletableFuture;
import java.util.concurrent.ConcurrentHashMap;
import java.util.concurrent.CopyOnWriteArrayList;
import java.util.concurrent.CountDownLatch;
import java.util.concurrent.Executor;
import java.util.concurrent.ExecutorService;
import java.util.concurrent.Future;
import java.util.concurrent.LinkedBlockingQueue;
import java.util.concurrent.ScheduledExecutorService;
import java.util.concurrent.TimeUnit;
import java.util.concurrent.atomic.AtomicBoolean;
import java.util.concurrent.atomic.AtomicReference;
import java.util.function.Consumer;
import java.util.stream.Collectors;
import javax.annotation.Nonnull;

import static com.aws.iot.evergreen.util.Utils.getUltimateCause;

public class EvergreenService implements InjectionActions {
    public static final String STATE_TOPIC_NAME = "_State";
    public static final String SERVICES_NAMESPACE_TOPIC = "services";
    public static final String SERVICE_LIFECYCLE_NAMESPACE_TOPIC = "lifecycle";
    public static final String SERVICE_NAME_KEY = "serviceName";
    public static final String LIFECYCLE_INSTALL_NAMESPACE_TOPIC = "install";
    public static final String LIFECYCLE_STARTUP_NAMESPACE_TOPIC = "startup";
    public static final String TIMEOUT_NAMESPACE_TOPIC = "timeout";
    public static final Integer DEFAULT_INSTALL_STAGE_TIMEOUT_IN_SEC = 120;
    public static final Integer DEFAULT_STARTUP_STAGE_TIMEOUT_IN_SEC = 120;
    private static final String CURRENT_STATE_METRIC_NAME = "currentState";
    private static final String INVALID_STATE_ERROR_EVENT = "service-invalid-state-error";

    protected final Topics config;
    public Context context;

    private final Object dependencyReadyLock = new Object();
    private final Object dependersExitedLock = new Object();
    private final Topic state;
    private Throwable error;
    private Future backingTask = CompletableFuture.completedFuture(null);
    private String backingTaskName;
    private Periodicity periodicityInformation;
    private State prevState = State.NEW;
    private Future<?> lifecycleFuture;
    private final AtomicBoolean isClosed = new AtomicBoolean(false);

    // A state event can be a state transition event, or a desired state updated notification.
    // TODO: make class of StateEvent instead of generic object.
    private final BlockingQueue<Object> stateEventQueue = new LinkedBlockingQueue<>();

    // DesiredStateList is used to set desired path of state transition.
    // Eg. Start a service will need DesiredStateList to be <RUNNING>
    // ReInstall a service will set DesiredStateList to <FINISHED->NEW->RUNNING>
    private final List<State> desiredStateList = new CopyOnWriteArrayList<>();

    private static final Set<State> ALLOWED_STATES_FOR_REPORTING =
            new HashSet<>(Arrays.asList(State.RUNNING, State.ERRORED, State.FINISHED));

    // dependencies that are explicitly declared by customer in config store.
    private final Topic externalDependenciesTopic;
    // Services that this service depends on.
    // Includes both explicit declared dependencies and implicit ones added through 'autoStart' and @Inject annotation.
    protected final ConcurrentHashMap<EvergreenService, DependencyInfo> dependencies = new ConcurrentHashMap<>();

    // Service logger instance
    protected final Logger logger;


    /**
     * Constructor for EvergreenService.
     *
     * @param topics root Configuration topic for this service
     */
    public EvergreenService(Topics topics) {
        this.config = topics;
        this.context = topics.getContext();

        // TODO: Validate syntax for lifecycle keywords and fail early
        // skipif will require validation for onpath/exists etc. keywords

        this.logger = LogManager.getLogger(getName());
        logger.addDefaultKeyValue(SERVICE_NAME_KEY, getName());
        this.state = initStateTopic(topics);

        this.externalDependenciesTopic = topics.createLeafChild("dependencies").dflt(new ArrayList<String>());
        this.externalDependenciesTopic.withParentNeedsToKnow(false);
    }

    public State getState() {
        return (State) state.getOnce();
    }

    private void updateStateAndBroadcast(State newState) {
        final State currentState = getState();

        if (newState.equals(currentState)) {
            return;
        }

        // TODO: Add validation
        logger.atInfo().setEventType("service-set-state")
                .kv(CURRENT_STATE_METRIC_NAME, currentState).kv("newState", newState).log();

        // Sync on State.class to make sure the order of setValue and globalNotifyStateChanged are consistent
        // across different services.
        synchronized (State.class) {
            prevState = currentState;
<<<<<<< HEAD
            this.state.setValue(newState);
            context.globalNotifyStateChanged(this, prevState, newState, stateEventQueue.isEmpty());
=======
            this.state.withValue(newState);
            context.globalNotifyStateChanged(this, prevState, newState);
>>>>>>> cddb144d
        }
    }

    /**
     * public API for service to report state. Allowed state are RUNNING, FINISHED, ERRORED.
     *
     * @param newState reported state from the service which should eventually be set as the service's
     *                 actual state
     */
    public synchronized void reportState(State newState) {
        logger.atInfo().setEventType("service-report-state").kv("newState", newState).log();
        if (!ALLOWED_STATES_FOR_REPORTING.contains(newState)) {
            logger.atError().setEventType(INVALID_STATE_ERROR_EVENT).kv("newState", newState)
                    .log("Invalid report state");
        }
        // TODO: Add more validations

        if (getState().equals(State.INSTALLED) && newState.equals(State.FINISHED)) {
            // if a service doesn't have any run logic, request stop on service to clean up DesiredStateList
            requestStop();
        }

        enqueueStateEvent(newState);
    }

    private Optional<State> getReportState() {
        Object top = stateEventQueue.poll();
        if (top instanceof State) {
            return Optional.of((State) top);
        }
        return Optional.empty();
    }

<<<<<<< HEAD
    /**
     * Locate an EvergreenService by name from the provided context.
     *
     * @param context context to lookup the name in
     * @param name    name of the service to find
     * @return found service or null
     * @throws ServiceLoadException if service cannot load
     */
    @SuppressWarnings({"checkstyle:emptycatchblock"})
    public static EvergreenService locate(Context context, String name) throws ServiceLoadException {
        return context.getv(EvergreenService.class, name).computeIfEmpty(v -> {
            Configuration configuration = context.get(Configuration.class);
            Topics serviceRootTopics = configuration.lookupTopics(SERVICES_NAMESPACE_TOPIC, name);
            if (serviceRootTopics.isEmpty()) {
                staticLogger.atWarn().setEventType("service-config-not-found").kv(SERVICE_NAME_KEY, name).log();
            } else {
                staticLogger.atDebug().setEventType("service-config-found").kv(SERVICE_NAME_KEY, name)
                        .log("Found service definition in configuration file");
            }

            // try to find service implementation class from plugins.
            Class<?> clazz = null;
            Node n = serviceRootTopics.findLeafChild("class");

            if (n != null) {
                String cn = Coerce.toString(n);
                try {
                    clazz = Class.forName(cn);
                } catch (Throwable ex) {
                    throw new ServiceLoadException("Can't load service class from " + cn, ex);
                }
            }

            if (clazz == null) {
                Map<String, Class<?>> si = context.getIfExists(Map.class, "service-implementors");
                if (si != null) {
                    staticLogger.atDebug().kv(SERVICE_NAME_KEY, name).log("Attempt to load service from plugins");
                    clazz = si.get(name);
                }
            }
            EvergreenService ret;
            // If found class, try to load service class from plugins.
            if (clazz != null) {
                try {
                    Constructor<?> ctor = clazz.getConstructor(Topics.class);
                    ret = (EvergreenService) ctor.newInstance(serviceRootTopics);
                    if (clazz.getAnnotation(Singleton.class) != null) {
                        context.put(ret.getClass(), v);
                    }
                    staticLogger.atInfo().setEventType("evergreen-service-loaded").kv(SERVICE_NAME_KEY, ret.getName())
                            .log();
                } catch (Throwable ex) {
                    throw new ServiceLoadException("Can't create Evergreen Service instance " + clazz.getSimpleName(),
                            ex);
                }
            } else if (serviceRootTopics.isEmpty()) {
                throw new ServiceLoadException("No matching definition in system model");
            } else {
                // if not found, initialize GenericExternalService
                try {
                    ret = new GenericExternalService(serviceRootTopics);
                    staticLogger.atInfo().setEventType("generic-service-loaded").kv(SERVICE_NAME_KEY, ret.getName())
                            .log();
                } catch (Throwable ex) {
                    throw new ServiceLoadException("Can't create generic service instance " + name, ex);
                }
            }
            return ret;
        });
    }

=======
>>>>>>> cddb144d
    private Topic initStateTopic(final Topics topics) {
        Topic state = topics.createLeafChild(STATE_TOPIC_NAME);
        state.withParentNeedsToKnow(false);
        state.withValue(State.NEW);
        state.validate((newStateObj, oldStateObj) -> {
            State newState = Coerce.toEnum(State.class, newStateObj);
            return newState == null ? oldStateObj : newStateObj;
        });

        return state;
    }

    @SuppressWarnings("PMD.AvoidCatchingGenericException")
    private synchronized void initDependenciesTopic() {
        externalDependenciesTopic.subscribe((what, node) -> {
            if (!WhatHappened.changed.equals(what)) {
                return;
            }
            Iterable<String> depList = (Iterable<String>) node.getOnce();
            logger.atInfo().log("Setting up dependencies again", String.join(",", depList));
            try {
                setupDependencies(depList);
            } catch (Exception e) {
                logger.atError().log("Error while setting up dependencies from subscription", e);
            }
        });

        try {
            setupDependencies((Iterable<String>) externalDependenciesTopic.getOnce());
        } catch (Exception e) {
            serviceErrored(e);
        }
    }

    public boolean inState(State s) {
        return s == state.getOnce();
    }

    public Topic getStateTopic() {
        return state;
    }

    public boolean isPeriodic() {
        return periodicityInformation != null;
    }

    /**
     * Returns true if the service has reached its desired state.
     * @return
     */
    public boolean reachedDesiredState() {
        synchronized (desiredStateList) {
            return desiredStateList.isEmpty()
                    // when reachedDesiredState() is called in global state listener,
                    // service lifecycle thread hasn't drained the desiredStateList yet.
                    // Therefore adding this check.
                    || desiredStateList.stream().allMatch(s -> s == getState());
        }
    }

    private Optional<State> peekOrRemoveFirstDesiredState(State activeState) {
        synchronized (desiredStateList) {
            if (desiredStateList.isEmpty()) {
                return Optional.empty();
            }
            State first = desiredStateList.get(0);
            if (first.equals(activeState)) {
                desiredStateList.remove(first);
                // ignore remove() return value as it's possible that desiredStateList update
            }
            return Optional.ofNullable(first);
        }
    }

    // Set desiredStateList and override existing desiredStateList.
    private void setDesiredState(State... state) {
        synchronized (desiredStateList) {
            List<State> newStateList = Arrays.asList(state);
            if (newStateList.equals(desiredStateList)) {
                return;
            }
            desiredStateList.clear();
            desiredStateList.addAll(newStateList);
            // try insert to the queue, if queue full doesn't block.
            enqueueStateEvent("DesiredStateUpdated");
        }
    }

    @SuppressFBWarnings("RV_RETURN_VALUE_IGNORED_BAD_PRACTICE")
    private void enqueueStateEvent(Object event) {
        try {
            stateEventQueue.put(event);
        } catch (InterruptedException e) {
            logger.error("couldn't put the new event to stateEventQueue");
            e.printStackTrace();
        }
    }

    /**
     * Start Service.
     */
    public final void requestStart() {
        synchronized (this.desiredStateList) {
            if (this.desiredStateList.isEmpty()) {
                this.setDesiredState(State.RUNNING);
                return;
            }
            State lastState = this.desiredStateList.get(this.desiredStateList.size() - 1);
            if (lastState == State.RUNNING) {
                return;
            } else if (lastState == State.FINISHED) {
                this.desiredStateList.set(this.desiredStateList.size() - 1, State.RUNNING);
            } else {
                this.desiredStateList.add(State.RUNNING);
            }
        }
    }

    /**
     * Stop Service.
     */
    public final void requestStop() {
        synchronized (this.desiredStateList) {
            // don't override in the case of re-install
            int index = this.desiredStateList.indexOf(State.NEW);
            if (index == -1) {
                setDesiredState(State.FINISHED);
                return;
            }
            this.desiredStateList.subList(index + 1, this.desiredStateList.size()).clear();
            this.desiredStateList.add(State.FINISHED);
        }
    }

    /**
     * Restart Service.
     */
    public final void requestRestart() {
        synchronized (this.desiredStateList) {
            // don't override in the case of re-install
            int index = this.desiredStateList.indexOf(State.NEW);
            if (index == -1) {
                setDesiredState(State.INSTALLED, State.RUNNING);
                return;
            }
            this.desiredStateList.subList(index + 1, this.desiredStateList.size()).clear();
            this.desiredStateList.add(State.RUNNING);
        }
    }

    /**
     * ReInstall Service.
     */
    public final void requestReinstall() {
        synchronized (this.desiredStateList) {
            setDesiredState(State.INSTALLED, State.NEW, State.RUNNING);
        }
    }

    @SuppressWarnings({"PMD.SwitchDensity", "PMD.AvoidCatchingThrowable"})
    private void startStateTransition() throws InterruptedException {
        periodicityInformation = Periodicity.of(this);
        while (!(isClosed.get() && getState().isClosable())) {
            Optional<State> desiredState;
            State current = getState();
            logger.atInfo().setEventType("service-state-transition-start").kv(CURRENT_STATE_METRIC_NAME, current).log();

            // if already in desired state, remove the head of desired state list.
            desiredState = peekOrRemoveFirstDesiredState(current);
            while (desiredState.isPresent() && desiredState.get().equals(current)) {
                desiredState = peekOrRemoveFirstDesiredState(current);
            }
            AtomicReference<Future> triggerTimeOutReference = new AtomicReference<>();
            switch (current) {
                case BROKEN:
                    return;
                case NEW:
                    // if no desired state is set, don't do anything.
                    if (!desiredState.isPresent()) {
                        break;
                    }
                    CountDownLatch installLatch = new CountDownLatch(1);
                    setBackingTask(() -> {
                        try {
                            install();
                        } catch (InterruptedException t) {
                            logger.atWarn("service-install-interrupted")
                                    .log("Service interrupted while running install");
                        } catch (Throwable t) {
                            reportState(State.ERRORED);
                            logger.atError().setEventType("service-install-error").setCause(t).log();
                        } finally {
                            installLatch.countDown();
                        }
                    }, "install");

                    Topic installTimeOutTopic = config.find(SERVICE_LIFECYCLE_NAMESPACE_TOPIC,
                            LIFECYCLE_INSTALL_NAMESPACE_TOPIC, TIMEOUT_NAMESPACE_TOPIC);
                    Integer installTimeOut = installTimeOutTopic == null
                            ? DEFAULT_INSTALL_STAGE_TIMEOUT_IN_SEC : (Integer) installTimeOutTopic.getOnce();
                    boolean ok = installLatch.await(installTimeOut, TimeUnit.SECONDS);
                    State reportState = getReportState().orElse(null);
                    if (State.ERRORED.equals(reportState) || !ok) {
                        updateStateAndBroadcast(State.ERRORED);
                    } else {
                        updateStateAndBroadcast(State.INSTALLED);
                    }
                    continue;
                case INSTALLED:
                    stopBackingTask();
                    if (!desiredState.isPresent()) {
                        break;
                    }

                    switch (desiredState.get()) {
                        case FINISHED:
                            updateStateAndBroadcast(State.FINISHED);
                            continue;
                        case RUNNING:
                            setBackingTask(() -> {
                                try {
                                    logger.atInfo().setEventType("service-awaiting-start")
                                            .log("waiting for dependencies to start");
                                    waitForDependencyReady();
                                    logger.atInfo().setEventType("service-starting").log();
                                } catch (InterruptedException e) {
                                    logger.atWarn().setEventType("service-dependency-error")
                                            .log("Got interrupted while waiting for dependency ready");
                                    return;
                                }
                                try {
                                    Topics startupTopics = config.findTopics(SERVICE_LIFECYCLE_NAMESPACE_TOPIC,
                                            LIFECYCLE_STARTUP_NAMESPACE_TOPIC);
                                    // only schedule task to report error for services with startup stage
                                    // timeout for run stage is handled in generic external service
                                    if (startupTopics != null) {
                                        Topic timeOutTopic = startupTopics.findLeafChild(TIMEOUT_NAMESPACE_TOPIC);
                                        // default time out is 120 seconds
                                        Integer timeout = timeOutTopic == null
                                                ? DEFAULT_STARTUP_STAGE_TIMEOUT_IN_SEC
                                                : (Integer) timeOutTopic.getOnce();


                                        Future<?> schedule = context.get(ScheduledExecutorService.class)
                                                .schedule(() -> {
                                            if (!State.RUNNING.equals(getState())) {
                                                logger.atWarn("service-startup-timed-out")
                                                        .log("Service failed to startup within timeout");
                                                reportState(State.ERRORED);
                                            }
                                        }, timeout, TimeUnit.SECONDS);
                                        triggerTimeOutReference.set(schedule);
                                    }
                                    // TODO: rename to  initiateStartup. Service need to report state to RUNNING.
                                    startup();
                                } catch (InterruptedException i) {
                                    logger.atWarn("service-run-interrupted")
                                            .log("Service interrupted while running startup");
                                } catch (Throwable t) {
                                    reportState(State.ERRORED);
                                    logger.atError().setEventType("service-runtime-error").setCause(t).log();
                                }
                            }, "start");

                            break;
                        default:
                            // not allowed for NEW, STOPPING, ERRORED, BROKEN
                            logger.atError().setEventType(INVALID_STATE_ERROR_EVENT)
                                    .kv("desiredState", desiredState).log("Unexpected desired state");
                            break;
                    }
                    break;
                case RUNNING:
                    if (!desiredState.isPresent()) {
                        break;
                    }
                    // desired state is different, let's transition to stopping state first.
                    updateStateAndBroadcast(State.STOPPING);
                    continue;
                case STOPPING:
                    // doesn't handle desiredState in STOPPING.
                    // Not use setBackingTask because it will cancel the existing task.
                    CountDownLatch stopping = new CountDownLatch(1);
                    Future<?> shutdownFuture = context.get(ExecutorService.class).submit(() -> {
                        try {
                            shutdown();
                        } catch (InterruptedException i) {
                            logger.atWarn("service-shutdown-interrupted")
                                    .log("Service interrupted while running shutdown");
                        } catch (Throwable t) {
                            reportState(State.ERRORED);
                            logger.atError().setEventType("service-shutdown-error").setCause(t).log();
                        } finally {
                            stopping.countDown();
                        }
                    });

                    boolean stopSucceed = stopping.await(15, TimeUnit.SECONDS);

                    stopBackingTask();
                    if (State.ERRORED.equals(getReportState().orElse(null)) || !stopSucceed) {
                        updateStateAndBroadcast(State.ERRORED);
                        // If the thread is still running, then kill it
                        if (!shutdownFuture.isDone()) {
                            shutdownFuture.cancel(true);
                        }
                        continue;
                    } else {
                        desiredState = peekOrRemoveFirstDesiredState(State.FINISHED);
                        serviceTerminatedMoveToDesiredState(desiredState.orElse(State.FINISHED));
                        continue;
                    }

                case FINISHED:
                    if (!desiredState.isPresent()) {
                        break;
                    }

                    logger.atInfo().setEventType("service-state-transition").kv(CURRENT_STATE_METRIC_NAME, getState())
                            .kv("desiredState", desiredState).log();
                    serviceTerminatedMoveToDesiredState(desiredState.get());
                    continue;

                case ERRORED:
                    try {
                        handleError();
                    } catch (InterruptedException e) {
                        logger.atWarn("service-errorhandler-interrupted")
                                .log("Service interrupted while running error handler");
                        // Since we run the error handler in this thread, that means we should rethrow
                        // in order to shutdown this thread since we were requested to stop
                        throw e;
                    }
                    //TODO: Set service to broken state if error happens too often
                    if (!desiredState.isPresent()) {
                        requestStart();
                    }
                    switch (prevState) {
                        case RUNNING:
                            updateStateAndBroadcast(State.STOPPING);
                            continue;
                        case NEW: // error in installing.
                            updateStateAndBroadcast(State.NEW);
                            continue;
                        case INSTALLED: // error in starting
                            updateStateAndBroadcast(State.INSTALLED);
                            continue;
                        case STOPPING:
                            // not handled;
                            desiredState = peekOrRemoveFirstDesiredState(State.FINISHED);
                            serviceTerminatedMoveToDesiredState(desiredState.orElse(State.FINISHED));
                            continue;
                        default:
                            logger.atError().setEventType(INVALID_STATE_ERROR_EVENT).kv("previousState", prevState)
                                    .log("Unexpected previous state");
                            updateStateAndBroadcast(State.FINISHED);
                            continue;
                    }
                default:
                    logger.atError(INVALID_STATE_ERROR_EVENT).kv(CURRENT_STATE_METRIC_NAME, getState())
                            .log("Unrecognized state");
                    break;
            }

            // blocking on event queue.
            // The state event can either be a report state transition event or a desired state updated event.
            // TODO: check if it's possible to move this blocking logic to the beginning of while loop.
            Object stateEvent = stateEventQueue.take();
            if (stateEvent instanceof State) {
                State toState = (State) stateEvent;
                logger.atInfo().setEventType("service-report-state").kv("state", toState).log();
                updateStateAndBroadcast(toState);
            }
            // service transitioning to another state, cancelling task monitoring the timeout for startup
            Future triggerTimeOutFuture = triggerTimeOutReference.get();
            if (triggerTimeOutFuture != null) {
                triggerTimeOutFuture.cancel(true);
            }
        }
    }

    /**
     * Given the service is terminated, move to desired state.
     * Only use in service lifecycle thread.
     * @param desiredState the desiredState to go, not null
     */
    private void serviceTerminatedMoveToDesiredState(@Nonnull State desiredState) {
        switch (desiredState) {
            case NEW:
                updateStateAndBroadcast(State.NEW);
                break;
            case INSTALLED:
            case RUNNING:
                updateStateAndBroadcast(State.INSTALLED);
                break;
            case FINISHED:
                updateStateAndBroadcast(State.FINISHED);
                break;
            default:
                // not allowed to set desired state to STOPPING, ERRORED, BROKEN
                logger.atError().setEventType(INVALID_STATE_ERROR_EVENT)
                        .addKeyValue("desiredState", desiredState).log("Unexpected desired state");
                break;
        }
    }

    /**
     * Custom handler to handle error.
     *
     * @throws InterruptedException if the thread is interrupted while handling the error
     */
    public void handleError() throws InterruptedException {
    }

    private synchronized void setBackingTask(Runnable r, String action) {
        Future bt = backingTask;
        String btName = backingTaskName;

        if (!bt.isDone()) {
            backingTask = CompletableFuture.completedFuture(null);
            logger.info("Stopping backingTask {}", btName);
            bt.cancel(true);
        }

        if (r != null) {
            backingTaskName = action;
            logger.debug("Scheduling backingTask {}", backingTaskName);
            backingTask = context.get(ExecutorService.class).submit(r);
        }
    }

    private void stopBackingTask() {
        setBackingTask(null, null);
    }

    /**
     * Report that the service has hit an error.
     *
     * @param e Throwable issue that caused the error
     */
    public void serviceErrored(Throwable e) {
        e = getUltimateCause(e);
        error = e;
        serviceErrored();
    }

    public void serviceErrored() {
        reportState(State.ERRORED);
    }

    public boolean isErrored() {
        return getState().isHappy() && error == null ? false : true;
    }

    /**
     * Called when this service is known to be needed to make sure that required
     * additional software is installed.
     *
     * @throws InterruptedException if the install task was interrupted while running
     */
    protected void install() throws InterruptedException {
    }

    /**
     * Called when all dependencies are RUNNING. If there are no dependencies,
     * it is called right after postInject.  The service doesn't transition to RUNNING
     * until *after* this state is complete.
     *
     * @throws InterruptedException if the startup task was interrupted while running
     */
    protected void startup() throws InterruptedException {
        reportState(State.RUNNING);
    }

    /**
     * Called when the object's state leaves RUNNING.
     *
     * @throws InterruptedException if the shutdown task was interrupted while running
     */
    protected void shutdown() throws InterruptedException {
        Periodicity t = periodicityInformation;
        if (t != null) {
            t.shutdown();
        }
    }

    /**
     * Moves the service to finished state and shuts down lifecycle thread.
     *
     * @return future completes when the lifecycle thread shuts down.
     */
    @SuppressWarnings("PMD.AvoidCatchingGenericException")
    public Future<Void> close() {
        CompletableFuture<Void> closeFuture = new CompletableFuture<>();
        context.get(Executor.class).execute(() -> {
            try {
                Periodicity t = periodicityInformation;
                if (t != null) {
                    t.shutdown();
                }
                try {
                    waitForDependersToExit();
                } catch (InterruptedException e) {
                    logger.error("Interrupted waiting for dependers to exit");
                }
                requestStop();
                isClosed.set(true);
                lifecycleFuture.get();
                closeFuture.complete(null);
            } catch (Exception e) {
                closeFuture.completeExceptionally(e);
            }
        });
        return closeFuture;
    }

    public Context getContext() {
        return context;
    }

    /**
     * Add a dependency.
     *
     * @param dependentEvergreenService the service to add as a dependency.
     * @param startWhen                      the state that the dependent service must be in before starting the current
     *                                  service.
     * @param isDefault                 True if the dependency is added without explicit declaration
     *                                  in 'dependencies' Topic.
     * @throws InputValidationException if the provided arguments are invalid.
     */
    public synchronized void addOrUpdateDependency(
            EvergreenService dependentEvergreenService, State startWhen, boolean isDefault)
            throws InputValidationException {
        if (dependentEvergreenService == null || startWhen == null) {
            throw new InputValidationException("One or more parameters was null");
        }

        dependencies.compute(dependentEvergreenService, (dependentService, dependencyInfo) -> {
            // If the dependency already exists, we should first remove the subscriber before creating the
            // new subscriber with updated input.
            if (dependencyInfo != null) {
                dependentEvergreenService.getStateTopic().remove(dependencyInfo.stateTopicSubscriber);
            }
            Subscriber subscriber = createDependencySubscriber(dependentEvergreenService, startWhen);
            dependentEvergreenService.getStateTopic().subscribe(subscriber);
            context.get(Kernel.class).clearODcache();
            return new DependencyInfo(startWhen, isDefault, subscriber);
        });
    }

    private Subscriber createDependencySubscriber(EvergreenService dependentEvergreenService, State startWhenState) {
        return (WhatHappened what, Topic t) -> {
            if ((State.INSTALLED.equals(getState()) || State.RUNNING.equals(getState()))
                    && !dependencyReady(dependentEvergreenService, startWhenState)) {
                this.requestRestart();
                logger.atInfo().setEventType("service-restart").log("Restart service because of dependencies");
            }
            synchronized (dependencyReadyLock) {
                if (dependencyReady()) {
                    dependencyReadyLock.notifyAll();
                }
            }
        };
    }

    private List<EvergreenService> getDependers() {
        List<EvergreenService> dependers = new ArrayList<>();
        Kernel kernel = context.get(Kernel.class);
        for (EvergreenService evergreenService : kernel.orderedDependencies()) {
            boolean isDepender = evergreenService.dependencies.keySet().stream().anyMatch(d -> d.equals(this));
            if (isDepender) {
                dependers.add(evergreenService);
            }
        }
        return dependers;
    }

    private void waitForDependersToExit() throws InterruptedException {

        List<EvergreenService> dependers = getDependers();
        Subscriber dependerExitWatcher = (WhatHappened what, Topic t) -> {
            synchronized (dependersExitedLock) {
                if (dependersExited(dependers)) {
                    dependersExitedLock.notifyAll();
                }
            }
        };
        // subscribing to depender state changes
        dependers.forEach(
                dependerEvergreenService -> dependerEvergreenService.getStateTopic().subscribe(dependerExitWatcher));

        synchronized (dependersExitedLock) {
            while (!dependersExited(dependers)) {
                logger.atDebug().setEventType("service-waiting-for-depender-to-finish").log();
                dependersExitedLock.wait();
            }
        }
        // removing state change watchers
        dependers.forEach(
                dependerEvergreenService -> dependerEvergreenService.getStateTopic().remove(dependerExitWatcher));
    }

    private boolean dependersExited(List<EvergreenService> dependers) {
        Optional<EvergreenService> dependerService =
                dependers.stream().filter(d -> !d.getState().isClosable()).findAny();
        if (dependerService.isPresent()) {
            logger.atDebug().setEventType("continue-waiting-for-dependencies")
                    .kv("waitingFor", dependerService.get().getName()).log();
            return false;
        }
        return true;
    }

    private boolean dependencyReady() {
        List<EvergreenService> ret =
                dependencies.entrySet()
                        .stream()
                        .filter(e -> !dependencyReady(e.getKey(), e.getValue().startWhen))
                        .map(Map.Entry::getKey)
                        .collect(Collectors.toList());
        if (!ret.isEmpty()) {
            logger.atDebug().setEventType("continue-waiting-for-dependencies").kv("waitingFor", ret).log();
        }
        return ret.isEmpty();
    }

    private boolean dependencyReady(EvergreenService v, State startWhenState) {
        State state = v.getState();
        return state.isHappy() && (startWhenState == null || startWhenState.preceedsOrEqual(state));
    }

    private void waitForDependencyReady() throws InterruptedException {
        synchronized (dependencyReadyLock) {
            while (!dependencyReady()) {
                logger.atDebug().setEventType("service-waiting-for-dependency").log();
                dependencyReadyLock.wait();
            }
        }
    }

    public void forAllDependencies(Consumer<? super EvergreenService> f) {
        dependencies.keySet().forEach(f);
    }

    public String getName() {
        return config == null ? getClass().getSimpleName() : config.getName();
    }

    public Topics getServiceConfig() {
        return config;
    }

    @SuppressWarnings("PMD.AvoidCatchingThrowable")
    @Override
    public void postInject() {
        initDependenciesTopic();
        lifecycleFuture = context.get(ExecutorService.class).submit(() -> {
            while (!isClosed.get()) {
                try {
                    startStateTransition();
                    return;
                } catch (InterruptedException i) {
                    logger.atWarn().setEventType("service-state-transition-interrupted")
                            .log("Service lifecycle thread interrupted. Thread will exit now");
                    return;
                } catch (Throwable e) {
                    logger.atError().setEventType("service-state-transition-error")
                            .kv(CURRENT_STATE_METRIC_NAME, getState()).setCause(e).log();
                    logger.atInfo().setEventType("service-state-transition-retry")
                            .kv(CURRENT_STATE_METRIC_NAME, getState()).log();
                }
            }
        });
    }

    private Map<EvergreenService, State> getDependencyStateMap(Iterable<String> dependencyList)
            throws InputValidationException, ServiceLoadException {
        HashMap<EvergreenService, State> ret = new HashMap<>();
        for (String dependency : dependencyList) {
            String[] dependencyInfo = dependency.split(":");
            if (dependencyInfo.length == 0 || dependencyInfo.length > 2) {
                throw new InputValidationException("Bad dependency syntax");
            }
            Pair<EvergreenService, State> dep =
                    parseSingleDependency(dependencyInfo[0], dependencyInfo.length > 1 ? dependencyInfo[1] : null);
            ret.put(dep.getLeft(), dep.getRight());
        }
        return ret;
    }

    private Pair<EvergreenService, State> parseSingleDependency(String name, String startWhen)
            throws InputValidationException, ServiceLoadException {
        if (startWhen == null) {
            startWhen = State.RUNNING.toString();
        }
        State x = null;
        int len = startWhen.length();
        if (len > 0) {
            // do "friendly" match
            for (State s : State.values()) {
                if (startWhen.regionMatches(true, 0, s.name(), 0, len)) {
                    x = s;
                    break;
                }
            }
            if (x == null) {
                throw new InputValidationException(startWhen + " does not match any EvergreenService state name");
            }
        }

        EvergreenService d = context.get(Kernel.class).locate(name);
        return new Pair<>(d, x == null ? State.RUNNING : x);
    }

    private synchronized void setupDependencies(Iterable<String> dependencyList)
            throws ServiceLoadException, InputValidationException {
        Map<EvergreenService, State> oldDependencies = new HashMap<>(getDependencies());
        Map<EvergreenService, State> keptDependencies = getDependencyStateMap(dependencyList);

        Set<EvergreenService> removedDependencies = dependencies.entrySet().stream()
                .filter(e -> !keptDependencies.containsKey(e.getKey()) && !e.getValue().isDefaultDependency)
                .map(Map.Entry::getKey)
                .collect(Collectors.toSet());
        if (!removedDependencies.isEmpty()) {
            logger.atInfo().setEventType("removing-unused-dependencies")
                    .addKeyValue("removedDependencies", removedDependencies).log();

            removedDependencies.forEach(dependency -> {
                DependencyInfo dependencyInfo = dependencies.remove(dependency);
                dependency.getStateTopic().remove(dependencyInfo.stateTopicSubscriber);
            });
            context.get(Kernel.class).clearODcache();
        }

        AtomicBoolean hasNewService = new AtomicBoolean(false);
        keptDependencies.forEach((dependentEvergreenService, startWhen) -> {
            try {
                if (!oldDependencies.containsKey(dependentEvergreenService)) {
                    hasNewService.set(true);
                }
                addOrUpdateDependency(dependentEvergreenService, startWhen, false);
            } catch (InputValidationException e) {
                logger.atWarn().setCause(e).setEventType("add-dependency")
                        .log("Unable to add dependency {}", dependentEvergreenService);
            }
        });

        if (hasNewService.get()) {
            requestRestart();
        } else if (!dependencyReady() && !getState().equals(State.FINISHED)) {
            // if dependency 'startWhen' changed, restart this service.
            requestRestart();
        }
    }

    @Override
    public String toString() {
        StringBuilder sb = new StringBuilder();
        try {
            if (config == null) {
                sb.append("[nameless]");
            } else {
                config.appendNameTo(sb);
            }
            if (!inState(State.RUNNING)) {
                sb.append(':').append(getState().toString());
            }
        } catch (IOException ex) {
            sb.append(ex.toString());
        }
        return sb.toString();
    }

    protected void addDependencies(Set<EvergreenService> deps) {
        deps.add(this);
        dependencies.keySet().forEach(d -> {
            if (!deps.contains(d)) {
                d.addDependencies(deps);
            }
        });
    }

    //TODO: return the entire dependency info
    public Map<EvergreenService, State> getDependencies() {
        return dependencies.entrySet().stream()
                .collect(Collectors.toMap(Map.Entry::getKey, e -> e.getValue().startWhen));
    }

    public boolean satisfiedBy(Set<EvergreenService> ready) {
        return ready.containsAll(dependencies.keySet());
    }

    public enum RunStatus {
        OK, NothingDone, Errored
    }

    public interface GlobalStateChangeListener {
        void globalServiceStateChanged(EvergreenService l, State oldState, State newState, boolean latest);
    }

    /**
     * is state machine shutting down.
     *
     * @return true is state machine is shutting down.
     */
    public boolean isClosed() {
        return isClosed.get();
    }

    @AllArgsConstructor
    protected static class DependencyInfo {
        // starting at which state when the dependency is considered Ready. Default to be RUNNING.
        State startWhen;
        // true if the dependency isn't explicitly declared in config
        boolean isDefaultDependency;
        Subscriber stateTopicSubscriber;
    }

    protected Topics getLifeCycleTopic() {
        return config.findInteriorChild(SERVICE_LIFECYCLE_NAMESPACE_TOPIC);
    }

}<|MERGE_RESOLUTION|>--- conflicted
+++ resolved
@@ -135,13 +135,8 @@
         // across different services.
         synchronized (State.class) {
             prevState = currentState;
-<<<<<<< HEAD
-            this.state.setValue(newState);
+            this.state.withValue(newState);
             context.globalNotifyStateChanged(this, prevState, newState, stateEventQueue.isEmpty());
-=======
-            this.state.withValue(newState);
-            context.globalNotifyStateChanged(this, prevState, newState);
->>>>>>> cddb144d
         }
     }
 
@@ -175,80 +170,6 @@
         return Optional.empty();
     }
 
-<<<<<<< HEAD
-    /**
-     * Locate an EvergreenService by name from the provided context.
-     *
-     * @param context context to lookup the name in
-     * @param name    name of the service to find
-     * @return found service or null
-     * @throws ServiceLoadException if service cannot load
-     */
-    @SuppressWarnings({"checkstyle:emptycatchblock"})
-    public static EvergreenService locate(Context context, String name) throws ServiceLoadException {
-        return context.getv(EvergreenService.class, name).computeIfEmpty(v -> {
-            Configuration configuration = context.get(Configuration.class);
-            Topics serviceRootTopics = configuration.lookupTopics(SERVICES_NAMESPACE_TOPIC, name);
-            if (serviceRootTopics.isEmpty()) {
-                staticLogger.atWarn().setEventType("service-config-not-found").kv(SERVICE_NAME_KEY, name).log();
-            } else {
-                staticLogger.atDebug().setEventType("service-config-found").kv(SERVICE_NAME_KEY, name)
-                        .log("Found service definition in configuration file");
-            }
-
-            // try to find service implementation class from plugins.
-            Class<?> clazz = null;
-            Node n = serviceRootTopics.findLeafChild("class");
-
-            if (n != null) {
-                String cn = Coerce.toString(n);
-                try {
-                    clazz = Class.forName(cn);
-                } catch (Throwable ex) {
-                    throw new ServiceLoadException("Can't load service class from " + cn, ex);
-                }
-            }
-
-            if (clazz == null) {
-                Map<String, Class<?>> si = context.getIfExists(Map.class, "service-implementors");
-                if (si != null) {
-                    staticLogger.atDebug().kv(SERVICE_NAME_KEY, name).log("Attempt to load service from plugins");
-                    clazz = si.get(name);
-                }
-            }
-            EvergreenService ret;
-            // If found class, try to load service class from plugins.
-            if (clazz != null) {
-                try {
-                    Constructor<?> ctor = clazz.getConstructor(Topics.class);
-                    ret = (EvergreenService) ctor.newInstance(serviceRootTopics);
-                    if (clazz.getAnnotation(Singleton.class) != null) {
-                        context.put(ret.getClass(), v);
-                    }
-                    staticLogger.atInfo().setEventType("evergreen-service-loaded").kv(SERVICE_NAME_KEY, ret.getName())
-                            .log();
-                } catch (Throwable ex) {
-                    throw new ServiceLoadException("Can't create Evergreen Service instance " + clazz.getSimpleName(),
-                            ex);
-                }
-            } else if (serviceRootTopics.isEmpty()) {
-                throw new ServiceLoadException("No matching definition in system model");
-            } else {
-                // if not found, initialize GenericExternalService
-                try {
-                    ret = new GenericExternalService(serviceRootTopics);
-                    staticLogger.atInfo().setEventType("generic-service-loaded").kv(SERVICE_NAME_KEY, ret.getName())
-                            .log();
-                } catch (Throwable ex) {
-                    throw new ServiceLoadException("Can't create generic service instance " + name, ex);
-                }
-            }
-            return ret;
-        });
-    }
-
-=======
->>>>>>> cddb144d
     private Topic initStateTopic(final Topics topics) {
         Topic state = topics.createLeafChild(STATE_TOPIC_NAME);
         state.withParentNeedsToKnow(false);
