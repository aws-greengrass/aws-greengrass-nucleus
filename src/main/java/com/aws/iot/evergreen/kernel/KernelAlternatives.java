/*
 * Copyright Amazon.com, Inc. or its affiliates. All Rights Reserved.
 * SPDX-License-Identifier: Apache-2.0
 */

package com.aws.iot.evergreen.kernel;

import com.aws.iot.evergreen.deployment.DeploymentDirectoryManager;
import com.aws.iot.evergreen.deployment.bootstrap.BootstrapManager;
import com.aws.iot.evergreen.deployment.model.Deployment;
import com.aws.iot.evergreen.logging.api.Logger;
import com.aws.iot.evergreen.logging.impl.LogManager;
import com.aws.iot.evergreen.util.Utils;
import lombok.AccessLevel;
import lombok.Getter;

import java.io.IOException;
import java.nio.file.Files;
import java.nio.file.Path;

import static com.aws.iot.evergreen.deployment.DeploymentDirectoryManager.getSafeFileName;
import static com.aws.iot.evergreen.util.Utils.copyFolderRecursively;
import static java.nio.file.LinkOption.NOFOLLOW_LINKS;
import static java.nio.file.StandardCopyOption.COPY_ATTRIBUTES;
import static java.nio.file.StandardCopyOption.REPLACE_EXISTING;

public class KernelAlternatives {
    private static final Logger logger = LogManager.getLogger(BootstrapManager.class);

    private static final String CURRENT_DIR = "current";
    private static final String OLD_DIR = "old";
    private static final String BROKEN_DIR = "broken";

    private final Path altsDir;
    // Symlink to the current launch directory
    @Getter(AccessLevel.PACKAGE)
    private Path currentDir;
    // Symlink to the old launch directory during kernel update
    @Getter(AccessLevel.PACKAGE)
    private Path oldDir;
    // Symlink to the broken new launch directory during kernel update
    @Getter(AccessLevel.PACKAGE)
    private Path brokenDir;

    /**
     * Constructor for KernelAlternatives, which manages the alternative launch directory of Kernel.
     *
     * @param kernelAltsPath alternative launch directory of Kernel
     */
    public KernelAlternatives(Path kernelAltsPath) {
        this.altsDir = kernelAltsPath.toAbsolutePath();
        this.currentDir = kernelAltsPath.resolve(CURRENT_DIR).toAbsolutePath();
        this.oldDir = kernelAltsPath.resolve(OLD_DIR).toAbsolutePath();
        this.brokenDir = kernelAltsPath.resolve(BROKEN_DIR).toAbsolutePath();
    }

    /**
     * Determine if Kernel is in update workflow from deployments and return deployment stage.
     *
     * @param bootstrapManager BootstrapManager instance to manage pending bootstrap tasks
     * @param deploymentDirectoryManager DeploymentDirectoryManager instance to manage persisted deployment information
     * @return DeploymentStage
     */
    public Deployment.DeploymentStage determineDeploymentStage(BootstrapManager bootstrapManager,
                                                               DeploymentDirectoryManager deploymentDirectoryManager) {
        // TODO: validate if any directory is corrupted
        if (oldDir.toFile().exists()) {
            try {
                Path persistedBootstrapTasks = deploymentDirectoryManager.getBootstrapTaskFilePath();
                if (!persistedBootstrapTasks.toFile().exists()) {
                    return Deployment.DeploymentStage.KERNEL_ACTIVATION;
                }
                bootstrapManager.loadBootstrapTaskList(persistedBootstrapTasks);
                if (bootstrapManager.hasNext()) {
                    return Deployment.DeploymentStage.BOOTSTRAP;
                }
            } catch (IOException e) {
                logger.atError().setCause(e).log("Bootstrap task list not found or unable to read the file");
            }
            return Deployment.DeploymentStage.KERNEL_ACTIVATION;
        } else if (brokenDir.toFile().exists()) {
            return Deployment.DeploymentStage.KERNEL_ROLLBACK;
        }
        return Deployment.DeploymentStage.DEFAULT;
    }

    /**
     * Clean up files and directories if Kernel update deployments succeeds.
     *
     * @throws IOException if file or directory changes fail
     */
    public void activationSucceeds() throws IOException {
        Utils.deleteFileRecursively(Files.readSymbolicLink(oldDir).toFile());
        Files.delete(oldDir);
    }

    /**
     * Set up files and directories in order to rollback Kernel to the previous configuration.
     *
     * @throws IOException if file or directory changes fail
     */
    public void prepareRollback() throws IOException {
<<<<<<< HEAD
        if (newDir.toFile().exists()) {
            // TODO: newDir is not needed.
            Files.move(newDir, brokenDir, ATOMIC_MOVE);
=======
        if (!Files.exists(oldDir)) {
            logger.atWarn().log("Cannot find the old launch directory to rollback to.");
>>>>>>> 37de21c9
            return;
        }
        setupLinkToDirectory(brokenDir, Files.readSymbolicLink(currentDir).toAbsolutePath());
        setupLinkToDirectory(currentDir, Files.readSymbolicLink(oldDir).toAbsolutePath());
        Files.delete(oldDir);
    }

    /**
     * Clean up files and directories if Kernel update rollback completes.
     *
     * @throws IOException if file or directory changes fail
     */
    public void rollbackCompletes() throws IOException {
        if (!Files.exists(brokenDir)) {
            return;
        }
        Utils.deleteFileRecursively(Files.readSymbolicLink(brokenDir).toFile());
        Files.delete(brokenDir);
    }

    /**
     * Set up files and directories in order to run bootstrap steps before activating new Kernel configuration.
     *
     * @param deploymentId deployment ID which associates with the bootstrap task list
     * @throws IOException if file or directory changes fail
     */
    public void prepareBootstrap(String deploymentId) throws IOException {
        logger.atInfo().log("Setting up launch directory for new Kernel");
        Path newLaunchDir = altsDir.resolve(getSafeFileName(deploymentId)).toAbsolutePath();
        Path existingLaunchDir = Files.readSymbolicLink(currentDir).toAbsolutePath();
        copyFolderRecursively(existingLaunchDir, newLaunchDir, REPLACE_EXISTING, NOFOLLOW_LINKS, COPY_ATTRIBUTES);

        setupLinkToDirectory(oldDir, existingLaunchDir);
        setupLinkToDirectory(currentDir, newLaunchDir);
        logger.atInfo().log("Finish setup of launch directory for new Kernel");
    }

    /**
     * Set up a link to the directory.
     *
     * @param link link to create
     * @param directory path to link to
     * @throws IOException on I/O error
     */
    public void setupLinkToDirectory(Path link, Path directory) throws IOException {
        Files.deleteIfExists(link);
        Files.createSymbolicLink(link, directory);
    }
}<|MERGE_RESOLUTION|>--- conflicted
+++ resolved
@@ -100,14 +100,8 @@
      * @throws IOException if file or directory changes fail
      */
     public void prepareRollback() throws IOException {
-<<<<<<< HEAD
-        if (newDir.toFile().exists()) {
-            // TODO: newDir is not needed.
-            Files.move(newDir, brokenDir, ATOMIC_MOVE);
-=======
         if (!Files.exists(oldDir)) {
             logger.atWarn().log("Cannot find the old launch directory to rollback to.");
->>>>>>> 37de21c9
             return;
         }
         setupLinkToDirectory(brokenDir, Files.readSymbolicLink(currentDir).toAbsolutePath());
