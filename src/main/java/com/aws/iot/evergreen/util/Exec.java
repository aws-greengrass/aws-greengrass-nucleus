--- conflicted
+++ resolved
@@ -19,10 +19,6 @@
 import java.nio.file.Path;
 import java.nio.file.Paths;
 import java.util.Arrays;
-<<<<<<< HEAD
-import java.util.LinkedList;
-=======
->>>>>>> 48ed396e
 import java.util.concurrent.ConcurrentLinkedDeque;
 import java.util.concurrent.TimeUnit;
 import java.util.concurrent.atomic.AtomicBoolean;
@@ -55,10 +51,7 @@
     };
     private static final File userdir = new File(System.getProperty("user.dir"));
     private static final File homedir = new File(System.getProperty("user.home"));
-<<<<<<< HEAD
-    @SuppressWarnings("PMD.LooseCoupling")
-=======
->>>>>>> 48ed396e
+
     private static final ConcurrentLinkedDeque<Path> paths = new ConcurrentLinkedDeque<>();
     private static String[] defaultEnvironment = {"PATH=" + System.getenv("PATH"), "SHELL=" + System.getenv("SHELL"),
             "JAVA_HOME=" + System.getProperty("java.home"), "USER=" + System.getProperty("user.name"),
