--- conflicted
+++ resolved
@@ -1,277 +1,3 @@
-<<<<<<< HEAD
-<?xml version="1.0" encoding="UTF-8" standalone="no"?><svg xmlns="http://www.w3.org/2000/svg" xmlns:xlink="http://www.w3.org/1999/xlink" contentScriptType="application/ecmascript" contentStyleType="text/css" height="639px" preserveAspectRatio="none" style="width:1077px;height:639px;" version="1.1" viewBox="0 0 1077 639" width="1077px" zoomAndPan="magnify"><defs><filter height="300%" id="femy0cnakgu63" width="300%" x="-1" y="-1"><feGaussianBlur result="blurOut" stdDeviation="2.0"/><feColorMatrix in="blurOut" result="blurOut2" type="matrix" values="0 0 0 0 0 0 0 0 0 0 0 0 0 0 0 0 0 0 .4 0"/><feOffset dx="4.0" dy="4.0" in="blurOut2" result="blurOut3"/><feBlend in="SourceGraphic" in2="blurOut3" mode="normal"/></filter></defs><g><line style="stroke: #A80036; stroke-width: 1.0; stroke-dasharray: 5.0,5.0;" x1="31" x2="31" y1="54.5801" y2="583.2241"/><line style="stroke: #A80036; stroke-width: 1.0; stroke-dasharray: 5.0,5.0;" x1="105" x2="105" y1="54.5801" y2="583.2241"/><line style="stroke: #A80036; stroke-width: 1.0; stroke-dasharray: 5.0,5.0;" x1="195" x2="195" y1="54.5801" y2="583.2241"/><line style="stroke: #A80036; stroke-width: 1.0; stroke-dasharray: 5.0,5.0;" x1="278" x2="278" y1="54.5801" y2="583.2241"/><line style="stroke: #A80036; stroke-width: 1.0; stroke-dasharray: 5.0,5.0;" x1="360" x2="360" y1="54.5801" y2="583.2241"/><line style="stroke: #A80036; stroke-width: 1.0; stroke-dasharray: 5.0,5.0;" x1="447" x2="447" y1="54.5801" y2="583.2241"/><line style="stroke: #A80036; stroke-width: 1.0; stroke-dasharray: 5.0,5.0;" x1="531" x2="531" y1="54.5801" y2="583.2241"/><line style="stroke: #A80036; stroke-width: 1.0; stroke-dasharray: 5.0,5.0;" x1="623" x2="623" y1="54.5801" y2="583.2241"/><line style="stroke: #A80036; stroke-width: 1.0; stroke-dasharray: 5.0,5.0;" x1="723" x2="723" y1="54.5801" y2="583.2241"/><line style="stroke: #A80036; stroke-width: 1.0; stroke-dasharray: 5.0,5.0;" x1="815" x2="815" y1="54.5801" y2="583.2241"/><rect fill="#FEFECE" filter="url(#femy0cnakgu63)" height="30.29" style="stroke: #A80036; stroke-width: 1.5;" width="43" x="8" y="19.29"/><text fill="#000000" font-family="sans-serif" font-size="14" lengthAdjust="spacingAndGlyphs" textLength="29" x="15" y="39.5928">New</text><rect fill="#FEFECE" filter="url(#femy0cnakgu63)" height="30.29" style="stroke: #A80036; stroke-width: 1.5;" width="43" x="8" y="582.2241"/><text fill="#000000" font-family="sans-serif" font-size="14" lengthAdjust="spacingAndGlyphs" textLength="29" x="15" y="602.5269">New</text><rect fill="#FEFECE" filter="url(#femy0cnakgu63)" height="30.29" style="stroke: #A80036; stroke-width: 1.5;" width="77" x="65" y="19.29"/><text fill="#000000" font-family="sans-serif" font-size="14" lengthAdjust="spacingAndGlyphs" textLength="63" x="72" y="39.5928">Installing</text><rect fill="#FEFECE" filter="url(#femy0cnakgu63)" height="30.29" style="stroke: #A80036; stroke-width: 1.5;" width="77" x="65" y="582.2241"/><text fill="#000000" font-family="sans-serif" font-size="14" lengthAdjust="spacingAndGlyphs" textLength="63" x="72" y="602.5269">Installing</text><rect fill="#FEFECE" filter="url(#femy0cnakgu63)" height="46.5801" style="stroke: #A80036; stroke-width: 1.5;" width="74" x="156" y="3"/><text fill="#000000" font-family="sans-serif" font-size="14" lengthAdjust="spacingAndGlyphs" textLength="60" x="163" y="23.3027">Awaiting</text><text fill="#000000" font-family="sans-serif" font-size="14" lengthAdjust="spacingAndGlyphs" textLength="50" x="168" y="39.5928">Startup</text><rect fill="#FEFECE" filter="url(#femy0cnakgu63)" height="46.5801" style="stroke: #A80036; stroke-width: 1.5;" width="74" x="156" y="582.2241"/><text fill="#000000" font-family="sans-serif" font-size="14" lengthAdjust="spacingAndGlyphs" textLength="60" x="163" y="602.5269">Awaiting</text><text fill="#000000" font-family="sans-serif" font-size="14" lengthAdjust="spacingAndGlyphs" textLength="50" x="168" y="618.8169">Startup</text><rect fill="#FEFECE" filter="url(#femy0cnakgu63)" height="30.29" style="stroke: #A80036; stroke-width: 1.5;" width="64" x="244" y="19.29"/><text fill="#000000" font-family="sans-serif" font-size="14" lengthAdjust="spacingAndGlyphs" textLength="50" x="251" y="39.5928">Startup</text><rect fill="#FEFECE" filter="url(#femy0cnakgu63)" height="30.29" style="stroke: #A80036; stroke-width: 1.5;" width="64" x="244" y="582.2241"/><text fill="#000000" font-family="sans-serif" font-size="14" lengthAdjust="spacingAndGlyphs" textLength="50" x="251" y="602.5269">Startup</text><rect fill="#FEFECE" filter="url(#femy0cnakgu63)" height="30.29" style="stroke: #A80036; stroke-width: 1.5;" width="72" x="322" y="19.29"/><text fill="#000000" font-family="sans-serif" font-size="14" lengthAdjust="spacingAndGlyphs" textLength="58" x="329" y="39.5928">Running</text><rect fill="#FEFECE" filter="url(#femy0cnakgu63)" height="30.29" style="stroke: #A80036; stroke-width: 1.5;" width="72" x="322" y="582.2241"/><text fill="#000000" font-family="sans-serif" font-size="14" lengthAdjust="spacingAndGlyphs" textLength="58" x="329" y="602.5269">Running</text><rect fill="#FEFECE" filter="url(#femy0cnakgu63)" height="30.29" style="stroke: #A80036; stroke-width: 1.5;" width="74" x="408" y="19.29"/><text fill="#000000" font-family="sans-serif" font-size="14" lengthAdjust="spacingAndGlyphs" textLength="60" x="415" y="39.5928">Unstable</text><rect fill="#FEFECE" filter="url(#femy0cnakgu63)" height="30.29" style="stroke: #A80036; stroke-width: 1.5;" width="74" x="408" y="582.2241"/><text fill="#000000" font-family="sans-serif" font-size="14" lengthAdjust="spacingAndGlyphs" textLength="60" x="415" y="602.5269">Unstable</text><rect fill="#FEFECE" filter="url(#femy0cnakgu63)" height="30.29" style="stroke: #A80036; stroke-width: 1.5;" width="66" x="496" y="19.29"/><text fill="#000000" font-family="sans-serif" font-size="14" lengthAdjust="spacingAndGlyphs" textLength="52" x="503" y="39.5928">Errored</text><rect fill="#FEFECE" filter="url(#femy0cnakgu63)" height="30.29" style="stroke: #A80036; stroke-width: 1.5;" width="66" x="496" y="582.2241"/><text fill="#000000" font-family="sans-serif" font-size="14" lengthAdjust="spacingAndGlyphs" textLength="52" x="503" y="602.5269">Errored</text><rect fill="#FEFECE" filter="url(#femy0cnakgu63)" height="30.29" style="stroke: #A80036; stroke-width: 1.5;" width="90" x="576" y="19.29"/><text fill="#000000" font-family="sans-serif" font-size="14" lengthAdjust="spacingAndGlyphs" textLength="76" x="583" y="39.5928">Recovering</text><rect fill="#FEFECE" filter="url(#femy0cnakgu63)" height="30.29" style="stroke: #A80036; stroke-width: 1.5;" width="90" x="576" y="582.2241"/><text fill="#000000" font-family="sans-serif" font-size="14" lengthAdjust="spacingAndGlyphs" textLength="76" x="583" y="602.5269">Recovering</text><rect fill="#FEFECE" filter="url(#femy0cnakgu63)" height="30.29" style="stroke: #A80036; stroke-width: 1.5;" width="83" x="680" y="19.29"/><text fill="#000000" font-family="sans-serif" font-size="14" lengthAdjust="spacingAndGlyphs" textLength="69" x="687" y="39.5928">Shutdown</text><rect fill="#FEFECE" filter="url(#femy0cnakgu63)" height="30.29" style="stroke: #A80036; stroke-width: 1.5;" width="83" x="680" y="582.2241"/><text fill="#000000" font-family="sans-serif" font-size="14" lengthAdjust="spacingAndGlyphs" textLength="69" x="687" y="602.5269">Shutdown</text><rect fill="#FEFECE" filter="url(#femy0cnakgu63)" height="30.29" style="stroke: #A80036; stroke-width: 1.5;" width="72" x="777" y="19.29"/><text fill="#000000" font-family="sans-serif" font-size="14" lengthAdjust="spacingAndGlyphs" textLength="58" x="784" y="39.5928">Finished</text><rect fill="#FEFECE" filter="url(#femy0cnakgu63)" height="30.29" style="stroke: #A80036; stroke-width: 1.5;" width="72" x="777" y="582.2241"/><text fill="#000000" font-family="sans-serif" font-size="14" lengthAdjust="spacingAndGlyphs" textLength="58" x="784" y="602.5269">Finished</text><polygon fill="#A80036" points="93.5,79.1433,103.5,83.1433,93.5,87.1433,97.5,83.1433" style="stroke: #A80036; stroke-width: 1.0;"/><line style="stroke: #A80036; stroke-width: 1.0;" x1="31.5" x2="99.5" y1="83.1433" y2="83.1433"/><path d="M110,69.5801 L110,94.5801 L254,94.5801 L254,79.5801 L244,69.5801 L110,69.5801 " fill="#FBFB77" filter="url(#femy0cnakgu63)" style="stroke: #A80036; stroke-width: 1.0;"/><path d="M244,69.5801 L244,79.5801 L254,79.5801 L244,69.5801 " fill="#FBFB77" style="stroke: #A80036; stroke-width: 1.0;"/><text fill="#000000" font-family="sans-serif" font-size="13" lengthAdjust="spacingAndGlyphs" textLength="123" x="116" y="86.9326">creation &amp; injection</text><polygon fill="#A80036" points="183,118.2698,193,122.2698,183,126.2698,187,122.2698" style="stroke: #A80036; stroke-width: 1.0;"/><line style="stroke: #A80036; stroke-width: 1.0;" x1="105.5" x2="189" y1="122.2698" y2="122.2698"/><path d="M200,108.7065 L200,133.7065 L573,133.7065 L573,118.7065 L563,108.7065 L200,108.7065 " fill="#FBFB77" filter="url(#femy0cnakgu63)" style="stroke: #A80036; stroke-width: 1.0;"/><path d="M563,108.7065 L563,118.7065 L573,118.7065 L563,108.7065 " fill="#FBFB77" style="stroke: #A80036; stroke-width: 1.0;"/><text fill="#000000" font-family="sans-serif" font-size="13" lengthAdjust="spacingAndGlyphs" textLength="352" x="206" y="126.0591">installing external assets (code, ML models, whatever...)</text><polygon fill="#A80036" points="266,157.3962,276,161.3962,266,165.3962,270,161.3962" style="stroke: #A80036; stroke-width: 1.0;"/><line style="stroke: #A80036; stroke-width: 1.0;" x1="195" x2="272" y1="161.3962" y2="161.3962"/><path d="M283,147.833 L283,172.833 L465,172.833 L465,157.833 L455,147.833 L283,147.833 " fill="#FBFB77" filter="url(#femy0cnakgu63)" style="stroke: #A80036; stroke-width: 1.0;"/><path d="M455,147.833 L455,157.833 L465,157.833 L455,147.833 " fill="#FBFB77" style="stroke: #A80036; stroke-width: 1.0;"/><text fill="#000000" font-family="sans-serif" font-size="13" lengthAdjust="spacingAndGlyphs" textLength="161" x="289" y="165.1855">all dependencies Running</text><polygon fill="#A80036" points="348,196.5227,358,200.5227,348,204.5227,352,200.5227" style="stroke: #A80036; stroke-width: 1.0;"/><line style="stroke: #A80036; stroke-width: 1.0;" x1="278" x2="354" y1="200.5227" y2="200.5227"/><path d="M365,186.9595 L365,211.9595 L852,211.9595 L852,196.9595 L842,186.9595 L365,186.9595 " fill="#FBFB77" filter="url(#femy0cnakgu63)" style="stroke: #A80036; stroke-width: 1.0;"/><path d="M842,186.9595 L842,196.9595 L852,196.9595 L842,186.9595 " fill="#FBFB77" style="stroke: #A80036; stroke-width: 1.0;"/><text fill="#000000" font-family="sans-serif" font-size="13" lengthAdjust="spacingAndGlyphs" textLength="466" x="371" y="204.312">do work that must be done before the service is considered to be Running</text><polygon fill="#A80036" points="435,235.6492,445,239.6492,435,243.6492,439,239.6492" style="stroke: #A80036; stroke-width: 1.0;"/><line style="stroke: #A80036; stroke-width: 1.0;" x1="360" x2="441" y1="239.6492" y2="239.6492"/><path d="M452,226.0859 L452,251.0859 L672,251.0859 L672,236.0859 L662,226.0859 L452,226.0859 " fill="#FBFB77" filter="url(#femy0cnakgu63)" style="stroke: #A80036; stroke-width: 1.0;"/><path d="M662,226.0859 L662,236.0859 L672,236.0859 L662,226.0859 " fill="#FBFB77" style="stroke: #A80036; stroke-width: 1.0;"/><text fill="#000000" font-family="sans-serif" font-size="13" lengthAdjust="spacingAndGlyphs" textLength="199" x="458" y="243.4385">service detected error internally</text><polygon fill="#A80036" points="371,274.7756,361,278.7756,371,282.7756,367,278.7756" style="stroke: #A80036; stroke-width: 1.0;"/><line style="stroke: #A80036; stroke-width: 1.0;" x1="365" x2="446" y1="278.7756" y2="278.7756"/><path d="M452,265.2124 L452,290.2124 L593,290.2124 L593,275.2124 L583,265.2124 L452,265.2124 " fill="#FBFB77" filter="url(#femy0cnakgu63)" style="stroke: #A80036; stroke-width: 1.0;"/><path d="M583,265.2124 L583,275.2124 L593,275.2124 L583,265.2124 " fill="#FBFB77" style="stroke: #A80036; stroke-width: 1.0;"/><text fill="#000000" font-family="sans-serif" font-size="13" lengthAdjust="spacingAndGlyphs" textLength="120" x="458" y="282.5649">service self-healed</text><polygon fill="#A80036" points="519,313.9021,529,317.9021,519,321.9021,523,317.9021" style="stroke: #A80036; stroke-width: 1.0;"/><line style="stroke: #A80036; stroke-width: 1.0;" x1="447" x2="525" y1="317.9021" y2="317.9021"/><path d="M536,304.3389 L536,329.3389 L701,329.3389 L701,314.3389 L691,304.3389 L536,304.3389 " fill="#FBFB77" filter="url(#femy0cnakgu63)" style="stroke: #A80036; stroke-width: 1.0;"/><path d="M691,304.3389 L691,314.3389 L701,314.3389 L691,304.3389 " fill="#FBFB77" style="stroke: #A80036; stroke-width: 1.0;"/><text fill="#000000" font-family="sans-serif" font-size="13" lengthAdjust="spacingAndGlyphs" textLength="144" x="542" y="321.6914">service self-heal failed</text><polygon fill="#A80036" points="519,353.0286,529,357.0286,519,361.0286,523,357.0286" style="stroke: #A80036; stroke-width: 1.0;"/><line style="stroke: #A80036; stroke-width: 1.0;" x1="360" x2="525" y1="357.0286" y2="357.0286"/><path d="M536,343.4653 L536,368.4653 L759,368.4653 L759,353.4653 L749,343.4653 L536,343.4653 " fill="#FBFB77" filter="url(#femy0cnakgu63)" style="stroke: #A80036; stroke-width: 1.0;"/><path d="M749,343.4653 L749,353.4653 L759,353.4653 L749,343.4653 " fill="#FBFB77" style="stroke: #A80036; stroke-width: 1.0;"/><text fill="#000000" font-family="sans-serif" font-size="13" lengthAdjust="spacingAndGlyphs" textLength="202" x="542" y="360.8179">service error detected externally</text><polygon fill="#A80036" points="611,392.155,621,396.155,611,400.155,615,396.155" style="stroke: #A80036; stroke-width: 1.0;"/><line style="stroke: #A80036; stroke-width: 1.0;" x1="531" x2="617" y1="396.155" y2="396.155"/><path d="M628,382.5918 L628,407.5918 L805,407.5918 L805,392.5918 L795,382.5918 L628,382.5918 " fill="#FBFB77" filter="url(#femy0cnakgu63)" style="stroke: #A80036; stroke-width: 1.0;"/><path d="M795,382.5918 L795,392.5918 L805,392.5918 L795,382.5918 " fill="#FBFB77" style="stroke: #A80036; stroke-width: 1.0;"/><text fill="#000000" font-family="sans-serif" font-size="13" lengthAdjust="spacingAndGlyphs" textLength="156" x="634" y="399.9443">external recovery started</text><polygon fill="#A80036" points="371,431.2815,361,435.2815,371,439.2815,367,435.2815" style="stroke: #A80036; stroke-width: 1.0;"/><line style="stroke: #A80036; stroke-width: 1.0;" x1="365" x2="622" y1="435.2815" y2="435.2815"/><path d="M628,421.7183 L628,446.7183 L827,446.7183 L827,431.7183 L817,421.7183 L628,421.7183 " fill="#FBFB77" filter="url(#femy0cnakgu63)" style="stroke: #A80036; stroke-width: 1.0;"/><path d="M817,421.7183 L817,431.7183 L827,431.7183 L817,421.7183 " fill="#FBFB77" style="stroke: #A80036; stroke-width: 1.0;"/><text fill="#000000" font-family="sans-serif" font-size="13" lengthAdjust="spacingAndGlyphs" textLength="178" x="634" y="439.0708">external recovery succeeded</text><polygon fill="#A80036" points="711.5,470.408,721.5,474.408,711.5,478.408,715.5,474.408" style="stroke: #A80036; stroke-width: 1.0;"/><line style="stroke: #A80036; stroke-width: 1.0;" x1="623" x2="717.5" y1="474.408" y2="474.408"/><path d="M728,460.8447 L728,485.8447 L896,485.8447 L896,470.8447 L886,460.8447 L728,460.8447 " fill="#FBFB77" filter="url(#femy0cnakgu63)" style="stroke: #A80036; stroke-width: 1.0;"/><path d="M886,460.8447 L886,470.8447 L896,470.8447 L886,460.8447 " fill="#FBFB77" style="stroke: #A80036; stroke-width: 1.0;"/><text fill="#000000" font-family="sans-serif" font-size="13" lengthAdjust="spacingAndGlyphs" textLength="147" x="734" y="478.1973">external recovery failed</text><polygon fill="#A80036" points="803,509.5344,813,513.5344,803,517.5344,807,513.5344" style="stroke: #A80036; stroke-width: 1.0;"/><line style="stroke: #A80036; stroke-width: 1.0;" x1="360" x2="809" y1="513.5344" y2="513.5344"/><path d="M820,499.9712 L820,524.9712 L1065,524.9712 L1065,509.9712 L1055,499.9712 L820,499.9712 " fill="#FBFB77" filter="url(#femy0cnakgu63)" style="stroke: #A80036; stroke-width: 1.0;"/><path d="M1055,499.9712 L1055,509.9712 L1065,509.9712 L1055,499.9712 " fill="#FBFB77" style="stroke: #A80036; stroke-width: 1.0;"/><text fill="#000000" font-family="sans-serif" font-size="13" lengthAdjust="spacingAndGlyphs" textLength="224" x="826" y="517.3237">service completed its task normally</text><polygon fill="#A80036" points="289,548.6609,279,552.6609,289,556.6609,285,552.6609" style="stroke: #A80036; stroke-width: 1.0;"/><line style="stroke: #A80036; stroke-width: 1.0;" x1="283" x2="814" y1="552.6609" y2="552.6609"/><path d="M820,539.0977 L820,564.0977 L1043,564.0977 L1043,549.0977 L1033,539.0977 L820,539.0977 " fill="#FBFB77" filter="url(#femy0cnakgu63)" style="stroke: #A80036; stroke-width: 1.0;"/><path d="M1033,539.0977 L1033,549.0977 L1043,549.0977 L1033,539.0977 " fill="#FBFB77" style="stroke: #A80036; stroke-width: 1.0;"/><text fill="#000000" font-family="sans-serif" font-size="13" lengthAdjust="spacingAndGlyphs" textLength="202" x="826" y="556.4502">service restarted (eg. by a timer)</text><!--
-=======
-<?xml version="1.0" encoding="UTF-8" standalone="no"?>
-<svg xmlns="http://www.w3.org/2000/svg"
-     contentScriptType="application/ecmascript" contentStyleType="text/css" height="639px" preserveAspectRatio="none"
-     style="width:1077px;height:639px;" version="1.1" viewBox="0 0 1077 639" width="1077px" zoomAndPan="magnify">
-    <defs>
-        <filter height="300%" id="femy0cnakgu63" width="300%" x="-1" y="-1">
-            <feGaussianBlur result="blurOut" stdDeviation="2.0"/>
-            <feColorMatrix in="blurOut" result="blurOut2" type="matrix"
-                           values="0 0 0 0 0 0 0 0 0 0 0 0 0 0 0 0 0 0 .4 0"/>
-            <feOffset dx="4.0" dy="4.0" in="blurOut2" result="blurOut3"/>
-            <feBlend in="SourceGraphic" in2="blurOut3" mode="normal"/>
-        </filter>
-    </defs>
-    <g>
-        <line style="stroke: #A80036; stroke-width: 1.0; stroke-dasharray: 5.0,5.0;" x1="31" x2="31" y1="54.5801"
-              y2="583.2241"/>
-        <line style="stroke: #A80036; stroke-width: 1.0; stroke-dasharray: 5.0,5.0;" x1="105" x2="105" y1="54.5801"
-              y2="583.2241"/>
-        <line style="stroke: #A80036; stroke-width: 1.0; stroke-dasharray: 5.0,5.0;" x1="195" x2="195" y1="54.5801"
-              y2="583.2241"/>
-        <line style="stroke: #A80036; stroke-width: 1.0; stroke-dasharray: 5.0,5.0;" x1="278" x2="278" y1="54.5801"
-              y2="583.2241"/>
-        <line style="stroke: #A80036; stroke-width: 1.0; stroke-dasharray: 5.0,5.0;" x1="360" x2="360" y1="54.5801"
-              y2="583.2241"/>
-        <line style="stroke: #A80036; stroke-width: 1.0; stroke-dasharray: 5.0,5.0;" x1="447" x2="447" y1="54.5801"
-              y2="583.2241"/>
-        <line style="stroke: #A80036; stroke-width: 1.0; stroke-dasharray: 5.0,5.0;" x1="531" x2="531" y1="54.5801"
-              y2="583.2241"/>
-        <line style="stroke: #A80036; stroke-width: 1.0; stroke-dasharray: 5.0,5.0;" x1="623" x2="623" y1="54.5801"
-              y2="583.2241"/>
-        <line style="stroke: #A80036; stroke-width: 1.0; stroke-dasharray: 5.0,5.0;" x1="723" x2="723" y1="54.5801"
-              y2="583.2241"/>
-        <line style="stroke: #A80036; stroke-width: 1.0; stroke-dasharray: 5.0,5.0;" x1="815" x2="815" y1="54.5801"
-              y2="583.2241"/>
-        <rect fill="#FEFECE" filter="url(#femy0cnakgu63)" height="30.29" style="stroke: #A80036; stroke-width: 1.5;"
-              width="43" x="8" y="19.29"/>
-        <text fill="#000000" font-family="sans-serif" font-size="14" lengthAdjust="spacingAndGlyphs" textLength="29"
-              x="15" y="39.5928">New
-        </text>
-        <rect fill="#FEFECE" filter="url(#femy0cnakgu63)" height="30.29" style="stroke: #A80036; stroke-width: 1.5;"
-              width="43" x="8" y="582.2241"/>
-        <text fill="#000000" font-family="sans-serif" font-size="14" lengthAdjust="spacingAndGlyphs" textLength="29"
-              x="15" y="602.5269">New
-        </text>
-        <rect fill="#FEFECE" filter="url(#femy0cnakgu63)" height="30.29" style="stroke: #A80036; stroke-width: 1.5;"
-              width="77" x="65" y="19.29"/>
-        <text fill="#000000" font-family="sans-serif" font-size="14" lengthAdjust="spacingAndGlyphs" textLength="63"
-              x="72" y="39.5928">Installing
-        </text>
-        <rect fill="#FEFECE" filter="url(#femy0cnakgu63)" height="30.29" style="stroke: #A80036; stroke-width: 1.5;"
-              width="77" x="65" y="582.2241"/>
-        <text fill="#000000" font-family="sans-serif" font-size="14" lengthAdjust="spacingAndGlyphs" textLength="63"
-              x="72" y="602.5269">Installing
-        </text>
-        <rect fill="#FEFECE" filter="url(#femy0cnakgu63)" height="46.5801" style="stroke: #A80036; stroke-width: 1.5;"
-              width="74" x="156" y="3"/>
-        <text fill="#000000" font-family="sans-serif" font-size="14" lengthAdjust="spacingAndGlyphs" textLength="60"
-              x="163" y="23.3027">Awaiting
-        </text>
-        <text fill="#000000" font-family="sans-serif" font-size="14" lengthAdjust="spacingAndGlyphs" textLength="50"
-              x="168" y="39.5928">Startup
-        </text>
-        <rect fill="#FEFECE" filter="url(#femy0cnakgu63)" height="46.5801" style="stroke: #A80036; stroke-width: 1.5;"
-              width="74" x="156" y="582.2241"/>
-        <text fill="#000000" font-family="sans-serif" font-size="14" lengthAdjust="spacingAndGlyphs" textLength="60"
-              x="163" y="602.5269">Awaiting
-        </text>
-        <text fill="#000000" font-family="sans-serif" font-size="14" lengthAdjust="spacingAndGlyphs" textLength="50"
-              x="168" y="618.8169">Startup
-        </text>
-        <rect fill="#FEFECE" filter="url(#femy0cnakgu63)" height="30.29" style="stroke: #A80036; stroke-width: 1.5;"
-              width="64" x="244" y="19.29"/>
-        <text fill="#000000" font-family="sans-serif" font-size="14" lengthAdjust="spacingAndGlyphs" textLength="50"
-              x="251" y="39.5928">Startup
-        </text>
-        <rect fill="#FEFECE" filter="url(#femy0cnakgu63)" height="30.29" style="stroke: #A80036; stroke-width: 1.5;"
-              width="64" x="244" y="582.2241"/>
-        <text fill="#000000" font-family="sans-serif" font-size="14" lengthAdjust="spacingAndGlyphs" textLength="50"
-              x="251" y="602.5269">Startup
-        </text>
-        <rect fill="#FEFECE" filter="url(#femy0cnakgu63)" height="30.29" style="stroke: #A80036; stroke-width: 1.5;"
-              width="72" x="322" y="19.29"/>
-        <text fill="#000000" font-family="sans-serif" font-size="14" lengthAdjust="spacingAndGlyphs" textLength="58"
-              x="329" y="39.5928">Running
-        </text>
-        <rect fill="#FEFECE" filter="url(#femy0cnakgu63)" height="30.29" style="stroke: #A80036; stroke-width: 1.5;"
-              width="72" x="322" y="582.2241"/>
-        <text fill="#000000" font-family="sans-serif" font-size="14" lengthAdjust="spacingAndGlyphs" textLength="58"
-              x="329" y="602.5269">Running
-        </text>
-        <rect fill="#FEFECE" filter="url(#femy0cnakgu63)" height="30.29" style="stroke: #A80036; stroke-width: 1.5;"
-              width="74" x="408" y="19.29"/>
-        <text fill="#000000" font-family="sans-serif" font-size="14" lengthAdjust="spacingAndGlyphs" textLength="60"
-              x="415" y="39.5928">Unstable
-        </text>
-        <rect fill="#FEFECE" filter="url(#femy0cnakgu63)" height="30.29" style="stroke: #A80036; stroke-width: 1.5;"
-              width="74" x="408" y="582.2241"/>
-        <text fill="#000000" font-family="sans-serif" font-size="14" lengthAdjust="spacingAndGlyphs" textLength="60"
-              x="415" y="602.5269">Unstable
-        </text>
-        <rect fill="#FEFECE" filter="url(#femy0cnakgu63)" height="30.29" style="stroke: #A80036; stroke-width: 1.5;"
-              width="66" x="496" y="19.29"/>
-        <text fill="#000000" font-family="sans-serif" font-size="14" lengthAdjust="spacingAndGlyphs" textLength="52"
-              x="503" y="39.5928">Errored
-        </text>
-        <rect fill="#FEFECE" filter="url(#femy0cnakgu63)" height="30.29" style="stroke: #A80036; stroke-width: 1.5;"
-              width="66" x="496" y="582.2241"/>
-        <text fill="#000000" font-family="sans-serif" font-size="14" lengthAdjust="spacingAndGlyphs" textLength="52"
-              x="503" y="602.5269">Errored
-        </text>
-        <rect fill="#FEFECE" filter="url(#femy0cnakgu63)" height="30.29" style="stroke: #A80036; stroke-width: 1.5;"
-              width="90" x="576" y="19.29"/>
-        <text fill="#000000" font-family="sans-serif" font-size="14" lengthAdjust="spacingAndGlyphs" textLength="76"
-              x="583" y="39.5928">Recovering
-        </text>
-        <rect fill="#FEFECE" filter="url(#femy0cnakgu63)" height="30.29" style="stroke: #A80036; stroke-width: 1.5;"
-              width="90" x="576" y="582.2241"/>
-        <text fill="#000000" font-family="sans-serif" font-size="14" lengthAdjust="spacingAndGlyphs" textLength="76"
-              x="583" y="602.5269">Recovering
-        </text>
-        <rect fill="#FEFECE" filter="url(#femy0cnakgu63)" height="30.29" style="stroke: #A80036; stroke-width: 1.5;"
-              width="83" x="680" y="19.29"/>
-        <text fill="#000000" font-family="sans-serif" font-size="14" lengthAdjust="spacingAndGlyphs" textLength="69"
-              x="687" y="39.5928">Shutdown
-        </text>
-        <rect fill="#FEFECE" filter="url(#femy0cnakgu63)" height="30.29" style="stroke: #A80036; stroke-width: 1.5;"
-              width="83" x="680" y="582.2241"/>
-        <text fill="#000000" font-family="sans-serif" font-size="14" lengthAdjust="spacingAndGlyphs" textLength="69"
-              x="687" y="602.5269">Shutdown
-        </text>
-        <rect fill="#FEFECE" filter="url(#femy0cnakgu63)" height="30.29" style="stroke: #A80036; stroke-width: 1.5;"
-              width="72" x="777" y="19.29"/>
-        <text fill="#000000" font-family="sans-serif" font-size="14" lengthAdjust="spacingAndGlyphs" textLength="58"
-              x="784" y="39.5928">Finished
-        </text>
-        <rect fill="#FEFECE" filter="url(#femy0cnakgu63)" height="30.29" style="stroke: #A80036; stroke-width: 1.5;"
-              width="72" x="777" y="582.2241"/>
-        <text fill="#000000" font-family="sans-serif" font-size="14" lengthAdjust="spacingAndGlyphs" textLength="58"
-              x="784" y="602.5269">Finished
-        </text>
-        <polygon fill="#A80036" points="93.5,79.1433,103.5,83.1433,93.5,87.1433,97.5,83.1433"
-                 style="stroke: #A80036; stroke-width: 1.0;"/>
-        <line style="stroke: #A80036; stroke-width: 1.0;" x1="31.5" x2="99.5" y1="83.1433" y2="83.1433"/>
-        <path d="M110,69.5801 L110,94.5801 L254,94.5801 L254,79.5801 L244,69.5801 L110,69.5801 " fill="#FBFB77"
-              filter="url(#femy0cnakgu63)" style="stroke: #A80036; stroke-width: 1.0;"/>
-        <path d="M244,69.5801 L244,79.5801 L254,79.5801 L244,69.5801 " fill="#FBFB77"
-              style="stroke: #A80036; stroke-width: 1.0;"/>
-        <text fill="#000000" font-family="sans-serif" font-size="13" lengthAdjust="spacingAndGlyphs" textLength="123"
-              x="116" y="86.9326">creation &amp; injection
-        </text>
-        <polygon fill="#A80036" points="183,118.2698,193,122.2698,183,126.2698,187,122.2698"
-                 style="stroke: #A80036; stroke-width: 1.0;"/>
-        <line style="stroke: #A80036; stroke-width: 1.0;" x1="105.5" x2="189" y1="122.2698" y2="122.2698"/>
-        <path d="M200,108.7065 L200,133.7065 L573,133.7065 L573,118.7065 L563,108.7065 L200,108.7065 " fill="#FBFB77"
-              filter="url(#femy0cnakgu63)" style="stroke: #A80036; stroke-width: 1.0;"/>
-        <path d="M563,108.7065 L563,118.7065 L573,118.7065 L563,108.7065 " fill="#FBFB77"
-              style="stroke: #A80036; stroke-width: 1.0;"/>
-        <text fill="#000000" font-family="sans-serif" font-size="13" lengthAdjust="spacingAndGlyphs" textLength="352"
-              x="206" y="126.0591">installing external assets (code, ML models, whatever...)
-        </text>
-        <polygon fill="#A80036" points="266,157.3962,276,161.3962,266,165.3962,270,161.3962"
-                 style="stroke: #A80036; stroke-width: 1.0;"/>
-        <line style="stroke: #A80036; stroke-width: 1.0;" x1="195" x2="272" y1="161.3962" y2="161.3962"/>
-        <path d="M283,147.833 L283,172.833 L465,172.833 L465,157.833 L455,147.833 L283,147.833 " fill="#FBFB77"
-              filter="url(#femy0cnakgu63)" style="stroke: #A80036; stroke-width: 1.0;"/>
-        <path d="M455,147.833 L455,157.833 L465,157.833 L455,147.833 " fill="#FBFB77"
-              style="stroke: #A80036; stroke-width: 1.0;"/>
-        <text fill="#000000" font-family="sans-serif" font-size="13" lengthAdjust="spacingAndGlyphs" textLength="161"
-              x="289" y="165.1855">all dependencies Running
-        </text>
-        <polygon fill="#A80036" points="348,196.5227,358,200.5227,348,204.5227,352,200.5227"
-                 style="stroke: #A80036; stroke-width: 1.0;"/>
-        <line style="stroke: #A80036; stroke-width: 1.0;" x1="278" x2="354" y1="200.5227" y2="200.5227"/>
-        <path d="M365,186.9595 L365,211.9595 L852,211.9595 L852,196.9595 L842,186.9595 L365,186.9595 " fill="#FBFB77"
-              filter="url(#femy0cnakgu63)" style="stroke: #A80036; stroke-width: 1.0;"/>
-        <path d="M842,186.9595 L842,196.9595 L852,196.9595 L842,186.9595 " fill="#FBFB77"
-              style="stroke: #A80036; stroke-width: 1.0;"/>
-        <text fill="#000000" font-family="sans-serif" font-size="13" lengthAdjust="spacingAndGlyphs" textLength="466"
-              x="371" y="204.312">do work that must be done before the service is considered to be Running
-        </text>
-        <polygon fill="#A80036" points="435,235.6492,445,239.6492,435,243.6492,439,239.6492"
-                 style="stroke: #A80036; stroke-width: 1.0;"/>
-        <line style="stroke: #A80036; stroke-width: 1.0;" x1="360" x2="441" y1="239.6492" y2="239.6492"/>
-        <path d="M452,226.0859 L452,251.0859 L672,251.0859 L672,236.0859 L662,226.0859 L452,226.0859 " fill="#FBFB77"
-              filter="url(#femy0cnakgu63)" style="stroke: #A80036; stroke-width: 1.0;"/>
-        <path d="M662,226.0859 L662,236.0859 L672,236.0859 L662,226.0859 " fill="#FBFB77"
-              style="stroke: #A80036; stroke-width: 1.0;"/>
-        <text fill="#000000" font-family="sans-serif" font-size="13" lengthAdjust="spacingAndGlyphs" textLength="199"
-              x="458" y="243.4385">service detected error internally
-        </text>
-        <polygon fill="#A80036" points="371,274.7756,361,278.7756,371,282.7756,367,278.7756"
-                 style="stroke: #A80036; stroke-width: 1.0;"/>
-        <line style="stroke: #A80036; stroke-width: 1.0;" x1="365" x2="446" y1="278.7756" y2="278.7756"/>
-        <path d="M452,265.2124 L452,290.2124 L593,290.2124 L593,275.2124 L583,265.2124 L452,265.2124 " fill="#FBFB77"
-              filter="url(#femy0cnakgu63)" style="stroke: #A80036; stroke-width: 1.0;"/>
-        <path d="M583,265.2124 L583,275.2124 L593,275.2124 L583,265.2124 " fill="#FBFB77"
-              style="stroke: #A80036; stroke-width: 1.0;"/>
-        <text fill="#000000" font-family="sans-serif" font-size="13" lengthAdjust="spacingAndGlyphs" textLength="120"
-              x="458" y="282.5649">service self-healed
-        </text>
-        <polygon fill="#A80036" points="519,313.9021,529,317.9021,519,321.9021,523,317.9021"
-                 style="stroke: #A80036; stroke-width: 1.0;"/>
-        <line style="stroke: #A80036; stroke-width: 1.0;" x1="447" x2="525" y1="317.9021" y2="317.9021"/>
-        <path d="M536,304.3389 L536,329.3389 L701,329.3389 L701,314.3389 L691,304.3389 L536,304.3389 " fill="#FBFB77"
-              filter="url(#femy0cnakgu63)" style="stroke: #A80036; stroke-width: 1.0;"/>
-        <path d="M691,304.3389 L691,314.3389 L701,314.3389 L691,304.3389 " fill="#FBFB77"
-              style="stroke: #A80036; stroke-width: 1.0;"/>
-        <text fill="#000000" font-family="sans-serif" font-size="13" lengthAdjust="spacingAndGlyphs" textLength="144"
-              x="542" y="321.6914">service self-heal failed
-        </text>
-        <polygon fill="#A80036" points="519,353.0286,529,357.0286,519,361.0286,523,357.0286"
-                 style="stroke: #A80036; stroke-width: 1.0;"/>
-        <line style="stroke: #A80036; stroke-width: 1.0;" x1="360" x2="525" y1="357.0286" y2="357.0286"/>
-        <path d="M536,343.4653 L536,368.4653 L759,368.4653 L759,353.4653 L749,343.4653 L536,343.4653 " fill="#FBFB77"
-              filter="url(#femy0cnakgu63)" style="stroke: #A80036; stroke-width: 1.0;"/>
-        <path d="M749,343.4653 L749,353.4653 L759,353.4653 L749,343.4653 " fill="#FBFB77"
-              style="stroke: #A80036; stroke-width: 1.0;"/>
-        <text fill="#000000" font-family="sans-serif" font-size="13" lengthAdjust="spacingAndGlyphs" textLength="202"
-              x="542" y="360.8179">service error detected externally
-        </text>
-        <polygon fill="#A80036" points="611,392.155,621,396.155,611,400.155,615,396.155"
-                 style="stroke: #A80036; stroke-width: 1.0;"/>
-        <line style="stroke: #A80036; stroke-width: 1.0;" x1="531" x2="617" y1="396.155" y2="396.155"/>
-        <path d="M628,382.5918 L628,407.5918 L805,407.5918 L805,392.5918 L795,382.5918 L628,382.5918 " fill="#FBFB77"
-              filter="url(#femy0cnakgu63)" style="stroke: #A80036; stroke-width: 1.0;"/>
-        <path d="M795,382.5918 L795,392.5918 L805,392.5918 L795,382.5918 " fill="#FBFB77"
-              style="stroke: #A80036; stroke-width: 1.0;"/>
-        <text fill="#000000" font-family="sans-serif" font-size="13" lengthAdjust="spacingAndGlyphs" textLength="156"
-              x="634" y="399.9443">external recovery started
-        </text>
-        <polygon fill="#A80036" points="371,431.2815,361,435.2815,371,439.2815,367,435.2815"
-                 style="stroke: #A80036; stroke-width: 1.0;"/>
-        <line style="stroke: #A80036; stroke-width: 1.0;" x1="365" x2="622" y1="435.2815" y2="435.2815"/>
-        <path d="M628,421.7183 L628,446.7183 L827,446.7183 L827,431.7183 L817,421.7183 L628,421.7183 " fill="#FBFB77"
-              filter="url(#femy0cnakgu63)" style="stroke: #A80036; stroke-width: 1.0;"/>
-        <path d="M817,421.7183 L817,431.7183 L827,431.7183 L817,421.7183 " fill="#FBFB77"
-              style="stroke: #A80036; stroke-width: 1.0;"/>
-        <text fill="#000000" font-family="sans-serif" font-size="13" lengthAdjust="spacingAndGlyphs" textLength="178"
-              x="634" y="439.0708">external recovery succeeded
-        </text>
-        <polygon fill="#A80036" points="711.5,470.408,721.5,474.408,711.5,478.408,715.5,474.408"
-                 style="stroke: #A80036; stroke-width: 1.0;"/>
-        <line style="stroke: #A80036; stroke-width: 1.0;" x1="623" x2="717.5" y1="474.408" y2="474.408"/>
-        <path d="M728,460.8447 L728,485.8447 L896,485.8447 L896,470.8447 L886,460.8447 L728,460.8447 " fill="#FBFB77"
-              filter="url(#femy0cnakgu63)" style="stroke: #A80036; stroke-width: 1.0;"/>
-        <path d="M886,460.8447 L886,470.8447 L896,470.8447 L886,460.8447 " fill="#FBFB77"
-              style="stroke: #A80036; stroke-width: 1.0;"/>
-        <text fill="#000000" font-family="sans-serif" font-size="13" lengthAdjust="spacingAndGlyphs" textLength="147"
-              x="734" y="478.1973">external recovery failed
-        </text>
-        <polygon fill="#A80036" points="803,509.5344,813,513.5344,803,517.5344,807,513.5344"
-                 style="stroke: #A80036; stroke-width: 1.0;"/>
-        <line style="stroke: #A80036; stroke-width: 1.0;" x1="360" x2="809" y1="513.5344" y2="513.5344"/>
-        <path d="M820,499.9712 L820,524.9712 L1065,524.9712 L1065,509.9712 L1055,499.9712 L820,499.9712 " fill="#FBFB77"
-              filter="url(#femy0cnakgu63)" style="stroke: #A80036; stroke-width: 1.0;"/>
-        <path d="M1055,499.9712 L1055,509.9712 L1065,509.9712 L1055,499.9712 " fill="#FBFB77"
-              style="stroke: #A80036; stroke-width: 1.0;"/>
-        <text fill="#000000" font-family="sans-serif" font-size="13" lengthAdjust="spacingAndGlyphs" textLength="224"
-              x="826" y="517.3237">service completed its task normally
-        </text>
-        <polygon fill="#A80036" points="289,548.6609,279,552.6609,289,556.6609,285,552.6609"
-                 style="stroke: #A80036; stroke-width: 1.0;"/>
-        <line style="stroke: #A80036; stroke-width: 1.0;" x1="283" x2="814" y1="552.6609" y2="552.6609"/>
-        <path d="M820,539.0977 L820,564.0977 L1043,564.0977 L1043,549.0977 L1033,539.0977 L820,539.0977 " fill="#FBFB77"
-              filter="url(#femy0cnakgu63)" style="stroke: #A80036; stroke-width: 1.0;"/>
-        <path d="M1033,539.0977 L1033,549.0977 L1043,549.0977 L1033,539.0977 " fill="#FBFB77"
-              style="stroke: #A80036; stroke-width: 1.0;"/>
-        <text fill="#000000" font-family="sans-serif" font-size="13" lengthAdjust="spacingAndGlyphs" textLength="202"
-              x="826" y="556.4502">service restarted (eg. by a timer)
-        </text><!--
->>>>>>> fd155f65
 @startuml
 participant NEW
 participant INSTALLING
@@ -320,11 +46,4 @@
 OS Version: 4.9.137-0.1.ac.218.74.329.metal1.x86_64
 Default Encoding: UTF-8
 Language: en
-Country: US
-<<<<<<< HEAD
---></g></svg>
-=======
--->
-    </g>
-</svg>
->>>>>>> fd155f65
+Country: US