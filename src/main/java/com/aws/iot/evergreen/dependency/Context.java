/* Copyright 2019 Amazon.com, Inc. or its affiliates. All Rights Reserved.
 * SPDX-License-Identifier: Apache-2.0 */

package com.aws.iot.evergreen.dependency;

import com.aws.iot.evergreen.config.Configuration;
import com.aws.iot.evergreen.config.Topic;
import com.aws.iot.evergreen.config.Topics;
import com.aws.iot.evergreen.config.WhatHappened;
import com.aws.iot.evergreen.kernel.EvergreenService;
import com.aws.iot.evergreen.util.Coerce;
import com.aws.iot.evergreen.util.Log;
import com.aws.iot.evergreen.util.Utils;
import edu.umd.cs.findbugs.annotations.SuppressFBWarnings;

import java.io.Closeable;
import java.io.IOException;
import java.lang.annotation.ElementType;
import java.lang.annotation.Retention;
import java.lang.annotation.RetentionPolicy;
import java.lang.annotation.Target;
import java.lang.reflect.Constructor;
import java.lang.reflect.Field;
import java.lang.reflect.ParameterizedType;
import java.util.concurrent.BlockingDeque;
import java.util.concurrent.ConcurrentHashMap;
import java.util.concurrent.CopyOnWriteArrayList;
import java.util.concurrent.CountDownLatch;
import java.util.concurrent.LinkedBlockingDeque;
import java.util.concurrent.atomic.AtomicReference;
import java.util.function.Consumer;
import java.util.function.Function;
import javax.inject.Inject;
import javax.inject.Named;
import javax.inject.Provider;

import static com.aws.iot.evergreen.util.Utils.isEmpty;
import static com.aws.iot.evergreen.util.Utils.nullEmpty;

/**
 * A collection of Objects that work together.
 */
@SuppressFBWarnings(value = "SC_START_IN_CTOR", justification = "Starting thread in constructor is what we want")
public class Context implements Closeable {
    private final ConcurrentHashMap<Object, Value> parts = new ConcurrentHashMap<>();
    private final Log log = new Log();  // Some painful meta-circularities make life easier if the log is slightly
    // magical
    private boolean shuttingDown = false;
    // global state change notification
    private CopyOnWriteArrayList<EvergreenService.GlobalStateChangeListener> listeners;
    private BlockingDeque<Runnable> serialized = new LinkedBlockingDeque<>();
    private final Thread publishThread = new Thread() {
        {
            setName("Serialized listener processor");
            setPriority(Thread.MAX_PRIORITY - 1);
            //                setDaemon(true);
        }

        @SuppressWarnings({"checkstyle:emptycatchblock"})
        @Override
        public void run() {
            while (true) {
                try {
                    Runnable task = serialized.takeFirst();
                    try {
                        task.run();
                    } catch (Throwable t) {
                        log.error("subscription listener errored", task.getClass(), t);
                    }
                } catch (InterruptedException ignored) {
                }
            }
        }
    };

    {
        parts.put(Context.class, new Value(Context.class, this));
        parts.put(Log.class, new Value(Log.class, log));
    }

    {
        publishThread.start();
    }

    public Log getLog() {
        return log;
    }

    public <T> T get(Class<T> cl) {
        return getv0(cl, cl).get();
    }

    public <T> T get(Class<T> cl, String tag) {
        return getv0(cl, isEmpty(tag) ? cl : tag).get();
    }

    public <T> Value<T> getv(Class<T> cl) {
        return getv0(cl, cl);
    }

    public <T> Value<T> getv(Class<T> cl, String tag) {
        return getv0(cl, isEmpty(tag) ? cl : tag);
    }

    private <T> Value<T> getv0(Class<T> cl, Object tag) {
        //        if(cl!=tag && cl.getAnnotation(Singleton.class)!=null) {
        //            Value<T> v = getv0(cl,cl);
        //            return parts.computeIfAbsent(tag, c->v);
        //        }
        return parts.computeIfAbsent(tag, c -> new Value(cl, null));
    }

    public <T> T newInstance(Class<T> cl) throws Throwable {
        return new Value<>(cl, null).get();
    }

    /**
     * Get the class with the provided tag, if it exists.
     *
     * @param cl class to lookup
     * @param tag tag of the instance of the class to get
     * @return null if it could not be found, returns the class otherwise
     */
    public <T> T getIfExists(Class<T> cl, String tag) {
        Value v = getvIfExists(tag == null ? cl : tag);
        if (v == null) {
            return null;
        }
        Object o = v.value;
        return o == null || !cl.isAssignableFrom(o.getClass()) ? null : (T) o;
    }

    public Value getvIfExists(Object tag) {
        return parts.get(tag);
    }

    /**
     * Put a class into the Context.
     *
     * @param cl type of class to be stored
     * @param v instance of class to store
     * @return this
     */
    public <T> Context put(Class<T> cl, T v) {
        parts.compute(cl, (k, ov) -> {
            if (ov == null) {
                ov = new Value(cl, v);
            } else {
                ov.put(v);
            }
            return ov;
        });
        return this;
    }

    /**
     * Put a class into the Context.
     *
     * @param cl type of class to be stored
     * @param v value instance of class to store
     * @return this
     */
    public <T> Context put(Class<T> cl, Value<T> v) {
        parts.compute(cl, (k, ov) -> {
            if (ov == null) {
                ov = v;
            } else {
                ov.put(v.get());
            }
            return ov;
        });
        return this;
    }

    /**
     * Put object into the context with a provided tag.
     *
     * @param tag tag
     * @param v value
     * @return this
     */
    public Context put(String tag, Object v) {
        parts.compute(tag, (k2, ov) -> {
            if (ov == null) {
                ov = new Value(v.getClass(), v);
            } else {
                ov.put(v);
            }
            return ov;
        });
        return this;
    }

    public void forEach(Consumer<Value> f) {
        parts.values().forEach(f);
    }

    /**
     * Shutdown this context, closing all closeable classes stored in this context.
     */
    public void shutdown() {
        if (shuttingDown) {
            return;
        }
        shuttingDown = true;
        forEach(v -> {
            Object vv = v.value;
            try {
                if (vv instanceof Closeable && vv != log) {
                    ((Closeable) vv).close();
                }
            } catch (Throwable t) {
                log.error("Failed to shutdown", Coerce.toString(vv), t);
            }
        });
        Utils.close(log);
    }

    @Override
    public void close() throws IOException {
        shutdown();
    }

    /**
     * Add a global state change listener.
     *
     * @param l listener to add
     */
    public synchronized void addGlobalStateChangeListener(EvergreenService.GlobalStateChangeListener l) {
        if (listeners == null) {
            listeners = new CopyOnWriteArrayList<>();
        }
        listeners.add(l);
    }

    /**
     * Remove a global state change listener.
     *
     * @param l listener to remove
     */
    public synchronized void removeGlobalStateChangeListener(EvergreenService.GlobalStateChangeListener l) {
        if (listeners != null) {
            listeners.remove(l);
            if (listeners.isEmpty()) {
                listeners = null;
            }
        }
    }

<<<<<<< HEAD
    public synchronized void globalNotifyStateChanged(EvergreenService service, final State prevState,
                                                      final State activeState) {
        if (listeners != null) {
            listeners.forEach(s -> s.globalServiceStateChanged(service, prevState, activeState));
        }
    }

    public void addDesiredStatesForAll(State desiredState) {
        forEach(f -> {
            Object v = f.get();
            if (v instanceof EvergreenService) {
                ((EvergreenService) v).addDesiredState(desiredState);
=======
    /**
     * Serially send an event to the global state change listeners.
     *
     * @param changedService the service which had a state change
     * @param previousState the previous state of the service
     */
    public synchronized void globalNotifyStateChanged(EvergreenService changedService, final State previousState) {
        if (listeners != null) {
            listeners.forEach(s -> s.globalServiceStateChanged(changedService, previousState));
        }
    }

    /**
     * Set the state of every service.
     *
     * @param newState new state
     */
    public void setAllStates(State newState) {
        forEach(f -> {
            Object v = f.get();
            if (v instanceof EvergreenService) {
                ((EvergreenService) v).setState(newState);
>>>>>>> fd155f65
            }
        });
    }

    public void runOnPublishQueue(Runnable r) {
        serialized.add(r);
    }

    /**
     * Run a Crashable function on the publish queue and wait for it to finish execution.
     *
     * @param r Crashable
     * @return Throwable resulting from running the Crashable (if any)
     */
    public Throwable runOnPublishQueueAndWait(Crashable r) {
        AtomicReference<Throwable> ret = new AtomicReference<>();
        CountDownLatch ready = new CountDownLatch(1);
        runOnPublishQueue(() -> {
            try {
                r.run();
            } catch (Throwable t) {
                ret.set(t);
                getLog().error("runOnPublishQueueAndWait", t);
            }
            ready.countDown();
        });
        if (!onPublishThread()) {
            try {
                ready.await();
            } catch (InterruptedException ex) {
                ret.set(ex);
            }
        }
        return ret.get();
    }

    public void queuePublish(Topic t) {
        runOnPublishQueue(() -> t.fire(WhatHappened.changed));
    }

    private boolean onPublishThread() {
        return Thread.currentThread() == publishThread;
    }

    @Retention(RetentionPolicy.RUNTIME)
    @Target({ElementType.FIELD})
    public @interface StartWhen {
        /**
         * What state to start the service.
         */
        State value();
    }

    public class Value<T> implements Provider<T> {
        final Class<T> targetClass;
        public volatile T value;
        @SuppressFBWarnings(value = "IS2_INCONSISTENT_SYNC", justification = "No need to be sync")
        private boolean injectionCompleted;

        Value(Class<T> c, T v) {
            targetClass = c;
            put(v);
        }

        @Override
        public final T get() {
            T v = value;
            if (v != null && injectionCompleted) {
                return v;
            }
            return get0();
        }

        private synchronized T get0() {
            T v = value;
            if (v != null) {
                return v;
            }
            try {
                Class<T> ccl = targetClass.isInterface() ? (Class<T>) targetClass.getClassLoader()
                        .loadClass(targetClass.getName() + "$Default") : targetClass;
                //                System.out.println(ccl+"  "+deepToString(ccl.getConstructors()));
                Constructor<T> cons = null;
                for (Constructor<T> c : (Constructor<T>[]) ccl.getConstructors()) {
                    //                    System.out.println("Examine "+c.getParameterCount()+" "+c.toGenericString());
                    if (c.getParameterCount() == 0) {
                        cons = c;
                    } else if (c.isAnnotationPresent(Inject.class)) {
                        cons = c;
                        break;
                    }
                }
                if (cons == null) {
                    throw new NoSuchMethodException("No usable injection constructor for " + ccl);
                }
                cons.setAccessible(true);
                int np = cons.getParameterCount();
                if (np == 0) {
                    return put(cons.newInstance());
                }
                //                System.out.println("Injecting args into "+cons.toGenericString());
                Object[] args = new Object[np];
                Class[] types = cons.getParameterTypes();
                for (int i = 0; i < np; i++) {
                    Class type = types[i];
                    if (type == Topics.class) {
                        ImplementsService svc = ccl.getAnnotation(ImplementsService.class);
                        if (svc != null) {
                            String nm = svc.name();
                            args[i] = Context.this.get(Configuration.class).lookupTopics(nm);
                            continue;
                        }
                        args[i] = Topics.errorNode(Context.this, "message", "Synthetic args");
                    } else {
                        args[i] = Context.this.get(type);
                    }
                }
                //                System.out.println("**Construct "+Utils.deepToString(cons, 90)+" "+Utils
                //                .deepToString(args, 90));
                return put(cons.newInstance(args));
            } catch (Throwable ex) {
                log.error("Can't create instance of", targetClass, ex);
                throw new IllegalArgumentException("Can't create instance of " + targetClass.getName(), ex);
            }
        }

        /**
         * Put a new value.
         *
         * @param v new value
         * @return new value
         */
        public final synchronized T put(T v) {
            if (v == value) {
                return v;
            }
            if (v == null || targetClass.isAssignableFrom(v.getClass())) {
                injectionCompleted = false;
                value = v;
                doInjection(v);
                injectionCompleted = true;
                return v; // only assign after injection is complete
            } else {
                throw new IllegalArgumentException(v + " is not assignable to " + targetClass.getSimpleName());
            }
        }

        public final synchronized T computeIfEmpty(Function<Value, T> s) {
            T v = value;
            return v == null ? put(s.apply(this)) : v;
        }

        public boolean isEmpty() {
            return value == null;
        }

        private void doInjection(Object lvalue) {
            //            System.out.println("requestInject " + lvalue);
            if (lvalue == null) {
                return;
            }
            Class cl = lvalue.getClass();
            EvergreenService asService = lvalue instanceof EvergreenService ? (EvergreenService) lvalue : null;
            InjectionActions injectionActions = lvalue instanceof InjectionActions ? (InjectionActions) lvalue : null;
            if (asService != null) {
                asService.context = Context.this; // inject context early
            }
            if (injectionActions != null) {
                try {
                    injectionActions.preInject();
                } catch (Throwable e) {
                    if (asService != null) {
                        asService.errored("preInject", e);
                    } else {
                        getLog().error("preInject", cl, e);
                    }
                }
            }
            while (cl != null && cl != Object.class) {
                for (Field f : cl.getDeclaredFields()) {
                    Inject a = f.getAnnotation(Inject.class);
                    //                    System.out.println(f.getName() + " " + (a != null));
                    if (a != null) {
                        try {
                            final Named named = f.getAnnotation(Named.class);
                            final String name = nullEmpty(named == null ? null : named.value());
                            Class t = f.getType();
                            Object v;
                            //                            System.out.println(cl.getSimpleName() + "." + f.getName() +
                            //                            " .
                            //                            ..");
                            //                            System.out.println("\tSET");
                            if (t == Provider.class) {
                                //                                System.out.println("PROVIDER " + t + " " + f + "\n
                                //                                ->
                                //                                " + f.toGenericString());
                                //                                Class scl = (Class) ((ParameterizedType) f
                                //                                .getGenericType()).getActualTypeArguments()[0];
                                //                                System.out.println("\tprovides " + scl);
                                v = getv((Class) ((ParameterizedType) f.getGenericType()).getActualTypeArguments()[0],
                                        name);
                            } else {
                                v = Context.this.get(t, name);
                            }
                            StartWhen startWhen = f.getAnnotation(StartWhen.class);
                            f.setAccessible(true);
                            f.set(lvalue, v);
                            //                            System.out.println("   "+cl.getSimpleName() + "." + f
                            //                            .getName()
                            //                            + " = " + v);
                            if (asService != null && v instanceof EvergreenService) {
<<<<<<< HEAD
                                asService.addDependency((EvergreenService) v, startWhen == null ? State.RUNNING :
                                        startWhen.value());
=======
                                asService.addDependency((EvergreenService) v,
                                        startWhen == null ? State.Running : startWhen.value());
>>>>>>> fd155f65
                            }
                        } catch (Throwable ex) {
                            if (asService != null) {
                                asService.errored("Injecting", ex);
                            } else {
                                log.error("Error injecting into", f, ex);
                            }
                        }
                    }
                    //                    else System.out.println("\tSKIP");
                }
                cl = cl.getSuperclass();
            }
            if (injectionActions != null && (asService == null || !asService.errored())) {
                try {
                    injectionActions.postInject();
                } catch (Throwable e) {
                    if (asService != null) {
                        asService.errored("postInject", e);
                    } else {
                        log.error("postInject", value.getClass(), e);
                    }
                }
            }
        }

    }
}<|MERGE_RESOLUTION|>--- conflicted
+++ resolved
@@ -247,7 +247,12 @@
         }
     }
 
-<<<<<<< HEAD
+    /**
+     * Serially send an event to the global state change listeners.
+     *
+     * @param changedService the service which had a state change
+     * @param previousState the previous state of the service
+     */
     public synchronized void globalNotifyStateChanged(EvergreenService service, final State prevState,
                                                       final State activeState) {
         if (listeners != null) {
@@ -255,35 +260,16 @@
         }
     }
 
+    /**
+     * Set the state of every service.
+     *
+     * @param newState new state
+     */
     public void addDesiredStatesForAll(State desiredState) {
         forEach(f -> {
             Object v = f.get();
             if (v instanceof EvergreenService) {
                 ((EvergreenService) v).addDesiredState(desiredState);
-=======
-    /**
-     * Serially send an event to the global state change listeners.
-     *
-     * @param changedService the service which had a state change
-     * @param previousState the previous state of the service
-     */
-    public synchronized void globalNotifyStateChanged(EvergreenService changedService, final State previousState) {
-        if (listeners != null) {
-            listeners.forEach(s -> s.globalServiceStateChanged(changedService, previousState));
-        }
-    }
-
-    /**
-     * Set the state of every service.
-     *
-     * @param newState new state
-     */
-    public void setAllStates(State newState) {
-        forEach(f -> {
-            Object v = f.get();
-            if (v instanceof EvergreenService) {
-                ((EvergreenService) v).setState(newState);
->>>>>>> fd155f65
             }
         });
     }
@@ -495,13 +481,8 @@
                             //                            .getName()
                             //                            + " = " + v);
                             if (asService != null && v instanceof EvergreenService) {
-<<<<<<< HEAD
                                 asService.addDependency((EvergreenService) v, startWhen == null ? State.RUNNING :
                                         startWhen.value());
-=======
-                                asService.addDependency((EvergreenService) v,
-                                        startWhen == null ? State.Running : startWhen.value());
->>>>>>> fd155f65
                             }
                         } catch (Throwable ex) {
                             if (asService != null) {
