--- conflicted
+++ resolved
@@ -129,16 +129,13 @@
      * @param packageManager         {@link PackageManager}
      * @param kernelConfigResolver   {@link KernelConfigResolver}
      * @param deploymentConfigMerger {@link DeploymentConfigMerger}
-     * @param deploymentConfigMerger {@link Kernel}
+     * @param kernel                 {@link Kernel}
      */
+    @SuppressWarnings("PMD.ExcessiveParameterList")
     DeploymentService(Topics topics, ExecutorService executorService, DependencyResolver dependencyResolver,
                       PackageManager packageManager, KernelConfigResolver kernelConfigResolver,
                       DeploymentConfigMerger deploymentConfigMerger, DeploymentStatusKeeper deploymentStatusKeeper,
-<<<<<<< HEAD
-                      Context context, Kernel kernel) {
-=======
-                      DeploymentDirectoryManager deploymentDirectoryManager, Context context) {
->>>>>>> f11028e0
+                      DeploymentDirectoryManager deploymentDirectoryManager, Context context, Kernel kernel) {
         super(topics);
         this.executorService = executorService;
         this.dependencyResolver = dependencyResolver;
