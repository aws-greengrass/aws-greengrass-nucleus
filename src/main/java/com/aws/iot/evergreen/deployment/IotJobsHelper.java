--- conflicted
+++ resolved
@@ -10,22 +10,12 @@
 import com.aws.iot.evergreen.deployment.model.Deployment.DeploymentType;
 import com.aws.iot.evergreen.logging.api.Logger;
 import com.aws.iot.evergreen.logging.impl.LogManager;
-<<<<<<< HEAD
-=======
-import com.aws.iot.evergreen.mqtt.MqttClient;
-import com.aws.iot.evergreen.mqtt.UnsubscribeRequest;
->>>>>>> 2407a014
 import com.aws.iot.evergreen.mqtt.WrapperMqttClientConnection;
 import com.aws.iot.evergreen.util.Coerce;
 import com.fasterxml.jackson.core.JsonProcessingException;
 import edu.umd.cs.findbugs.annotations.SuppressFBWarnings;
 import lombok.NoArgsConstructor;
 import lombok.Setter;
-<<<<<<< HEAD
-=======
-import software.amazon.awssdk.crt.CRT;
-import software.amazon.awssdk.crt.mqtt.MqttClientConnectionEvents;
->>>>>>> 2407a014
 import software.amazon.awssdk.crt.mqtt.MqttException;
 import software.amazon.awssdk.crt.mqtt.QualityOfService;
 import software.amazon.awssdk.iot.iotjobs.IotJobsClient;
@@ -107,11 +97,7 @@
     private DeploymentStatusKeeper deploymentStatusKeeper;
 
     @Inject
-<<<<<<< HEAD
     private WrapperMqttClientConnection connection;
-=======
-    private MqttClient mqttClient;
->>>>>>> 2407a014
 
     @Setter
     @Inject
@@ -119,10 +105,6 @@
     private LinkedBlockingQueue<Deployment> deploymentsQueue;
 
     private IotJobsClient iotJobsClient;
-<<<<<<< HEAD
-=======
-    private WrapperMqttClientConnection connection;
->>>>>>> 2407a014
 
     private final Consumer<JobExecutionsChangedEvent> eventHandler = event -> {
         /*
@@ -200,59 +182,28 @@
                   LinkedBlockingQueue<Deployment> deploymentsQueue,
                   DeploymentStatusKeeper deploymentStatusKeeper,
                   ExecutorService executorService,
-<<<<<<< HEAD
                   WrapperMqttClientConnection connection) {
-=======
-                  MqttClient mqttClient) {
->>>>>>> 2407a014
         this.deviceConfiguration = deviceConfiguration;
         this.iotJobsClientFactory = iotJobsClientFactory;
         this.deploymentsQueue = deploymentsQueue;
         this.deploymentStatusKeeper = deploymentStatusKeeper;
         this.executorService = executorService;
-<<<<<<< HEAD
         this.connection = connection;
-=======
-        this.mqttClient = mqttClient;
->>>>>>> 2407a014
     }
 
     @Override
     @SuppressFBWarnings
     public void postInject() {
-<<<<<<< HEAD
         // Mqtt Client would automatically connect to AWS Iot
         this.iotJobsClient = iotJobsClientFactory.getIotJobsClient(connection);
         logger.dfltKv("ThingName", (Supplier<String>) () ->
                 Coerce.toString(deviceConfiguration.getThingName()));
         subscribeToJobsTopics();
         logger.atInfo().log("Connection established to Iot cloud");
-=======
-        executorService.submit(() -> {
-            postConnect();
-        });
->>>>>>> 2407a014
         deploymentStatusKeeper.registerDeploymentStatusConsumer(DeploymentType.IOT_JOBS,
                 this::deploymentStatusChanged);
     }
 
-<<<<<<< HEAD
-=======
-    /**
-     * Mqtt Client would automatically connect to AWS Iot
-     * Thus, only postConnect() is needed.
-     */
-    public void postConnect() {
-        // Mqtt Client would automatically connect to AWS Iot
-        connection = new WrapperMqttClientConnection(mqttClient);
-        this.iotJobsClient = iotJobsClientFactory.getIotJobsClient(connection);
-        logger.dfltKv("ThingName", (Supplier<String>) () ->
-                Coerce.toString(deviceConfiguration.getThingName()));
-        subscribeToJobsTopics();
-        logger.atInfo().log("Connection established to Iot cloud");
-    }
-
->>>>>>> 2407a014
     public static class IotJobsClientFactory {
         public IotJobsClient getIotJobsClient(WrapperMqttClientConnection connection) {
             return new IotJobsClient(connection);
@@ -318,13 +269,7 @@
                             .log(UPDATE_DEPLOYMENT_STATUS_ACCEPTED);
                     String acceptTopicForJobId = UPDATE_SPECIFIC_JOB_ACCEPTED_TOPIC.replace("{thingName}", thingName)
                             .replace("{jobId}", jobId);
-                    UnsubscribeRequest request = mqttClient.getUnsubscribeRequest(acceptTopicForJobId);
-                    try {
-                        mqttClient.unsubscribe(request);
-                    } catch (ExecutionException | InterruptedException | TimeoutException e) {
-                        logger.atError().setCause(e)
-                        .log("Caught exception while subscribing to Iot Jobs topics");
-                    }
+                    connection.unsubscribe(acceptTopicForJobId);
                     gotResponse.complete(null);
         });
 
@@ -334,13 +279,7 @@
                             .log("Job status updated rejected");
                     String rejectTopicForJobId = UPDATE_SPECIFIC_JOB_REJECTED_TOPIC.replace("{thingName}", thingName)
                             .replace("{jobId}", jobId);
-                    UnsubscribeRequest request = mqttClient.getUnsubscribeRequest(rejectTopicForJobId);
-                    try {
-                        mqttClient.unsubscribe(request);
-                    } catch (ExecutionException | InterruptedException | TimeoutException e) {
-                        logger.atError().setCause(e)
-                        .log("Caught exception while subscribing to Iot Jobs topics");
-                    }
+                    connection.unsubscribe(rejectTopicForJobId);
                     //TODO: Can this be due to duplicate messages being sent for the job?
                     gotResponse.completeExceptionally(new Exception(response.message));
                 });
