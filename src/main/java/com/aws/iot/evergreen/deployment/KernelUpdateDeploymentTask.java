--- conflicted
+++ resolved
@@ -16,10 +16,7 @@
 
 import java.io.IOException;
 
-<<<<<<< HEAD
 import static com.aws.iot.evergreen.deployment.bootstrap.BootstrapSuccessCode.REQUEST_RESTART;
-=======
->>>>>>> bb581d36
 import static com.aws.iot.evergreen.deployment.model.Deployment.DeploymentStage.KERNEL_ACTIVATION;
 import static com.aws.iot.evergreen.deployment.model.Deployment.DeploymentStage.KERNEL_ROLLBACK;
 
@@ -41,16 +38,7 @@
             DeploymentResult result = null;
             if (KERNEL_ACTIVATION.equals(stage)) {
                 result = new DeploymentResult(DeploymentResult.DeploymentStatus.SUCCESSFUL, null);
-<<<<<<< HEAD
                 kernelAlts.activationSucceeds();
-=======
-                try {
-                    kernel.getContext().get(KernelAlternatives.class).activationSucceeds();
-                } catch (IOException e) {
-                    logger.atError().setCause(e).log("Fail to complete activation succeeds");
-                }
-
->>>>>>> bb581d36
             } else if (KERNEL_ROLLBACK.equals(stage)) {
                 result = new DeploymentResult(DeploymentResult.DeploymentStatus.FAILED_ROLLBACK_COMPLETE,
                         new ServiceUpdateException(deployment.getStageDetails()));
@@ -66,7 +54,6 @@
         } catch (ServiceUpdateException e) {
             logger.atError("deployment-errored", e).kv("deployment", deployment).log();
             if (KERNEL_ACTIVATION.equals(stage)) {
-<<<<<<< HEAD
                 try {
                     saveDeploymentStatusDetails(e.getMessage());
                     // Rollback workflow. Flip symlinks and restart kernel
@@ -75,14 +62,6 @@
                 } catch (IOException ioException) {
                     logger.atError().log("Failed to set up Kernel rollback directory", ioException);
                     return new DeploymentResult(DeploymentResult.DeploymentStatus.FAILED_UNABLE_TO_ROLLBACK, e);
-=======
-                // TODO: rollback workflow. Flip symlinks and restart
-                try {
-                    kernel.getContext().get(KernelAlternatives.class).prepareRollback();
-                } catch (IOException ioE) {
-                    logger.atError().setCause(ioE).log("fail to flip symlink on roll back");
-                    // TODO: error handle
->>>>>>> bb581d36
                 }
                 return null;
             } else if (KERNEL_ROLLBACK.equals(stage)) {
