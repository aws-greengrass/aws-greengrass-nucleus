--- conflicted
+++ resolved
@@ -4,13 +4,7 @@
 import com.aws.iot.evergreen.config.Topics;
 import com.aws.iot.evergreen.deployment.exceptions.DeviceConfigurationException;
 import com.aws.iot.evergreen.deployment.model.Deployment;
-<<<<<<< HEAD
 import com.aws.iot.evergreen.deployment.model.LocalOverrideRequest;
-import com.aws.iot.evergreen.logging.api.Logger;
-import com.aws.iot.evergreen.logging.impl.LogManager;
-import com.fasterxml.jackson.core.JsonProcessingException;
-import com.fasterxml.jackson.databind.ObjectMapper;
-=======
 import com.aws.iot.evergreen.kernel.EvergreenService;
 import com.aws.iot.evergreen.kernel.GenericExternalService;
 import com.aws.iot.evergreen.kernel.Kernel;
@@ -25,7 +19,6 @@
 import lombok.AllArgsConstructor;
 import lombok.Builder;
 import lombok.Getter;
->>>>>>> 0c3320ee
 import lombok.NoArgsConstructor;
 
 import java.util.List;
@@ -43,9 +36,9 @@
 public class LocalDeploymentListener {
 
     private static final String DEPLOYMENT_ID_LOG_KEY_NAME = "DeploymentId";
-    private static final ObjectMapper OBJECT_MAPPER = new ObjectMapper()
-            .configure(DeserializationFeature.FAIL_ON_INVALID_SUBTYPE, false)
-            .configure(DeserializationFeature.FAIL_ON_UNKNOWN_PROPERTIES, false);
+    private static final ObjectMapper OBJECT_MAPPER =
+            new ObjectMapper().configure(DeserializationFeature.FAIL_ON_INVALID_SUBTYPE, false)
+                    .configure(DeserializationFeature.FAIL_ON_UNKNOWN_PROPERTIES, false);
     private static Logger logger = LogManager.getLogger(LocalDeploymentListener.class);
 
     @Inject
@@ -89,6 +82,7 @@
 
     /**
      * Retrieves root level components names, component information and runtime parameters.
+     *
      * @return serialized ListComponentsResult
      * @throws DeviceConfigurationException failure to serialize ListComponentsResult
      */
@@ -99,18 +93,17 @@
                     .map(EvergreenService::getName).collect(Collectors.toList());
 
             List<ComponentInfo> componentInfo = kernel.orderedDependencies().stream()
-                    .filter(service -> !service.getName().equals(kernel.getMain().getName()))
-                    .map(service -> {
+                    .filter(service -> !service.getName().equals(kernel.getMain().getName())).map(service -> {
                         Topic version = service.getConfig().find(VERSION_CONFIG_KEY);
                         Topics parameters = service.getConfig().findTopics(PARAMETERS_CONFIG_KEY);
-                        ComponentInfo.ComponentInfoBuilder componentInfoBuilder = ComponentInfo.builder()
-                                .packageName(service.getName());
+                        ComponentInfo.ComponentInfoBuilder componentInfoBuilder =
+                                ComponentInfo.builder().packageName(service.getName());
                         if (version != null) {
                             componentInfoBuilder.version(((Semver) version.getOnce()).getValue());
                         }
                         if (parameters != null) {
-                            componentInfoBuilder.runtimeParameters(parameters.children.entrySet().stream().collect(
-                                    Collectors.toMap(e -> e.getKey(), e -> Coerce.toString(e.getValue()))));
+                            componentInfoBuilder.runtimeParameters(parameters.children.entrySet().stream()
+                                    .collect(Collectors.toMap(e -> e.getKey(), e -> Coerce.toString(e.getValue()))));
 
                         }
                         return componentInfoBuilder.build();
@@ -125,6 +118,7 @@
     }
 
     //TODO: move this data object to appropriate place during IPC integration.
+
     /**
      * Data object used to transfer currently running.
      */
