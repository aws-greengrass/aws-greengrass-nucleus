/*
 * Copyright Amazon.com, Inc. or its affiliates. All Rights Reserved.
 * SPDX-License-Identifier: Apache-2.0
 */

package com.aws.iot.evergreen.deployment;

import com.aws.iot.evergreen.config.Topics;
import com.aws.iot.evergreen.config.UpdateBehaviorTree;
import com.aws.iot.evergreen.dependency.State;
import com.aws.iot.evergreen.deployment.activator.DeploymentActivator;
import com.aws.iot.evergreen.deployment.activator.DeploymentActivatorFactory;
import com.aws.iot.evergreen.deployment.exceptions.ServiceUpdateException;
import com.aws.iot.evergreen.deployment.model.DeploymentDocument;
import com.aws.iot.evergreen.deployment.model.DeploymentResult;
import com.aws.iot.evergreen.deployment.model.DeploymentSafetyPolicy;
import com.aws.iot.evergreen.kernel.EvergreenService;
import com.aws.iot.evergreen.kernel.Kernel;
import com.aws.iot.evergreen.kernel.UpdateSystemSafelyService;
import com.aws.iot.evergreen.kernel.exceptions.ServiceLoadException;
import com.aws.iot.evergreen.logging.api.Logger;
import com.aws.iot.evergreen.logging.impl.LogManager;
import lombok.AccessLevel;
import lombok.AllArgsConstructor;
import lombok.Getter;

import java.util.Collection;
import java.util.HashSet;
import java.util.Map;
import java.util.Set;
import java.util.concurrent.CompletableFuture;
import java.util.concurrent.ExecutionException;
import java.util.concurrent.Future;
import java.util.stream.Collectors;
import javax.inject.Inject;

<<<<<<< HEAD
=======
import static com.aws.iot.evergreen.ipc.AuthHandler.AUTH_TOKEN_LOOKUP_KEY;
import static com.aws.iot.evergreen.kernel.EvergreenService.SERVICES_NAMESPACE_TOPIC;
>>>>>>> 47f34160
import static com.aws.iot.evergreen.kernel.EvergreenService.SERVICE_NAME_KEY;

@AllArgsConstructor
public class DeploymentConfigMerger {
    public static final String MERGE_CONFIG_EVENT_KEY = "merge-config";
    public static final String MERGE_ERROR_LOG_EVENT_KEY = "config-update-error";
    public static final String DEPLOYMENT_ID_LOG_KEY = "deploymentId";
    static final String ROLLBACK_SNAPSHOT_PATH_FORMAT = "rollback_snapshot_%s.tlog";
    protected static final int WAIT_SVC_START_POLL_INTERVAL_MILLISEC = 1000;
    protected static final UpdateBehaviorTree DEPLOYMENT_MERGE_BEHAVIOR = createDeploymentMergeBehavior();

    private static final Logger logger = LogManager.getLogger(DeploymentConfigMerger.class);

    @Inject
    private Kernel kernel;

    /**
     * Merge in new configuration values and new services.
     *
     * @param deploymentDocument deployment document
     * @param newConfig          the map of new configuration
     * @return future which completes only once the config is merged and all the services in the config are running
     */
    public Future<DeploymentResult> mergeInNewConfig(DeploymentDocument deploymentDocument,
                                                     Map<Object, Object> newConfig) {
        CompletableFuture<DeploymentResult> totallyCompleteFuture = new CompletableFuture<>();

        if (DeploymentSafetyPolicy.CHECK_SAFETY.equals(deploymentDocument.getDeploymentSafetyPolicy())) {
            kernel.getContext().get(UpdateSystemSafelyService.class)
                    .addUpdateAction(deploymentDocument.getDeploymentId(),
                            () -> updateActionForDeployment(newConfig, deploymentDocument, totallyCompleteFuture));
        } else {
            logger.atInfo().log("Deployment is configured to skip safety check, not waiting for safe time to update");
            updateActionForDeployment(newConfig, deploymentDocument, totallyCompleteFuture);
        }

        return totallyCompleteFuture;
    }

    private void updateActionForDeployment(Map<Object, Object> newConfig, DeploymentDocument deploymentDocument,
                                           CompletableFuture<DeploymentResult> totallyCompleteFuture) {
        String deploymentId = deploymentDocument.getDeploymentId();

        // if the update is cancelled, don't perform merge
        if (totallyCompleteFuture.isCancelled()) {
            logger.atInfo(MERGE_CONFIG_EVENT_KEY).kv("deployment", deploymentId)
                    .log("Future was cancelled so no need to go through with the update");
            return;
        }
        logger.atInfo(MERGE_CONFIG_EVENT_KEY).kv("deployment", deploymentId)
<<<<<<< HEAD
                .log("Applying deployment changes, deployment cannot be cancelled now");
        DeploymentActivator activator;
=======
                .log("Applying deployment changes , deployment cannot be cancelled now");

        FailureHandlingPolicy failureHandlingPolicy = deploymentDocument.getFailureHandlingPolicy();
        if (isAutoRollbackRequested(failureHandlingPolicy)) {
            try {
                takeSnapshotForRollback(deploymentId);
            } catch (IOException e) {
                // Failed to record snapshot hence did not execute merge, no rollback needed
                logger.atError().setEventType(MERGE_ERROR_LOG_EVENT_KEY).setCause(e)
                        .log("Failed to take a snapshot for rollback");
                totallyCompleteFuture.complete(new DeploymentResult(DeploymentStatus.FAILED_NO_STATE_CHANGE, e));
                return;
            }
        }

        final AggregateServicesChangeManager servicesChangeManager;
        if (newConfig.containsKey(SERVICES_NAMESPACE_TOPIC)) {
            Map<String, Object> serviceConfig = (Map<String, Object>) newConfig.get(SERVICES_NAMESPACE_TOPIC);
            servicesChangeManager =
                    new AggregateServicesChangeManager(kernel, serviceConfig);
        } else {
            servicesChangeManager = new AggregateServicesChangeManager(kernel, new HashMap<>());
        }

        // Get the timestamp before mergeMap(). It will be used to check whether services have started.
        long mergeTime = System.currentTimeMillis();

        // when deployment adds a new dependency (component B) to component A
        // the config for component B has to be merged in before externalDependenciesTopic of component A trigger
        // executing mergeMap using publish thread ensures this
        //TODO: runOnPublishQueueAndWait does not wait because updateActionForDeployment itself is run on the
        // publish queue. There needs to be another mechanism to ensure that mergemap completes and
        // all listeners trigger before rest of deployment work flow is executed.
        kernel.getContext().runOnPublishQueueAndWait(() ->
                kernel.getConfig().updateMap(deploymentDocument.getTimestamp(), newConfig, DEPLOYMENT_MERGE_BEHAVIOR));

        // wait until topic listeners finished processing mergeMap changes.
        kernel.getContext().runOnPublishQueue(() -> {
            // polling to wait for all services to be started.
            kernel.getContext().get(ExecutorService.class).execute(() -> {
                //TODO: Add timeout
                try {
                    servicesChangeManager.startNewServices();

                    // Restart any services that may have been broken before this deployment
                    // This is added to allow deployments to fix broken services
                    servicesChangeManager.reinstallBrokenServices();

                    Set<EvergreenService> servicesToTrack = servicesChangeManager.servicesToTrack();
                    logger.atDebug(MERGE_CONFIG_EVENT_KEY).kv("serviceToTrack", servicesToTrack)
                            .log("Applied new service config. Waiting for services to complete update");

                    waitForServicesToStart(servicesToTrack, mergeTime);
                    logger.atDebug(MERGE_CONFIG_EVENT_KEY).log("new/updated services are running, will now remove"
                            + " old services");
                    servicesChangeManager.removeObsoleteServices();
                    logger.atInfo(MERGE_CONFIG_EVENT_KEY).kv(DEPLOYMENT_ID_LOG_KEY, deploymentId)
                            .log("All services updated");
                    totallyCompleteFuture.complete(new DeploymentResult(DeploymentStatus.SUCCESSFUL, null));
                } catch (ServiceLoadException | InterruptedException | ServiceUpdateException
                        | ExecutionException e) {
                    logger.atError(MERGE_CONFIG_EVENT_KEY).kv(DEPLOYMENT_ID_LOG_KEY, deploymentId).setCause(e)
                            .log("Deployment failed");
                    if (isAutoRollbackRequested(failureHandlingPolicy)) {
                        rollback(deploymentId, totallyCompleteFuture, e, servicesChangeManager.createRollbackManager());
                    } else {
                        totallyCompleteFuture
                                .complete(new DeploymentResult(DeploymentStatus.FAILED_ROLLBACK_NOT_REQUESTED, e));
                    }
                }
            });
        });
    }

    /*
     * Rollback kernel to the state recorded before merging deployment config
     */
    private void rollback(String deploymentId, CompletableFuture<DeploymentResult> totallyCompleteFuture,
                          Throwable failureCause, AggregateServicesChangeManager servicesChangeManager) {

        logger.atInfo(MERGE_CONFIG_EVENT_KEY).kv(DEPLOYMENT_ID_LOG_KEY, deploymentId)
                .log("Rolling back failed deployment");

        // Get the timestamp before merging snapshot. It will be used to check whether services have started.
        long mergeTime;
>>>>>>> 47f34160
        try {
            activator = kernel.getContext().get(DeploymentActivatorFactory.class).getDeploymentActivator(newConfig);
        } catch (ServiceUpdateException e) {
            // Failed to pre-process new config, no rollback needed
            logger.atError().setEventType(MERGE_ERROR_LOG_EVENT_KEY).setCause(e)
                    .log("Failed to process new configuration for activation");
            totallyCompleteFuture.complete(new DeploymentResult(
                    DeploymentResult.DeploymentStatus.FAILED_NO_STATE_CHANGE, e));
            return;
        }
        activator.activate(newConfig, deploymentDocument, totallyCompleteFuture);
    }

    /**
     * Completes the provided future when all of the listed services are running.
     *
     * @param servicesToTrack       service to track
     * @param mergeTime             time the merge was started, used to check if a service is broken due to the merge
     * @throws InterruptedException   if the thread is interrupted while waiting here
     * @throws ServiceUpdateException if a service could not be updated
     */
    public static void waitForServicesToStart(Collection<EvergreenService> servicesToTrack, long mergeTime)
            throws InterruptedException, ServiceUpdateException {
        // Relying on the fact that all service lifecycle steps should have timeouts,
        // assuming this loop will not get stuck waiting forever
        while (true) {
            boolean allServicesRunning = true;
            for (EvergreenService service : servicesToTrack) {
                State state = service.getState();

                // If a service is previously BROKEN, its state might have not been updated yet when this check
                // executes. Therefore we first check the service state has been updated since merge map occurs.
                if (service.getStateModTime() > mergeTime && State.BROKEN.equals(state)) {
                    logger.atWarn(MERGE_CONFIG_EVENT_KEY).kv("serviceName", service.getName())
                            .log("merge-config-service BROKEN");
                    throw new ServiceUpdateException(
                            String.format("Service %s in broken state after deployment", service.getName()));
                }
                if (!service.reachedDesiredState()) {
                    allServicesRunning = false;
                    continue;
                }
                if (State.RUNNING.equals(state) || State.FINISHED.equals(state)) {
                    continue;
                }
                allServicesRunning = false;
            }
            if (allServicesRunning) {
                return;
            }
            Thread.sleep(WAIT_SVC_START_POLL_INTERVAL_MILLISEC); // hardcoded
        }
    }

    @Getter
    @AllArgsConstructor(access = AccessLevel.PRIVATE)
    public static class AggregateServicesChangeManager {
        private Kernel kernel;
        private Set<String> servicesToAdd;
        private Set<String> servicesToUpdate;
        private Set<String> servicesToRemove;

        /**
         * Constructs an object based on the current Kernel state and the config to be merged.
         *
         * @param kernel           evergreen kernel
         * @param newServiceConfig new config to be merged for deployment
         */
        public AggregateServicesChangeManager(Kernel kernel, Map<String, Object> newServiceConfig) {
            Set<String> runningUserServices = kernel.orderedDependencies().stream()
                    .map(EvergreenService::getName).collect(Collectors.toSet());

            this.kernel = kernel;

            this.servicesToAdd =
                    newServiceConfig.keySet().stream().filter(serviceName -> !runningUserServices.contains(serviceName))
                            .collect(Collectors.toSet());

            this.servicesToUpdate =
                    newServiceConfig.keySet().stream().filter(runningUserServices::contains)
                            .collect(Collectors.toSet());

            // TODO: handle removing services that are running within the JVM but defined via config
            this.servicesToRemove =
                    runningUserServices.stream().filter(serviceName -> !newServiceConfig.containsKey(serviceName))
                            .collect(Collectors.toSet());
        }

        /**
         * Get the service change manager that can be used for rolling back the current merge.
         *
         * @return An instance of service change manager to be used for rollback
         */
        public AggregateServicesChangeManager createRollbackManager() {
            // For rollback, services the deployment originally intended to add should be removed
            // and services it intended to remove should be added back
            return new AggregateServicesChangeManager(kernel, servicesToRemove, servicesToUpdate, servicesToAdd);
        }

        /**
         * Start the new services the merge intends to add.
         *
         * @throws ServiceLoadException when any service to be started could not be located
         */
        public void startNewServices() throws ServiceLoadException {
            for (String serviceName : servicesToAdd) {
                EvergreenService service = kernel.locate(serviceName);
                service.requestStart();
            }
        }

        /**
         * Used during rollback, ensures any services that were broken during the update are able to restart.
         *
         * @throws ServiceLoadException when any service to be started could not be located
         */
        public void reinstallBrokenServices() throws ServiceLoadException {
            for (String serviceName : servicesToUpdate) {
                EvergreenService service = kernel.locate(serviceName);
                if (service.currentOrReportedStateIs(State.BROKEN)) {
                    service.requestReinstall();
                }
            }
        }

        /**
         * Clean up services that the merge intends to remove.
         *
         * @throws InterruptedException when the merge is interrupted
         * @throws ExecutionException   when error is encountered while trying to close any service
         */
        public void removeObsoleteServices() throws InterruptedException, ExecutionException {
            Set<Future<Void>> serviceClosedFutures = new HashSet<>();
            servicesToRemove = servicesToRemove.stream().filter(serviceName -> {
                try {
                    EvergreenService eg = kernel.locate(serviceName);

                    // If the service is an autostart service, then do not close it and do not
                    // remove it from the config
                    if (eg.isAutostart()) {
                        return false;
                    }

                    serviceClosedFutures.add(eg.close());
                } catch (ServiceLoadException e) {
                    logger.atError(MERGE_ERROR_LOG_EVENT_KEY).setCause(e).addKeyValue("serviceName", serviceName)
                            .log("Could not locate EvergreenService to close service");
                    // No need to handle the error when trying to stop a non-existing service.
                    return false;
                }
                return true;
            }).collect(Collectors.toSet());
            logger.atInfo(MERGE_CONFIG_EVENT_KEY).kv("service-to-remove", servicesToRemove).log("Removing services");
            // waiting for removed service to close before removing reference and config entry
            for (Future<?> serviceClosedFuture : serviceClosedFutures) {
                serviceClosedFuture.get();
            }
            servicesToRemove.forEach(serviceName -> {
                kernel.getContext().remove(serviceName);
                Topics serviceTopic = kernel.findServiceTopic(serviceName);
                if (serviceTopic == null) {
                    logger.atWarn().kv(SERVICE_NAME_KEY, serviceName).log("Service topics node doesn't exist.");
                    return;
                }
                serviceTopic.remove();
            });
        }

        /**
         * Get the set of services whose state change needs to be tracked to assess the outcome of the merge.
         *
         * @return set of services to track state change for
         * @throws ServiceLoadException when any service whose state change needs to be tracked cannot be located
         */
        public Set<EvergreenService> servicesToTrack() throws ServiceLoadException {
            Set<String> serviceNames = new HashSet<>(servicesToAdd);
            serviceNames.addAll(servicesToUpdate);

            Set<EvergreenService> servicesToTrack = new HashSet<>();
            for (String serviceName : serviceNames) {
                EvergreenService eg = kernel.locate(serviceName);
                servicesToTrack.add(eg);
            }
            return servicesToTrack;
        }

    }

    private static UpdateBehaviorTree createDeploymentMergeBehavior() {
        // root: MERGE
        //   services: MERGE
        //     *: REPLACE
        //       runtime: MERGE
        //     AUTH_TOKEN: MERGE

        UpdateBehaviorTree rootMergeBehavior = new UpdateBehaviorTree(UpdateBehaviorTree.UpdateBehavior.MERGE);
        UpdateBehaviorTree servicesMergeBehavior = new UpdateBehaviorTree(UpdateBehaviorTree.UpdateBehavior.MERGE);
        UpdateBehaviorTree insideServiceMergeBehavior =
                new UpdateBehaviorTree(UpdateBehaviorTree.UpdateBehavior.REPLACE);
        UpdateBehaviorTree serviceRuntimeMergeBehavior =
                new UpdateBehaviorTree(UpdateBehaviorTree.UpdateBehavior.MERGE);

        rootMergeBehavior.getChildOverride().put(SERVICES_NAMESPACE_TOPIC, servicesMergeBehavior);
        servicesMergeBehavior.getChildOverride().put(UpdateBehaviorTree.WILDCARD, insideServiceMergeBehavior);
        servicesMergeBehavior.getChildOverride().put(AUTH_TOKEN_LOOKUP_KEY,
                new UpdateBehaviorTree(UpdateBehaviorTree.UpdateBehavior.MERGE));
        insideServiceMergeBehavior.getChildOverride().put(
                EvergreenService.RUNTIME_STORE_NAMESPACE_TOPIC, serviceRuntimeMergeBehavior);

        return rootMergeBehavior;
    }
}<|MERGE_RESOLUTION|>--- conflicted
+++ resolved
@@ -34,11 +34,8 @@
 import java.util.stream.Collectors;
 import javax.inject.Inject;
 
-<<<<<<< HEAD
-=======
 import static com.aws.iot.evergreen.ipc.AuthHandler.AUTH_TOKEN_LOOKUP_KEY;
 import static com.aws.iot.evergreen.kernel.EvergreenService.SERVICES_NAMESPACE_TOPIC;
->>>>>>> 47f34160
 import static com.aws.iot.evergreen.kernel.EvergreenService.SERVICE_NAME_KEY;
 
 @AllArgsConstructor
@@ -48,7 +45,7 @@
     public static final String DEPLOYMENT_ID_LOG_KEY = "deploymentId";
     static final String ROLLBACK_SNAPSHOT_PATH_FORMAT = "rollback_snapshot_%s.tlog";
     protected static final int WAIT_SVC_START_POLL_INTERVAL_MILLISEC = 1000;
-    protected static final UpdateBehaviorTree DEPLOYMENT_MERGE_BEHAVIOR = createDeploymentMergeBehavior();
+    public static final UpdateBehaviorTree DEPLOYMENT_MERGE_BEHAVIOR = createDeploymentMergeBehavior();
 
     private static final Logger logger = LogManager.getLogger(DeploymentConfigMerger.class);
 
@@ -89,96 +86,8 @@
             return;
         }
         logger.atInfo(MERGE_CONFIG_EVENT_KEY).kv("deployment", deploymentId)
-<<<<<<< HEAD
                 .log("Applying deployment changes, deployment cannot be cancelled now");
         DeploymentActivator activator;
-=======
-                .log("Applying deployment changes , deployment cannot be cancelled now");
-
-        FailureHandlingPolicy failureHandlingPolicy = deploymentDocument.getFailureHandlingPolicy();
-        if (isAutoRollbackRequested(failureHandlingPolicy)) {
-            try {
-                takeSnapshotForRollback(deploymentId);
-            } catch (IOException e) {
-                // Failed to record snapshot hence did not execute merge, no rollback needed
-                logger.atError().setEventType(MERGE_ERROR_LOG_EVENT_KEY).setCause(e)
-                        .log("Failed to take a snapshot for rollback");
-                totallyCompleteFuture.complete(new DeploymentResult(DeploymentStatus.FAILED_NO_STATE_CHANGE, e));
-                return;
-            }
-        }
-
-        final AggregateServicesChangeManager servicesChangeManager;
-        if (newConfig.containsKey(SERVICES_NAMESPACE_TOPIC)) {
-            Map<String, Object> serviceConfig = (Map<String, Object>) newConfig.get(SERVICES_NAMESPACE_TOPIC);
-            servicesChangeManager =
-                    new AggregateServicesChangeManager(kernel, serviceConfig);
-        } else {
-            servicesChangeManager = new AggregateServicesChangeManager(kernel, new HashMap<>());
-        }
-
-        // Get the timestamp before mergeMap(). It will be used to check whether services have started.
-        long mergeTime = System.currentTimeMillis();
-
-        // when deployment adds a new dependency (component B) to component A
-        // the config for component B has to be merged in before externalDependenciesTopic of component A trigger
-        // executing mergeMap using publish thread ensures this
-        //TODO: runOnPublishQueueAndWait does not wait because updateActionForDeployment itself is run on the
-        // publish queue. There needs to be another mechanism to ensure that mergemap completes and
-        // all listeners trigger before rest of deployment work flow is executed.
-        kernel.getContext().runOnPublishQueueAndWait(() ->
-                kernel.getConfig().updateMap(deploymentDocument.getTimestamp(), newConfig, DEPLOYMENT_MERGE_BEHAVIOR));
-
-        // wait until topic listeners finished processing mergeMap changes.
-        kernel.getContext().runOnPublishQueue(() -> {
-            // polling to wait for all services to be started.
-            kernel.getContext().get(ExecutorService.class).execute(() -> {
-                //TODO: Add timeout
-                try {
-                    servicesChangeManager.startNewServices();
-
-                    // Restart any services that may have been broken before this deployment
-                    // This is added to allow deployments to fix broken services
-                    servicesChangeManager.reinstallBrokenServices();
-
-                    Set<EvergreenService> servicesToTrack = servicesChangeManager.servicesToTrack();
-                    logger.atDebug(MERGE_CONFIG_EVENT_KEY).kv("serviceToTrack", servicesToTrack)
-                            .log("Applied new service config. Waiting for services to complete update");
-
-                    waitForServicesToStart(servicesToTrack, mergeTime);
-                    logger.atDebug(MERGE_CONFIG_EVENT_KEY).log("new/updated services are running, will now remove"
-                            + " old services");
-                    servicesChangeManager.removeObsoleteServices();
-                    logger.atInfo(MERGE_CONFIG_EVENT_KEY).kv(DEPLOYMENT_ID_LOG_KEY, deploymentId)
-                            .log("All services updated");
-                    totallyCompleteFuture.complete(new DeploymentResult(DeploymentStatus.SUCCESSFUL, null));
-                } catch (ServiceLoadException | InterruptedException | ServiceUpdateException
-                        | ExecutionException e) {
-                    logger.atError(MERGE_CONFIG_EVENT_KEY).kv(DEPLOYMENT_ID_LOG_KEY, deploymentId).setCause(e)
-                            .log("Deployment failed");
-                    if (isAutoRollbackRequested(failureHandlingPolicy)) {
-                        rollback(deploymentId, totallyCompleteFuture, e, servicesChangeManager.createRollbackManager());
-                    } else {
-                        totallyCompleteFuture
-                                .complete(new DeploymentResult(DeploymentStatus.FAILED_ROLLBACK_NOT_REQUESTED, e));
-                    }
-                }
-            });
-        });
-    }
-
-    /*
-     * Rollback kernel to the state recorded before merging deployment config
-     */
-    private void rollback(String deploymentId, CompletableFuture<DeploymentResult> totallyCompleteFuture,
-                          Throwable failureCause, AggregateServicesChangeManager servicesChangeManager) {
-
-        logger.atInfo(MERGE_CONFIG_EVENT_KEY).kv(DEPLOYMENT_ID_LOG_KEY, deploymentId)
-                .log("Rolling back failed deployment");
-
-        // Get the timestamp before merging snapshot. It will be used to check whether services have started.
-        long mergeTime;
->>>>>>> 47f34160
         try {
             activator = kernel.getContext().get(DeploymentActivatorFactory.class).getDeploymentActivator(newConfig);
         } catch (ServiceUpdateException e) {
