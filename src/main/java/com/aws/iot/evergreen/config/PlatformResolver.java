package com.aws.iot.evergreen.config;

import com.aws.iot.evergreen.logging.api.Logger;
import com.aws.iot.evergreen.logging.impl.LogManager;
import com.aws.iot.evergreen.packagemanager.common.Platform;
<<<<<<< HEAD
import com.aws.iot.evergreen.packagemanager.common.PlatformHelper;
import com.aws.iot.evergreen.packagemanager.common.PlatformHelper.Architecture;
import com.aws.iot.evergreen.packagemanager.common.PlatformHelper.OS;
=======
import com.aws.iot.evergreen.packagemanager.common.Platform.Architecture;
import com.aws.iot.evergreen.packagemanager.common.Platform.OS;
import com.aws.iot.evergreen.packagemanager.common.PlatformHelper;
>>>>>>> c7c7c33d
import com.aws.iot.evergreen.packagemanager.common.PlatformSpecificManifest;
import com.aws.iot.evergreen.util.Exec;
import edu.umd.cs.findbugs.annotations.SuppressFBWarnings;

import java.io.IOException;
import java.nio.file.Files;
import java.nio.file.Paths;
import java.util.Arrays;
import java.util.Collections;
import java.util.Comparator;
import java.util.HashMap;
import java.util.HashSet;
import java.util.List;
import java.util.Map;
import java.util.Optional;
import java.util.Set;
import java.util.concurrent.atomic.AtomicReference;

import static com.aws.iot.evergreen.packagemanager.common.PlatformHelper.findMoreSpecificOS;

@SuppressWarnings({"PMD.AvoidDuplicateLiterals"})
public final class PlatformResolver {
    public static final boolean isWindows = System.getProperty("os.name").toLowerCase().contains("wind");
    private static final Set<String> SUPPORTED_PLATFORMS = Collections.unmodifiableSet(initializeSupportedPlatforms());
    private static final Logger logger = LogManager.getLogger(PlatformResolver.class);
    public static final AtomicReference<Map<String, Integer>> RANKS =
            new AtomicReference<>(Collections.unmodifiableMap(initializeRanks()));

    public static final Platform CURRENT_PLATFORM = initializePlatformInfo();

    private static Platform initializePlatformInfo() {
        try {
            return Platform.builder()
<<<<<<< HEAD
                    .os(getOSInfo().getName())
                    .osVersion(System.getProperty("os.version")) // use os.version temporarily
                    .architecture(getArchInfo().getName())
=======
                    .os(getOSInfo())
                    .architecture(getArchInfo())
>>>>>>> c7c7c33d
                    .build();
        } catch (InterruptedException | IOException e) {
            // TODO: Better err handling
            logger.atError().setCause(e).log("Fail to read platform info");
            return Platform.builder()
<<<<<<< HEAD
                    .os(Platform.ALL_KEYWORD)
                    .architecture(Platform.ALL_KEYWORD)
=======
                    .os(OS.ALL)
                    .architecture(Architecture.ALL)
>>>>>>> c7c7c33d
                    .build();
        }
    }

    private PlatformResolver() {
    }

    private static Set<String> initializeSupportedPlatforms() {
        return new HashSet<>(
                Arrays.asList("all", "any", "unix", "posix", "linux", "debian", "windows", "fedora", "ubuntu", "macos",
                        "raspbian", "qnx", "cygwin", "freebsd", "solaris", "sunos"));
    }

    @SuppressFBWarnings("DMI_HARDCODED_ABSOLUTE_FILENAME")
    @Deprecated
    private static Map<String, Integer> initializeRanks() {
        Map<String, Integer> ranks = new HashMap<>();
        // figure out what OS we're running and add applicable tags
        // The more specific a tag is, the higher its rank should be
        // TODO: use better way to determine if a field is platform specific. Eg: using 'platform$' prefix.
        ranks.put("all", 0);
        ranks.put("any", 0);
        if (Files.exists(Paths.get("/bin/bash")) || Files.exists(Paths.get("/usr/bin/bash"))) {
            ranks.put("unix", 3);
            ranks.put("posix", 3);
        }
        if (Files.exists(Paths.get("/proc"))) {
            ranks.put("linux", 10);
        }
        if (Files.exists(Paths.get("/usr/bin/apt-get"))) {
            ranks.put("debian", 11);
        }
        if (isWindows) {
            ranks.put("windows", 5);
        }
        if (Files.exists(Paths.get("/usr/bin/yum"))) {
            ranks.put("fedora", 11);
        }
        if (!isWindows) {
            try {
                String sysver = Exec.sh("uname -a").toLowerCase();
                if (sysver.contains("ubuntu")) {
                    ranks.put("ubuntu", 20);
                }
                if (sysver.contains("darwin")) {
                    ranks.put("darwin", 10);
                    // TODO: currently we assume darwin is MacOS
                    ranks.put("macos", 20);
                }
                if (sysver.contains("raspbian")) {
                    ranks.put("raspbian", 22);
                }
                if (sysver.contains("qnx")) {
                    ranks.put("qnx", 22);
                }
                if (sysver.contains("cygwin")) {
                    ranks.put("cygwin", 22);
                }
                if (sysver.contains("freebsd")) {
                    ranks.put("freebsd", 22);
                }
                if (sysver.contains("solaris") || sysver.contains("sunos")) {
                    ranks.put("solaris", 22);
                }
            } catch (InterruptedException | IOException e) {
                logger.atError().log("Error while running uname -a");
            }
        }
        return ranks;
    }

    @SuppressFBWarnings("DMI_HARDCODED_ABSOLUTE_FILENAME")
    private static OS getOSInfo() throws IOException, InterruptedException {
        if (isWindows) {
<<<<<<< HEAD
            return PlatformHelper.OS_WINDOWS;
        }

        OS currentOS = PlatformHelper.OS_ALL;
=======
            return OS.WINDOWS;
        }

        // TODO: use UNRECOGNIZED instead.
        OS currentOS = OS.ALL;
>>>>>>> c7c7c33d
        String sysver = Exec.sh("uname -a").toLowerCase();
        String osNameFromSysProperty = System.getProperty("os.name").toLowerCase();

        if (Files.exists(Paths.get("/bin/sh")) || Files.exists(Paths.get("/usr/bin/sh"))) {
<<<<<<< HEAD
            currentOS = findMoreSpecificOS(currentOS, PlatformHelper.OS_UNIX);
        }
        if (sysver.contains("darwin")) {
            currentOS = findMoreSpecificOS(currentOS, PlatformHelper.OS_DARWIN);
        }
        if (osNameFromSysProperty.replaceAll("\\s","").contains("macos")) {
            currentOS = findMoreSpecificOS(currentOS, PlatformHelper.OS_MAC_OS);
        }
        if (Files.exists(Paths.get("/proc"))) {
            currentOS = findMoreSpecificOS(currentOS, PlatformHelper.OS_LINUX);
        }
        if (Files.exists(Paths.get("/usr/bin/yum"))) {
            currentOS = findMoreSpecificOS(currentOS, PlatformHelper.OS_FEDORA);
        }
        if (Files.exists(Paths.get("/usr/bin/apt-get"))) {
            currentOS = findMoreSpecificOS(currentOS, PlatformHelper.OS_DEBIAN);
        }
        if (sysver.contains("raspbian") || sysver.contains("raspberry")) {
            currentOS = findMoreSpecificOS(currentOS, PlatformHelper.OS_RASPBIAN);
        }
        if (sysver.contains("ubuntu")) {
            currentOS = findMoreSpecificOS(currentOS, PlatformHelper.OS_UBUNTU);
=======
            currentOS = findMoreSpecificOS(currentOS, OS.UNIX);
        }
        if (sysver.contains("darwin")) {
            currentOS = findMoreSpecificOS(currentOS, OS.DARWIN);
        }
        if (osNameFromSysProperty.replaceAll("\\s","").contains("macos")) {
            currentOS = findMoreSpecificOS(currentOS, OS.MAC_OS);
        }
        if (Files.exists(Paths.get("/proc"))) {
            currentOS = findMoreSpecificOS(currentOS, OS.LINUX);
        }
        if (Files.exists(Paths.get("/usr/bin/yum"))) {
            currentOS = findMoreSpecificOS(currentOS, OS.FEDORA);
        }
        if (Files.exists(Paths.get("/usr/bin/apt-get"))) {
            currentOS = findMoreSpecificOS(currentOS, OS.DEBIAN);
        }
        if (sysver.contains("raspbian") || sysver.contains("raspberry")) {
            currentOS = findMoreSpecificOS(currentOS, OS.RASPBIAN);
        }
        if (sysver.contains("ubuntu")) {
            currentOS = findMoreSpecificOS(currentOS, OS.UBUNTU);
>>>>>>> c7c7c33d
        }

        return currentOS;
    }

    private static Architecture getArchInfo() {
        String arch = System.getProperty("os.arch").toLowerCase();
        if ("x86_64".equals(arch) || "amd64".equals(arch)) {
<<<<<<< HEAD
            return PlatformHelper.ARCH_AMD64; // x86_64 & amd64 are same
        }
        if (arch.contains("arm")) {
            return PlatformHelper.ARCH_ARM;
        }
        return PlatformHelper.ARCH_ALL;
=======
            return Architecture.AMD64; // x86_64 & amd64 are same
        }
        if (arch.contains("arm")) {
            return Architecture.ARM;
        }
        // TODO: use UNRECOGNIZED instead.
        return Architecture.ALL;
>>>>>>> c7c7c33d
    }

    /**
     * get closest platform from a list of manifests.
     *
     * @param recipeList a list of recipe input
     * @return closest recipe
     */
<<<<<<< HEAD
    public static Optional<PlatformSpecificManifest> findBestMatch(List<PlatformSpecificManifest> recipeList) {
=======
    public Optional<PlatformSpecificManifest> findBestMatch(List<PlatformSpecificManifest> recipeList) {
>>>>>>> c7c7c33d
        return PlatformHelper.findBestMatch(CURRENT_PLATFORM, recipeList);
    }

    /**
     * Get the most specific platform string for the current system.
     *
     * @return platform
     */
    @Deprecated
    public static String getPlatform() {
        return RANKS.get().entrySet().stream().max(Comparator.comparingInt(Map.Entry::getValue)).map(Map.Entry::getKey)
                .orElse("all");
    }

    @Deprecated
    public static Object resolvePlatform(Map<Object, Object> input) {
        return resolvePlatform(RANKS.get(), input);
    }

    private static Object resolvePlatform(Map<String, Integer> ranks, Map<Object, Object> input) {
        int bestrank = -1;
        boolean platformResolved = false;
        Object bestRankNode = null;

        // assuming that either All or None of the children nodes are platform specific fields.
        for (Map.Entry<Object, Object> entry : input.entrySet()) {
            if (!SUPPORTED_PLATFORMS.contains(entry.getKey())) {
                continue;
            }
            platformResolved = true;
            Integer g = ranks.get(entry.getKey());
            if (g != null && g > bestrank) {
                bestrank = g;
                bestRankNode = entry.getValue();
            }
        }
        if (!platformResolved) {
            Map<Object, Object> outputMap = new HashMap<>();
            for (Map.Entry<Object, Object> entry : input.entrySet()) {
                if (entry.getValue() instanceof Map) {
                    Object resolvedValue = resolvePlatform(ranks, (Map<Object, Object>) entry.getValue());
                    if (resolvedValue != null) {
                        outputMap.put(entry.getKey(), resolvedValue);
                    }
                } else {
                    outputMap.put(entry.getKey(), entry.getValue());
                }
            }
            return outputMap;
        }
        // assume no nested platform specific configurations.
        return bestRankNode;

        // if nested platform specific node is allowed, use below code.
        // Can have validation on the ranks so that inner node rank can't exceed outer node rank.
        /*
        if (bestRankNode == null) {
            return null;
        }
        if (bestRankNode instanceof Map) {
            return resolvePlatform((Map<Object, Object>) bestRankNode);
        }
        return bestRankNode;
        */
    }
<<<<<<< HEAD
=======

>>>>>>> c7c7c33d
}<|MERGE_RESOLUTION|>--- conflicted
+++ resolved
@@ -3,15 +3,9 @@
 import com.aws.iot.evergreen.logging.api.Logger;
 import com.aws.iot.evergreen.logging.impl.LogManager;
 import com.aws.iot.evergreen.packagemanager.common.Platform;
-<<<<<<< HEAD
-import com.aws.iot.evergreen.packagemanager.common.PlatformHelper;
-import com.aws.iot.evergreen.packagemanager.common.PlatformHelper.Architecture;
-import com.aws.iot.evergreen.packagemanager.common.PlatformHelper.OS;
-=======
 import com.aws.iot.evergreen.packagemanager.common.Platform.Architecture;
 import com.aws.iot.evergreen.packagemanager.common.Platform.OS;
 import com.aws.iot.evergreen.packagemanager.common.PlatformHelper;
->>>>>>> c7c7c33d
 import com.aws.iot.evergreen.packagemanager.common.PlatformSpecificManifest;
 import com.aws.iot.evergreen.util.Exec;
 import edu.umd.cs.findbugs.annotations.SuppressFBWarnings;
@@ -45,26 +39,15 @@
     private static Platform initializePlatformInfo() {
         try {
             return Platform.builder()
-<<<<<<< HEAD
-                    .os(getOSInfo().getName())
-                    .osVersion(System.getProperty("os.version")) // use os.version temporarily
-                    .architecture(getArchInfo().getName())
-=======
                     .os(getOSInfo())
                     .architecture(getArchInfo())
->>>>>>> c7c7c33d
                     .build();
         } catch (InterruptedException | IOException e) {
             // TODO: Better err handling
             logger.atError().setCause(e).log("Fail to read platform info");
             return Platform.builder()
-<<<<<<< HEAD
-                    .os(Platform.ALL_KEYWORD)
-                    .architecture(Platform.ALL_KEYWORD)
-=======
                     .os(OS.ALL)
                     .architecture(Architecture.ALL)
->>>>>>> c7c7c33d
                     .build();
         }
     }
@@ -139,46 +122,15 @@
     @SuppressFBWarnings("DMI_HARDCODED_ABSOLUTE_FILENAME")
     private static OS getOSInfo() throws IOException, InterruptedException {
         if (isWindows) {
-<<<<<<< HEAD
-            return PlatformHelper.OS_WINDOWS;
-        }
-
-        OS currentOS = PlatformHelper.OS_ALL;
-=======
             return OS.WINDOWS;
         }
 
         // TODO: use UNRECOGNIZED instead.
         OS currentOS = OS.ALL;
->>>>>>> c7c7c33d
         String sysver = Exec.sh("uname -a").toLowerCase();
         String osNameFromSysProperty = System.getProperty("os.name").toLowerCase();
 
         if (Files.exists(Paths.get("/bin/sh")) || Files.exists(Paths.get("/usr/bin/sh"))) {
-<<<<<<< HEAD
-            currentOS = findMoreSpecificOS(currentOS, PlatformHelper.OS_UNIX);
-        }
-        if (sysver.contains("darwin")) {
-            currentOS = findMoreSpecificOS(currentOS, PlatformHelper.OS_DARWIN);
-        }
-        if (osNameFromSysProperty.replaceAll("\\s","").contains("macos")) {
-            currentOS = findMoreSpecificOS(currentOS, PlatformHelper.OS_MAC_OS);
-        }
-        if (Files.exists(Paths.get("/proc"))) {
-            currentOS = findMoreSpecificOS(currentOS, PlatformHelper.OS_LINUX);
-        }
-        if (Files.exists(Paths.get("/usr/bin/yum"))) {
-            currentOS = findMoreSpecificOS(currentOS, PlatformHelper.OS_FEDORA);
-        }
-        if (Files.exists(Paths.get("/usr/bin/apt-get"))) {
-            currentOS = findMoreSpecificOS(currentOS, PlatformHelper.OS_DEBIAN);
-        }
-        if (sysver.contains("raspbian") || sysver.contains("raspberry")) {
-            currentOS = findMoreSpecificOS(currentOS, PlatformHelper.OS_RASPBIAN);
-        }
-        if (sysver.contains("ubuntu")) {
-            currentOS = findMoreSpecificOS(currentOS, PlatformHelper.OS_UBUNTU);
-=======
             currentOS = findMoreSpecificOS(currentOS, OS.UNIX);
         }
         if (sysver.contains("darwin")) {
@@ -201,7 +153,6 @@
         }
         if (sysver.contains("ubuntu")) {
             currentOS = findMoreSpecificOS(currentOS, OS.UBUNTU);
->>>>>>> c7c7c33d
         }
 
         return currentOS;
@@ -210,14 +161,6 @@
     private static Architecture getArchInfo() {
         String arch = System.getProperty("os.arch").toLowerCase();
         if ("x86_64".equals(arch) || "amd64".equals(arch)) {
-<<<<<<< HEAD
-            return PlatformHelper.ARCH_AMD64; // x86_64 & amd64 are same
-        }
-        if (arch.contains("arm")) {
-            return PlatformHelper.ARCH_ARM;
-        }
-        return PlatformHelper.ARCH_ALL;
-=======
             return Architecture.AMD64; // x86_64 & amd64 are same
         }
         if (arch.contains("arm")) {
@@ -225,7 +168,6 @@
         }
         // TODO: use UNRECOGNIZED instead.
         return Architecture.ALL;
->>>>>>> c7c7c33d
     }
 
     /**
@@ -234,11 +176,7 @@
      * @param recipeList a list of recipe input
      * @return closest recipe
      */
-<<<<<<< HEAD
     public static Optional<PlatformSpecificManifest> findBestMatch(List<PlatformSpecificManifest> recipeList) {
-=======
-    public Optional<PlatformSpecificManifest> findBestMatch(List<PlatformSpecificManifest> recipeList) {
->>>>>>> c7c7c33d
         return PlatformHelper.findBestMatch(CURRENT_PLATFORM, recipeList);
     }
 
@@ -304,8 +242,5 @@
         return bestRankNode;
         */
     }
-<<<<<<< HEAD
-=======
-
->>>>>>> c7c7c33d
+
 }