--- conflicted
+++ resolved
@@ -45,22 +45,12 @@
 
     private static final Logger log = LogManager.getLogger(LifecycleIPCAgent.class);
 
-<<<<<<< HEAD
-    private final EvergreenService.GlobalStateChangeListener onServiceChange =
-            (service, oldState, newState, latest) -> {
-                Map<ConnectionContext, BiConsumer<State, State>> callbacks = listeners.get(service.getName());
-                if (callbacks != null) {
-                    callbacks.values().forEach(x -> x.accept(oldState, newState));
-                }
-            };
-=======
-    private final GlobalStateChangeListener onServiceChange = (service, oldState, newState) -> {
+    private final GlobalStateChangeListener onServiceChange = (service, oldState, newState, latest) -> {
         Map<ConnectionContext, BiConsumer<State, State>> callbacks = listeners.get(service.getName());
         if (callbacks != null) {
             callbacks.values().forEach(x -> x.accept(oldState, newState));
         }
     };
->>>>>>> c6c6c589
 
     @Override
     public void postInject() {
