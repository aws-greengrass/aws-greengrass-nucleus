--- conflicted
+++ resolved
@@ -23,12 +23,7 @@
 import javax.inject.Singleton;
 
 import static com.aws.iot.evergreen.kernel.EvergreenService.ACCESS_CONTROL_NAMESPACE_TOPIC;
-<<<<<<< HEAD
-import static com.aws.iot.evergreen.kernel.EvergreenService.SERVICES_NAMESPACE_TOPIC;
-import static com.aws.iot.evergreen.kernel.Kernel.findServiceForNode;
-=======
 import static com.aws.iot.evergreen.packagemanager.KernelConfigResolver.PARAMETERS_CONFIG_KEY;
->>>>>>> e3f2ce18
 import static com.aws.iot.evergreen.tes.TokenExchangeService.AUTHZ_TES_OPERATION;
 import static com.aws.iot.evergreen.tes.TokenExchangeService.TOKEN_EXCHANGE_SERVICE_TOPICS;
 
@@ -83,18 +78,6 @@
                     if (newv == null) {
                         return;
                     }
-<<<<<<< HEAD
-                    if (!newv.childOf(ACCESS_CONTROL_NAMESPACE_TOPIC)) {
-                        if (newv.childOf(SERVICES_NAMESPACE_TOPIC) && WhatHappened.childRemoved.equals(why)) {
-                            authModule.clearPermissions(newv.getName());
-                        }
-                        return;
-                    }
-                    if (!(newv instanceof Topic)) {
-                        logger.atError("update-authorization-formatting-error")
-                                .addKeyValue("InvalidNodeName", newv.getFullName())
-                                .log("Incorrect formatting while updating the authorization ACL.");
-=======
 
                      //If there is a childChanged event, it has to be the 'accessControl' Topic that has bubbled up
                      //If there is a childRemoved event, it could be either the 'accessControl' Topic or the
@@ -113,7 +96,6 @@
                         }
                     } else if (why.equals(WhatHappened.childRemoved) && !newv.getName().equals(PARAMETERS_CONFIG_KEY)
                              && !newv.getName().equals(ACCESS_CONTROL_NAMESPACE_TOPIC)) {
->>>>>>> e3f2ce18
                         return;
                     }
 
@@ -258,7 +240,7 @@
             }
         }
         if (isUpdate) {
-            authModule.deletePermissionsWithDestination(componentName);
+            authModule.clearComponentPermissions(componentName);
         }
         // now start adding the policies as permissions
         for (AuthorizationPolicy policy : policies) {
