--- conflicted
+++ resolved
@@ -237,11 +237,7 @@
         outStream.println("Launched kernel successfully.");
     }
 
-<<<<<<< HEAD
     void parseArgs() {
-=======
-    void parseArgs() throws URISyntaxException, InvalidEnvironmentStageException {
->>>>>>> cc6ba7ee
         loop: while (getArg() != null) {
             switch (arg.toLowerCase()) {
                 case HELP_ARG:
