--- conflicted
+++ resolved
@@ -22,6 +22,7 @@
 import com.aws.greengrass.util.IamSdkClientFactory;
 import com.aws.greengrass.util.IotSdkClientFactory;
 import com.aws.greengrass.util.IotSdkClientFactory.EnvironmentStage;
+import com.aws.greengrass.util.RegionUtils;
 import com.aws.greengrass.util.Utils;
 import com.aws.greengrass.util.exceptions.InvalidEnvironmentStageException;
 import lombok.AllArgsConstructor;
@@ -114,30 +115,12 @@
     private static final String E2E_TESTS_POLICY_NAME_PREFIX = "E2ETestsIotPolicy";
     private static final String E2E_TESTS_THING_NAME_PREFIX = "E2ETestsIotThing";
 
-<<<<<<< HEAD
-    private static final String ROOT_CA_URL = "https://www.amazontrust.com/repository/AmazonRootCA1.pem";
-    private static final String IOT_ROLE_POLICY_NAME_PREFIX = "GreengrassTESCertificatePolicy";
-    private static final String E2E_TESTS_POLICY_NAME_PREFIX = "E2ETestsIotPolicy";
-    private static final String E2E_TESTS_THING_NAME_PREFIX = "E2ETestsIotThing";
-
-    private EnvironmentStage envStage = EnvironmentStage.PROD;
-=======
-    public static final Map<EnvironmentStage, String> GREENGRASS_SERVICE_STAGE_TO_ENDPOINT_FORMAT = ImmutableMap.of(
-            EnvironmentStage.PROD, "greengrass-ats.iot.%s.amazonaws.com:8443/greengrass",
-            EnvironmentStage.GAMMA, "greengrass-ats.gamma.%s.iot.amazonaws.com:8443/greengrass",
-            EnvironmentStage.BETA, "greengrass-ats.beta.%s.iot.amazonaws.com:8443/greengrass"
-    );
->>>>>>> f5d8f1a4
     private final Map<EnvironmentStage, String> tesServiceEndpoints = ImmutableMap.of(
             EnvironmentStage.PROD, "credentials.iot.amazonaws.com",
             EnvironmentStage.GAMMA, "credentials.iot.test.amazonaws.com",
             EnvironmentStage.BETA, "credentials.iot.test.amazonaws.com"
     );
-    private static final Map<IotSdkClientFactory.EnvironmentStage, String> STAGE_TO_ENDPOINT_FORMAT = ImmutableMap.of(
-            IotSdkClientFactory.EnvironmentStage.PROD, "evergreen.%s.amazonaws.com",
-            IotSdkClientFactory.EnvironmentStage.GAMMA, "evergreen-gamma.%s.amazonaws.com",
-            IotSdkClientFactory.EnvironmentStage.BETA, "evergreen-beta.%s.amazonaws.com"
-    );
+
     private final PrintStream outStream;
     private final IotClient iotClient;
     private final IamClient iamClient;
@@ -159,16 +142,10 @@
         this.envStage = StringUtils.isEmpty(environmentStage) ? EnvironmentStage.PROD
                 : EnvironmentStage.fromString(environmentStage);
         this.iotClient = IotSdkClientFactory.getIotClient(awsRegion, envStage);
-<<<<<<< HEAD
         this.iamClient = IamSdkClientFactory.getIamClient(awsRegion);
-        this.outStream = outStream;
-=======
-        this.iamClient = IamSdkClientFactory.getIamClient();
         this.greengrassClient = AWSEvergreenClientBuilder.standard().withEndpointConfiguration(
                 new AwsClientBuilder.EndpointConfiguration(
-                        String.format(STAGE_TO_ENDPOINT_FORMAT.get(envStage), awsRegion), awsRegion)).build();
-
->>>>>>> f5d8f1a4
+                        RegionUtils.getEvergreenEndpoint(awsRegion, this.envStage), awsRegion)).build();
     }
 
     /**
