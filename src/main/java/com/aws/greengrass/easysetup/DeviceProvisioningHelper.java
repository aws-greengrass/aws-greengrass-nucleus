/*
 * Copyright Amazon.com, Inc. or its affiliates. All Rights Reserved.
 * SPDX-License-Identifier: Apache-2.0
 */

package com.aws.greengrass.easysetup;

import com.aws.greengrass.deployment.DeviceConfiguration;
import com.aws.greengrass.deployment.exceptions.DeviceConfigurationException;
import com.aws.greengrass.lifecyclemanager.Kernel;
import com.aws.greengrass.util.CommitableFile;
import com.aws.greengrass.util.EncryptionUtils;
import com.aws.greengrass.util.IamSdkClientFactory;
import com.aws.greengrass.util.IotSdkClientFactory;
import com.aws.greengrass.util.IotSdkClientFactory.EnvironmentStage;
import com.aws.greengrass.util.ProxyUtils;
import com.aws.greengrass.util.RegionUtils;
import com.aws.greengrass.util.StsSdkClientFactory;
import com.aws.greengrass.util.Utils;
import com.aws.greengrass.util.exceptions.InvalidEnvironmentStageException;
import lombok.AllArgsConstructor;
import lombok.Getter;
import org.apache.commons.lang3.StringUtils;
import software.amazon.awssdk.http.HttpExecuteRequest;
import software.amazon.awssdk.http.HttpExecuteResponse;
import software.amazon.awssdk.http.SdkHttpClient;
import software.amazon.awssdk.http.SdkHttpFullRequest;
import software.amazon.awssdk.http.SdkHttpMethod;
import software.amazon.awssdk.regions.Region;
import software.amazon.awssdk.services.greengrassv2.GreengrassV2Client;
import software.amazon.awssdk.services.greengrassv2.model.ComponentDeploymentSpecification;
import software.amazon.awssdk.services.greengrassv2.model.CreateDeploymentRequest;
import software.amazon.awssdk.services.greengrassv2.model.DeploymentComponentUpdatePolicy;
import software.amazon.awssdk.services.greengrassv2.model.DeploymentComponentUpdatePolicyAction;
import software.amazon.awssdk.services.greengrassv2.model.DeploymentConfigurationValidationPolicy;
import software.amazon.awssdk.services.greengrassv2.model.DeploymentFailureHandlingPolicy;
import software.amazon.awssdk.services.greengrassv2.model.DeploymentPolicies;
import software.amazon.awssdk.services.iam.IamClient;
import software.amazon.awssdk.services.iam.model.AttachRolePolicyRequest;
import software.amazon.awssdk.services.iam.model.CreatePolicyResponse;
import software.amazon.awssdk.services.iam.model.CreateRoleRequest;
import software.amazon.awssdk.services.iam.model.GetRoleRequest;
import software.amazon.awssdk.services.iam.model.IamException;
import software.amazon.awssdk.services.iam.model.NoSuchEntityException;
import software.amazon.awssdk.services.iot.IotClient;
import software.amazon.awssdk.services.iot.model.AddThingToThingGroupRequest;
import software.amazon.awssdk.services.iot.model.AttachPolicyRequest;
import software.amazon.awssdk.services.iot.model.AttachThingPrincipalRequest;
import software.amazon.awssdk.services.iot.model.CertificateStatus;
import software.amazon.awssdk.services.iot.model.CreateKeysAndCertificateRequest;
import software.amazon.awssdk.services.iot.model.CreateKeysAndCertificateResponse;
import software.amazon.awssdk.services.iot.model.CreatePolicyRequest;
import software.amazon.awssdk.services.iot.model.CreateRoleAliasRequest;
import software.amazon.awssdk.services.iot.model.CreateThingGroupRequest;
import software.amazon.awssdk.services.iot.model.CreateThingRequest;
import software.amazon.awssdk.services.iot.model.DeleteCertificateRequest;
import software.amazon.awssdk.services.iot.model.DeletePolicyRequest;
import software.amazon.awssdk.services.iot.model.DeleteThingRequest;
import software.amazon.awssdk.services.iot.model.DescribeEndpointRequest;
import software.amazon.awssdk.services.iot.model.DescribeRoleAliasRequest;
import software.amazon.awssdk.services.iot.model.DescribeThingGroupRequest;
import software.amazon.awssdk.services.iot.model.DetachPolicyRequest;
import software.amazon.awssdk.services.iot.model.DetachThingPrincipalRequest;
import software.amazon.awssdk.services.iot.model.GetPolicyRequest;
import software.amazon.awssdk.services.iot.model.KeyPair;
import software.amazon.awssdk.services.iot.model.ListAttachedPoliciesRequest;
import software.amazon.awssdk.services.iot.model.Policy;
import software.amazon.awssdk.services.iot.model.ResourceNotFoundException;
import software.amazon.awssdk.services.iot.model.UpdateCertificateRequest;
import software.amazon.awssdk.services.sts.StsClient;
import software.amazon.awssdk.services.sts.model.GetCallerIdentityRequest;
import software.amazon.awssdk.utils.ImmutableMap;
import software.amazon.awssdk.utils.IoUtils;

import java.io.BufferedWriter;
import java.io.File;
import java.io.IOException;
import java.io.InputStream;
import java.io.OutputStream;
import java.io.PrintStream;
import java.net.HttpURLConnection;
import java.net.URI;
import java.net.URISyntaxException;
import java.nio.charset.StandardCharsets;
import java.nio.file.Files;
import java.nio.file.Path;
import java.nio.file.Paths;
import java.nio.file.StandardOpenOption;
import java.util.Arrays;
import java.util.Map;
import java.util.Optional;
import java.util.Set;
import java.util.UUID;
import java.util.stream.Collectors;

/**
 * Provision a device by registering as an IoT thing, creating roles and template first party components.
 */
@Getter
public class DeviceProvisioningHelper {
    private static final String GG_TOKEN_EXCHANGE_ROLE_ACCESS_POLICY_SUFFIX = "Access";
    private static final String GG_TOKEN_EXCHANGE_ROLE_ACCESS_POLICY_DOCUMENT =
            "{\n" + "    \"Version\": \"2012-10-17\",\n"
                    + "    \"Statement\": [\n"
                    + "        {\n"
                    + "            \"Effect\": \"Allow\",\n"
                    + "            \"Action\": [\n"
                    + "                \"logs:CreateLogGroup\",\n"
                    + "                \"logs:CreateLogStream\",\n"
                    + "                \"logs:PutLogEvents\",\n"
                    + "                \"logs:DescribeLogStreams\",\n"
                    + "                \"s3:GetBucketLocation\"\n"
                    + "            ],\n"
                    + "            \"Resource\": \"*\"\n"
                    + "        }\n"
                    + "    ]\n"
                    + "}";
    private static final String ROOT_CA_URL = "https://www.amazontrust.com/repository/AmazonRootCA1.pem";
    private static final String IOT_ROLE_POLICY_NAME_PREFIX = "GreengrassTESCertificatePolicy";
    private static final String GREENGRASS_CLI_COMPONENT_NAME = "aws.greengrass.Cli";
    private static final String INITIAL_DEPLOYMENT_NAME_FORMAT = "Deployment for %s";
    private static final String IAM_POLICY_ARN_FORMAT = "arn:%s:iam::%s:policy/%s";
    private static final String MANAGED_IAM_POLICY_ARN_FORMAT = "arn:%s:iam::aws:policy/%s";

    private static final String E2E_TESTS_POLICY_NAME_PREFIX = "E2ETestsIotPolicy";
    private static final String E2E_TESTS_THING_NAME_PREFIX = "E2ETestsIotThing";

    private final Map<EnvironmentStage, String> tesServiceEndpoints = ImmutableMap.of(
            EnvironmentStage.PROD, "credentials.iot.amazonaws.com",
            EnvironmentStage.GAMMA, "credentials.iot.test.amazonaws.com",
            EnvironmentStage.BETA, "credentials.iot.test.amazonaws.com"
    );

    private final PrintStream outStream;
    private final IotClient iotClient;
    private final IamClient iamClient;
    private final StsClient stsClient;
    private final GreengrassV2Client greengrassClient;
    private EnvironmentStage envStage = EnvironmentStage.PROD;
    private boolean thingGroupExists = false;
    private String thingGroupArn;

    /**
     * Constructor for a desired region and stage.
     *
     * @param awsRegion        aws region
     * @param outStream        stream used to provide customer feedback
     * @param environmentStage {@link EnvironmentStage}
     * @throws URISyntaxException               when Iot endpoint is malformed
     * @throws InvalidEnvironmentStageException when the environmentStage passes is invalid
     */
    public DeviceProvisioningHelper(String awsRegion, String environmentStage, PrintStream outStream)
            throws URISyntaxException, InvalidEnvironmentStageException {
        this.outStream = outStream;
        this.envStage = StringUtils.isEmpty(environmentStage) ? EnvironmentStage.PROD
                : EnvironmentStage.fromString(environmentStage);
        this.iotClient = IotSdkClientFactory.getIotClient(awsRegion, envStage);
        this.iamClient = IamSdkClientFactory.getIamClient(awsRegion);
        this.stsClient = StsSdkClientFactory.getStsClient(awsRegion);
        this.greengrassClient = GreengrassV2Client.builder().endpointOverride(
                        URI.create(RegionUtils.getGreengrassControlPlaneEndpoint(awsRegion, this.envStage)))
                .region(Region.of(awsRegion))
                .build();
    }

    /**
     * Constructor for unit tests.
     *
     * @param outStream        stream to provide customer feedback
     * @param iotClient        iot client
     * @param iamClient        iam client
     * @param stsClient        sts client
     * @param greengrassClient Greengrass client
     */
    DeviceProvisioningHelper(PrintStream outStream, IotClient iotClient, IamClient iamClient,
                             StsClient stsClient, GreengrassV2Client greengrassClient) {
        this.outStream = outStream;
        this.iotClient = iotClient;
        this.iamClient = iamClient;
        this.stsClient = stsClient;
        this.greengrassClient = greengrassClient;
    }

    /**
     * Create a thing with test configuration.
     *
     * @return created thing info
     */
    public ThingInfo createThingForE2ETests() {
        return createThing(iotClient, E2E_TESTS_POLICY_NAME_PREFIX,
                E2E_TESTS_THING_NAME_PREFIX + UUID.randomUUID().toString());
    }

    /**
     * Create a thing with provided configuration.
     *
     * @param client     iotClient to use
     * @param policyName policyName
     * @param thingName  thingName
     * @return created thing info
     */
    public ThingInfo createThing(IotClient client, String policyName, String thingName) {
        // Find or create IoT policy
        try {
            client.getPolicy(GetPolicyRequest.builder().policyName(policyName).build());
            outStream.printf("Found IoT policy \"%s\", reusing it%n", policyName);
        } catch (ResourceNotFoundException e) {
            outStream.printf("Creating new IoT policy \"%s\"%n", policyName);
            client.createPolicy(CreatePolicyRequest.builder().policyName(policyName).policyDocument(
                    "{\n  \"Version\": \"2012-10-17\",\n  \"Statement\": [\n    {\n"
                            + "      \"Effect\": \"Allow\",\n      \"Action\": [\n"
                            + "                \"iot:Connect\",\n                \"iot:Publish\",\n"
                            + "                \"iot:Subscribe\",\n                \"iot:Receive\",\n"
                            + "                \"greengrass:*\"\n],\n"
                            + "      \"Resource\": \"*\"\n    }\n  ]\n}")
                    .build());
        }

        // Create cert
        outStream.println("Creating keys and certificate...");
        CreateKeysAndCertificateResponse keyResponse =
                client.createKeysAndCertificate(CreateKeysAndCertificateRequest.builder().setAsActive(true).build());

        // Attach policy to cert
        outStream.println("Attaching policy to certificate...");
        client.attachPolicy(
                AttachPolicyRequest.builder().policyName(policyName).target(keyResponse.certificateArn()).build());

        // Create the thing and attach the cert to it
        outStream.printf("Creating IoT Thing \"%s\"...%n", thingName);
        String thingArn = client.createThing(CreateThingRequest.builder().thingName(thingName).build()).thingArn();
        outStream.println("Attaching certificate to IoT thing...");
        client.attachThingPrincipal(
                AttachThingPrincipalRequest.builder().thingName(thingName).principal(keyResponse.certificateArn())
                        .build());

        return new ThingInfo(thingArn, thingName, keyResponse.certificateArn(), keyResponse.certificateId(),
                keyResponse.certificatePem(), keyResponse.keyPair(),
                client.describeEndpoint(DescribeEndpointRequest.builder().endpointType("iot:Data-ATS").build())
                        .endpointAddress(), client.describeEndpoint(
                DescribeEndpointRequest.builder().endpointType("iot:CredentialProvider").build()).endpointAddress());
    }

    /**
     * Clean up an existing thing from AWS account using the provided client.
     *
     * @param client         iotClient to use
     * @param thing          thing info
     * @param deletePolicies true if iot policies should be deleted
     */
    public void cleanThing(IotClient client, ThingInfo thing, boolean deletePolicies) {
        client.detachThingPrincipal(
                DetachThingPrincipalRequest.builder().thingName(thing.thingName).principal(thing.certificateArn)
                        .build());
        client.deleteThing(DeleteThingRequest.builder().thingName(thing.thingName).build());
        client.updateCertificate(UpdateCertificateRequest.builder().certificateId(thing.certificateId)
                .newStatus(CertificateStatus.INACTIVE).build());
        for (Policy p : client
                .listAttachedPolicies(ListAttachedPoliciesRequest.builder().target(thing.certificateArn).build())
                .policies()) {
            client.detachPolicy(
                    DetachPolicyRequest.builder().policyName(p.policyName()).target(thing.certificateArn).build());
            if (deletePolicies) {
                client.deletePolicy(DeletePolicyRequest.builder().policyName(p.policyName()).build());
            }
        }
        client.deleteCertificate(
                DeleteCertificateRequest.builder().certificateId(thing.certificateId).forceDelete(true).build());
    }

    /*
     * Download root CA to a local file.
     *
     * To support HTTPS proxies and other custom truststore configurations, append to the file if it exists.
     */
    private void downloadRootCAToFile(File f) {
        if (f.exists()) {
            outStream.printf("Root CA file found at \"%s\". Contents will be preserved.%n", f);
        }
        outStream.printf("Downloading Root CA from \"%s\"%n", ROOT_CA_URL);
        try {
            downloadFileFromURL(ROOT_CA_URL, f);
            removeDuplicateCertificates(f);
        } catch (IOException e) {
            // Do not block as the root CA file may have been manually provisioned
            outStream.printf("Failed to download Root CA - %s%n", e);
        }
    }

    private void removeDuplicateCertificates(File f) {
        try {
            String certificates = new String(Files.readAllBytes(f.toPath()), StandardCharsets.UTF_8);
            Set<String> uniqueCertificates =
                    Arrays.stream(certificates.split(EncryptionUtils.CERTIFICATE_PEM_HEADER))
                            .map(s -> s.trim())
                            .collect(Collectors.toSet());

            try (BufferedWriter bw = Files.newBufferedWriter(f.toPath(), StandardCharsets.UTF_8)) {
                for (String certificate : uniqueCertificates) {
                    if (certificate.length() > 0) {
                        bw.write(EncryptionUtils.CERTIFICATE_PEM_HEADER);
                        bw.write("\n");
                        bw.write(certificate);
                        bw.write("\n");
                    }
                }
            }
        } catch (IOException e) {
            outStream.printf("Failed to remove duplicate certificates - %s%n", e);
        }
    }

    /*
     * Download content from a URL to a local file.
     */
    @SuppressWarnings("PMD.AvoidFileStream")
    private void downloadFileFromURL(String url, File f) throws IOException {
        SdkHttpFullRequest request = SdkHttpFullRequest.builder()
                .uri(URI.create(url))
                .method(SdkHttpMethod.GET)
                .build();

        HttpExecuteRequest executeRequest = HttpExecuteRequest.builder()
                .request(request)
                .build();

        try (SdkHttpClient client = getSdkHttpClient()) {
            HttpExecuteResponse executeResponse = client.prepareRequest(executeRequest).call();

            int responseCode = executeResponse.httpResponse().statusCode();
            if (responseCode != HttpURLConnection.HTTP_OK) {
                throw new IOException("Received invalid response code: " + responseCode);
            }

            try (InputStream inputStream = executeResponse.responseBody().get();
                 OutputStream outputStream = Files.newOutputStream(f.toPath(), StandardOpenOption.CREATE,
                         StandardOpenOption.APPEND)) {
                IoUtils.copy(inputStream, outputStream);
            }
        }
    }

    private SdkHttpClient getSdkHttpClient() {
        return ProxyUtils.getSdkHttpClient();
    }

    /**
     * Update the kernel config with iot thing info, in specific CA, private Key and cert path.
     *
     * @param kernel        Kernel instance
     * @param thing         thing info
     * @param awsRegion     aws region
     * @param roleAliasName role alias for using IoT credentials endpoint
<<<<<<< HEAD
     * @param certPath the path of certificates which users specify
=======
     * @param userCertPath the path of certificates which users specify
>>>>>>> 15901f41
     * @throws IOException                  Exception while reading root CA from file
     * @throws DeviceConfigurationException when the configuration parameters are not valid
     */
    public void updateKernelConfigWithIotConfiguration(Kernel kernel, ThingInfo thing, String awsRegion,
<<<<<<< HEAD
                                                       String roleAliasName, String certPath)
            throws IOException, DeviceConfigurationException {
        Path rootDir = kernel.getNucleusPaths().rootPath();

        if (!Utils.isEmpty(certPath)) {
            rootDir = Paths.get(certPath);
            Utils.createPaths(rootDir);
        }

        Path caFilePath = rootDir.resolve("rootCA.pem");
        Path privKeyFilePath = rootDir.resolve("privKey.key");
        Path certFilePath = rootDir.resolve("thingCert.crt");
=======
                                                       String roleAliasName, String userCertPath)
            throws IOException, DeviceConfigurationException {
        Path certPath = kernel.getNucleusPaths().rootPath();

        if (!Utils.isEmpty(userCertPath)) {
            certPath = Paths.get(userCertPath);
            Utils.createPaths(certPath);
        }

        Path caFilePath = certPath.resolve("rootCA.pem");
        Path privKeyFilePath = certPath.resolve("privKey.key");
        Path certFilePath = certPath.resolve("thingCert.crt");
>>>>>>> 15901f41

        downloadRootCAToFile(caFilePath.toFile());
        try (CommitableFile cf = CommitableFile.of(privKeyFilePath, true)) {
            cf.write(thing.keyPair.privateKey().getBytes(StandardCharsets.UTF_8));
        }
        try (CommitableFile cf = CommitableFile.of(certFilePath, true)) {
            cf.write(thing.certificatePem.getBytes(StandardCharsets.UTF_8));
        }

        new DeviceConfiguration(kernel, thing.thingName, thing.dataEndpoint, thing.credEndpoint,
                privKeyFilePath.toString(), certFilePath.toString(), caFilePath.toString(), awsRegion, roleAliasName);
        // Make sure tlog persists the device configuration
        kernel.getContext().waitForPublishQueueToClear();
        outStream.println("Created device configuration");
    }

    /**
     * Create IoT role for using TES.
     *
     * @param roleName       rolaName
     * @param roleAliasName  roleAlias name
     * @param certificateArn certificate arn for the IoT thing
     */
    public void setupIoTRoleForTes(String roleName, String roleAliasName, String certificateArn) {
        String roleAliasArn;
        try {
            // Get Role Alias arn
            DescribeRoleAliasRequest describeRoleAliasRequest =
                    DescribeRoleAliasRequest.builder().roleAlias(roleAliasName).build();
            roleAliasArn = iotClient.describeRoleAlias(describeRoleAliasRequest).roleAliasDescription().roleAliasArn();
        } catch (ResourceNotFoundException ranfe) {
            outStream.printf("TES role alias \"%s\" does not exist, creating new alias...%n", roleAliasName);

            // Get IAM role arn in order to attach an alias to it
            String roleArn;
            try {
                GetRoleRequest getRoleRequest = GetRoleRequest.builder().roleName(roleName).build();
                roleArn = iamClient.getRole(getRoleRequest).role().arn();
            } catch (NoSuchEntityException | ResourceNotFoundException rnfe) {
                outStream.printf("TES role \"%s\" does not exist, creating role...%n", roleName);
                CreateRoleRequest createRoleRequest = CreateRoleRequest.builder().roleName(roleName).description(
                        "Role for Greengrass IoT things to interact with AWS services using token exchange service")
                        .assumeRolePolicyDocument("{\n  \"Version\": \"2012-10-17\",\n"
                                + "  \"Statement\": [\n    {\n      \"Effect\": \"Allow\",\n"
                                + "      \"Principal\": {\n       \"Service\": \"" + tesServiceEndpoints.get(envStage)
                                + "\"\n      },\n      \"Action\": \"sts:AssumeRole\"\n    }\n  ]\n}").build();
                roleArn = iamClient.createRole(createRoleRequest).role().arn();
            }

            CreateRoleAliasRequest createRoleAliasRequest =
                    CreateRoleAliasRequest.builder().roleArn(roleArn).roleAlias(roleAliasName).build();
            roleAliasArn = iotClient.createRoleAlias(createRoleAliasRequest).roleAliasArn();
        }

        // Attach policy role alias to cert
        String iotRolePolicyName = IOT_ROLE_POLICY_NAME_PREFIX + roleAliasName;
        try {
            iotClient.getPolicy(GetPolicyRequest.builder().policyName(iotRolePolicyName).build());
        } catch (ResourceNotFoundException e) {
            outStream.printf("IoT role policy \"%s\" for TES Role alias not exist, creating policy...%n",
                    iotRolePolicyName);
            CreatePolicyRequest createPolicyRequest = CreatePolicyRequest.builder().policyName(iotRolePolicyName)
                    .policyDocument("{\n\t\"Version\": \"2012-10-17\",\n\t\"Statement\": {\n"
                            + "\t\t\"Effect\": \"Allow\",\n\t\t\"Action\": \"iot:AssumeRoleWithCertificate\",\n"
                            + "\t\t\"Resource\": \"" + roleAliasArn + "\"\n\t}\n}").build();
            iotClient.createPolicy(createPolicyRequest);
        }

        outStream.println("Attaching TES role policy to IoT thing...");
        AttachPolicyRequest attachPolicyRequest =
                AttachPolicyRequest.builder().policyName(iotRolePolicyName).target(certificateArn).build();
        iotClient.attachPolicy(attachPolicyRequest);
    }

    /**
     * Creates IAM policy using specified name and document. Attach the policy to given IAM role name.
     *
     * @param roleName  name of target role
     * @param awsRegion aws region
     * @return ARN of created policy
     */
    public Optional<String> createAndAttachRolePolicy(String roleName, Region awsRegion) {
        return createAndAttachRolePolicy(roleName, roleName + GG_TOKEN_EXCHANGE_ROLE_ACCESS_POLICY_SUFFIX,
                GG_TOKEN_EXCHANGE_ROLE_ACCESS_POLICY_DOCUMENT, awsRegion);
    }

    /**
     * Creates IAM policy using specified name and document. Attach the policy to given IAM role name.
     *
     * @param roleName           name of target role
     * @param rolePolicyName     name of policy to create and attach
     * @param rolePolicyDocument document of policy to create and attach
     * @param awsRegion          aws region
     * @return ARN of created policy
     */
    public Optional<String> createAndAttachRolePolicy(String roleName, String rolePolicyName, String rolePolicyDocument,
                                                      Region awsRegion) {
        Optional<String> tesRolePolicyArnOptional = getPolicyArn(rolePolicyName, awsRegion);
        if (tesRolePolicyArnOptional.isPresent()) {
            outStream.printf("IAM policy named \"%s\" already exists. Please attach it to the IAM role if not "
                    + "already%n", rolePolicyName);
            return tesRolePolicyArnOptional;
        } else {
            String tesRolePolicyArn;
            CreatePolicyResponse createPolicyResponse = iamClient.createPolicy(
                    software.amazon.awssdk.services.iam.model.CreatePolicyRequest.builder().policyName(rolePolicyName)
                            .policyDocument(rolePolicyDocument).build());
            tesRolePolicyArn = createPolicyResponse.policy().arn();
            outStream.printf("IAM role policy for TES \"%s\" created. This policy DOES NOT have S3 access, please "
                    + "modify it with your private components' artifact buckets/objects as needed when you "
                    + "create and deploy private components %n", rolePolicyName);
            outStream.println("Attaching IAM role policy for TES to IAM role for TES...");
            iamClient.attachRolePolicy(
                    AttachRolePolicyRequest.builder().roleName(roleName).policyArn(tesRolePolicyArn).build());
            return Optional.of(tesRolePolicyArn);
        }
    }

    private Optional<String> getPolicyArn(String policyName, Region awsRegion) {
        String partition = awsRegion.metadata().partition().id();
        try {
            // Check if a managed policy exists with the name
            return Optional.of(iamClient.getPolicy(software.amazon.awssdk.services.iam.model.GetPolicyRequest.builder()
                    .policyArn(String.format(MANAGED_IAM_POLICY_ARN_FORMAT, partition, policyName)).build()).policy()
                    .arn());
        } catch (NoSuchEntityException mnf) {
            outStream.println("No managed IAM policy found, looking for user defined policy...");
        } catch (IamException e) {
            if (e.getMessage().contains("not authorized to perform")) {
                outStream.printf("Encountered error - %s; No permissions to lookup managed policy, "
                        + "looking for a user defined policy...%n", e.getMessage());
            } else {
                outStream.printf("Exiting due to unexpected error while looking up managed policy - %s %n",
                        e.getMessage());
                throw e;
            }
        }
        // Check if a customer policy exists with the name
        try {
            return Optional.of(iamClient.getPolicy(software.amazon.awssdk.services.iam.model.GetPolicyRequest.builder()
                    .policyArn(String.format(IAM_POLICY_ARN_FORMAT, partition, getAccountId(), policyName)).build())
                    .policy().arn());
        } catch (NoSuchEntityException cnf) {
            outStream.println("No IAM policy found, will attempt creating one...");
        } catch (IamException e) {
            if (e.getMessage().contains("not authorized to perform")) {
                outStream.printf(
                        "Encountered error - %s; No permissions to lookup IAM policy, will attempt creating one. If you"
                                + " wish to use an existing policy instead, please make sure the credentials used for "
                                + "setup have iam::getPolicy permissions for the policy resource and retry...%n",
                        e.getMessage());
            } else {
                outStream.printf("Exiting due to unexpected error while looking up user defined policy - %s%n",
                        e.getMessage());
                throw e;
            }
        }
        return Optional.empty();
    }

    private String getAccountId() {
        return stsClient.getCallerIdentity(GetCallerIdentityRequest.builder().build()).account();
    }

    /**
     * Add an existing Thing into a Thing Group which may or may not exist,
     * creates thing group if it doesn't exist.
     *
     * @param iotClient      client
     * @param thingName      thing name
     * @param thingGroupName group to add the thing into
     */
    public void addThingToGroup(IotClient iotClient, String thingName, String thingGroupName) {
        try {
            thingGroupArn = iotClient
                    .describeThingGroup(DescribeThingGroupRequest.builder().thingGroupName(thingGroupName).build())
                    .thingGroupArn();
            thingGroupExists = true;
            outStream.printf("IoT Thing Group \"%s\" already existed, reusing it%n", thingGroupName);
        } catch (ResourceNotFoundException e) {
            thingGroupArn =
                    iotClient.createThingGroup(CreateThingGroupRequest.builder().thingGroupName(thingGroupName).build())
                            .thingGroupArn();
        }
        iotClient.addThingToThingGroup(
                AddThingToThingGroupRequest.builder().thingName(thingName).thingGroupName(thingGroupName).build());
    }

    /**
     * Creates an initial deployment to deploy dev tools like the Greengrass CLI component.
     *
     * @param thingInfo thing info for the device
     * @param thingGroupName thing group name
     * @param cliVersion CLI version to install
     */
    public void createInitialDeploymentIfNeeded(ThingInfo thingInfo, String thingGroupName, String cliVersion) {
        if (Utils.isNotEmpty(thingGroupName) && thingGroupExists) {
            // Skip creating a dev tools deployment to existing thing group since it can remove existing components if
            // and can add to cost because it will be applied to all existing devices in the group
            outStream.println(
                    "Thing group exists, it could have existing deployment and devices, hence NOT creating deployment "
                            + "for Greengrass first party dev tools, please manually create a deployment if you wish "
                            + "to");
            return;
        }

        CreateDeploymentRequest.Builder deploymentRequest = CreateDeploymentRequest.builder().deploymentPolicies(
                DeploymentPolicies.builder().configurationValidationPolicy(
                        DeploymentConfigurationValidationPolicy.builder().timeoutInSeconds(60).build())
                        .componentUpdatePolicy(DeploymentComponentUpdatePolicy.builder()
                                .action(DeploymentComponentUpdatePolicyAction.NOTIFY_COMPONENTS)
                                .timeoutInSeconds(60).build())
                        .failureHandlingPolicy(DeploymentFailureHandlingPolicy.DO_NOTHING).build());

        if (Utils.isNotEmpty(thingGroupName)) {
            outStream.println("Creating a deployment for Greengrass first party components to the thing group");
            deploymentRequest.targetArn(thingGroupArn)
                    .deploymentName(String.format(INITIAL_DEPLOYMENT_NAME_FORMAT, thingGroupName));
        } else {
            outStream.println("Creating a deployment for Greengrass first party components to the device");
            deploymentRequest.targetArn(thingInfo.thingArn)
                    .deploymentName(String.format(INITIAL_DEPLOYMENT_NAME_FORMAT, thingInfo.thingName));
        }

        deploymentRequest.components(Utils.immutableMap(GREENGRASS_CLI_COMPONENT_NAME,
                ComponentDeploymentSpecification.builder().componentVersion(cliVersion).build()));

        greengrassClient.createDeployment(deploymentRequest.build());
        outStream.printf("Configured Nucleus to deploy %s component%n", GREENGRASS_CLI_COMPONENT_NAME);
    }

    @AllArgsConstructor
    @Getter
    public static class ThingInfo {
        private String thingArn;
        private String thingName;
        private String certificateArn;
        private String certificateId;
        private String certificatePem;
        private KeyPair keyPair;
        private String dataEndpoint;
        private String credEndpoint;
    }
}<|MERGE_RESOLUTION|>--- conflicted
+++ resolved
@@ -351,29 +351,11 @@
      * @param thing         thing info
      * @param awsRegion     aws region
      * @param roleAliasName role alias for using IoT credentials endpoint
-<<<<<<< HEAD
-     * @param certPath the path of certificates which users specify
-=======
      * @param userCertPath the path of certificates which users specify
->>>>>>> 15901f41
      * @throws IOException                  Exception while reading root CA from file
      * @throws DeviceConfigurationException when the configuration parameters are not valid
      */
     public void updateKernelConfigWithIotConfiguration(Kernel kernel, ThingInfo thing, String awsRegion,
-<<<<<<< HEAD
-                                                       String roleAliasName, String certPath)
-            throws IOException, DeviceConfigurationException {
-        Path rootDir = kernel.getNucleusPaths().rootPath();
-
-        if (!Utils.isEmpty(certPath)) {
-            rootDir = Paths.get(certPath);
-            Utils.createPaths(rootDir);
-        }
-
-        Path caFilePath = rootDir.resolve("rootCA.pem");
-        Path privKeyFilePath = rootDir.resolve("privKey.key");
-        Path certFilePath = rootDir.resolve("thingCert.crt");
-=======
                                                        String roleAliasName, String userCertPath)
             throws IOException, DeviceConfigurationException {
         Path certPath = kernel.getNucleusPaths().rootPath();
@@ -386,7 +368,6 @@
         Path caFilePath = certPath.resolve("rootCA.pem");
         Path privKeyFilePath = certPath.resolve("privKey.key");
         Path certFilePath = certPath.resolve("thingCert.crt");
->>>>>>> 15901f41
 
         downloadRootCAToFile(caFilePath.toFile());
         try (CommitableFile cf = CommitableFile.of(privKeyFilePath, true)) {
