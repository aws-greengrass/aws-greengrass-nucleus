--- conflicted
+++ resolved
@@ -119,28 +119,12 @@
 
     private void initPaths(String rootAbsolutePath) {
         // init all paths
-<<<<<<< HEAD
-        kernel.setRootPath(Paths.get(rootAbsolutePath).toAbsolutePath());
-        Exec.setDefaultEnv("EVERGREEN_HOME", kernel.getRootPath().toString());
-        kernel.setConfigPath(Paths.get(deTilde(configPathName)).toAbsolutePath());
-        Exec.removePath(kernel.getClitoolPath());
-        kernel.setClitoolPath(Paths.get(deTilde(clitoolPathName)).toAbsolutePath());
-        Exec.addFirstPath(kernel.getClitoolPath());
-        kernel.setWorkPath(Paths.get(deTilde(workPathName)).toAbsolutePath());
-        Exec.setDefaultEnv("HOME", kernel.getWorkPath().toString());
-        kernel.setComponentStorePath(Paths.get(deTilde(packageStorePathName)).toAbsolutePath());
-        kernel.setKernelAltsPath(Paths.get(deTilde(kernelAltsPathName)).toAbsolutePath());
-        kernel.setDeploymentsPath(Paths.get(deTilde(deploymentsPathName)).toAbsolutePath());
-        //set root path for the telemetry logger
-        TelemetryConfig.getInstance().setRoot(Paths.get(deTilde(ROOT_DIR_PREFIX)));
-        LogConfig.getInstance().setRoot(Paths.get(deTilde(ROOT_DIR_PREFIX)));
-=======
->>>>>>> e9bf72e3
         try {
             // Set root path first, so that deTilde works on the subsequent calls
             nucleusPaths.setRootPath(Paths.get(rootAbsolutePath).toAbsolutePath());
             //set root path for the telemetry logger
             TelemetryConfig.getInstance().setRoot(Paths.get(deTilde(ROOT_DIR_PREFIX)));
+            LogConfig.getInstance().setRoot(Paths.get(deTilde(ROOT_DIR_PREFIX)));
             nucleusPaths.initPaths(Paths.get(rootAbsolutePath).toAbsolutePath(),
                     Paths.get(deTilde(workPathName)).toAbsolutePath(),
                     Paths.get(deTilde(packageStorePathName)).toAbsolutePath(),
