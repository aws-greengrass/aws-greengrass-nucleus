--- conflicted
+++ resolved
@@ -30,12 +30,8 @@
 
     class Default implements ShellRunner {
         public static final String TES_AUTH_HEADER = "AWS_CONTAINER_AUTHORIZATION_TOKEN";
-<<<<<<< HEAD
+        public static final String GG_ROOT_CA_PATH = "GG_ROOT_CA_PATH";
         protected static final String SCRIPT_NAME_KEY = "scriptName";
-=======
-        public static final String GG_ROOT_CA_PATH = "GG_ROOT_CA_PATH";
-        private static final String SCRIPT_NAME_KEY = "scriptName";
->>>>>>> 2ee9ae22
 
         @Inject
         NucleusPaths nucleusPaths;
