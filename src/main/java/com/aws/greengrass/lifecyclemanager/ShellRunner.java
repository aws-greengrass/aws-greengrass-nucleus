--- conflicted
+++ resolved
@@ -7,12 +7,8 @@
 
 import com.aws.greengrass.deployment.DeviceConfiguration;
 import com.aws.greengrass.util.Exec;
-<<<<<<< HEAD
+import com.aws.greengrass.util.NucleusPaths;
 import com.aws.greengrass.util.ProxyUtils;
-import com.aws.greengrass.util.Utils;
-=======
-import com.aws.greengrass.util.NucleusPaths;
->>>>>>> 5d5e55cb
 
 import java.io.IOException;
 import java.nio.file.Path;
@@ -36,16 +32,14 @@
         @Inject
         NucleusPaths nucleusPaths;
 
+        @Inject
+        Kernel config;
+
         @Override
         public synchronized Exec setup(String note, String command, GreengrassService onBehalfOf) throws IOException {
             if (!isEmpty(command) && onBehalfOf != null) {
-<<<<<<< HEAD
-                Path cwd = config.getWorkPath().resolve(onBehalfOf.getName());
+                Path cwd = nucleusPaths.workPath(onBehalfOf.getServiceName());
                 DeviceConfiguration deviceConfiguration = config.getContext().get(DeviceConfiguration.class);
-                Utils.createPaths(cwd);
-=======
-                Path cwd = nucleusPaths.workPath(onBehalfOf.getServiceName());
->>>>>>> 5d5e55cb
                 return new Exec()
                         .withShell(command)
                         .withOut(s -> {
