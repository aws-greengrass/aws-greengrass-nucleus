/*
 * Copyright Amazon.com, Inc. or its affiliates. All Rights Reserved.
 * SPDX-License-Identifier: Apache-2.0
 */

package com.aws.greengrass.status;

import com.aws.greengrass.componentmanager.KernelConfigResolver;
import com.aws.greengrass.config.PlatformResolver;
import com.aws.greengrass.config.Topic;
import com.aws.greengrass.config.Topics;
import com.aws.greengrass.dependency.ImplementsService;
import com.aws.greengrass.dependency.State;
import com.aws.greengrass.deployment.DeploymentService;
import com.aws.greengrass.deployment.DeploymentStatusKeeper;
import com.aws.greengrass.deployment.DeviceConfiguration;
import com.aws.greengrass.deployment.model.Deployment.DeploymentType;
import com.aws.greengrass.lifecyclemanager.GreengrassService;
import com.aws.greengrass.lifecyclemanager.Kernel;
import com.aws.greengrass.lifecyclemanager.exceptions.ServiceLoadException;
import com.aws.greengrass.mqttclient.MqttClient;
import com.aws.greengrass.util.Coerce;
import com.aws.greengrass.util.MqttChunkedPayloadPublisher;
import lombok.Getter;
import org.apache.commons.lang3.RandomUtils;
import software.amazon.awssdk.crt.mqtt.MqttClientConnectionEvents;
import software.amazon.awssdk.iot.iotjobs.model.JobStatus;

import java.time.Instant;
import java.util.ArrayList;
import java.util.Collections;
import java.util.HashSet;
import java.util.List;
import java.util.Map;
import java.util.Set;
import java.util.concurrent.ConcurrentHashMap;
import java.util.concurrent.ScheduledExecutorService;
import java.util.concurrent.ScheduledFuture;
import java.util.concurrent.TimeUnit;
import java.util.concurrent.atomic.AtomicBoolean;
import java.util.concurrent.atomic.AtomicReference;
import javax.inject.Inject;

import static com.aws.greengrass.componentmanager.KernelConfigResolver.PARAMETERS_CONFIG_KEY;
import static com.aws.greengrass.deployment.DeploymentService.COMPONENTS_TO_GROUPS_TOPICS;
import static com.aws.greengrass.deployment.DeploymentService.DEPLOYMENT_DETAILED_STATUS_KEY;
import static com.aws.greengrass.deployment.DeploymentService.DEPLOYMENT_FAILURE_CAUSE_KEY;
import static com.aws.greengrass.deployment.DeploymentStatusKeeper.DEPLOYMENT_ID_KEY_NAME;
import static com.aws.greengrass.deployment.DeploymentStatusKeeper.DEPLOYMENT_STATUS_DETAILS_KEY_NAME;
import static com.aws.greengrass.deployment.DeploymentStatusKeeper.DEPLOYMENT_STATUS_KEY_NAME;
import static com.aws.greengrass.deployment.DeploymentStatusKeeper.DEPLOYMENT_TYPE_KEY_NAME;
import static com.aws.greengrass.deployment.model.Deployment.DeploymentType.IOT_JOBS;
import static com.aws.greengrass.deployment.model.Deployment.DeploymentType.LOCAL;
import static com.aws.greengrass.deployment.model.Deployment.DeploymentType.SHADOW;
import static com.aws.greengrass.lifecyclemanager.KernelVersion.KERNEL_VERSION;

@ImplementsService(name = FleetStatusService.FLEET_STATUS_SERVICE_TOPICS, autostart = true, version = "1.0.0")
public class FleetStatusService extends GreengrassService {
    public static final String FLEET_STATUS_SERVICE_TOPICS = "FleetStatusService";
    public static final String DEFAULT_FLEET_STATUS_SERVICE_PUBLISH_TOPIC =
            "$aws/things/{thingName}/greengrassv2/health/json";
    static final String FLEET_STATUS_SERVICE_PUBLISH_TOPICS = "fleetStatusServicePublishTopic";
    static final String FLEET_STATUS_PERIODIC_UPDATE_INTERVAL_SEC = "periodicUpdateIntervalSec";
    static final String FLEET_STATUS_SEQUENCE_NUMBER_TOPIC = "sequenceNumber";
    static final String FLEET_STATUS_LAST_PERIODIC_UPDATE_TIME_TOPIC = "lastPeriodicUpdateTime";
    private static final int DEFAULT_PERIODIC_UPDATE_INTERVAL_SEC = 86_400;
    private static final int MAX_PAYLOAD_LENGTH_BYTES = 128_000;

    private String updateTopic;
    private String thingName;
    private final MqttClient mqttClient;
    private final Kernel kernel;
    private final String architecture;
    private final String platform;
    private final MqttChunkedPayloadPublisher<ComponentStatusDetails> publisher;
    private final DeploymentStatusKeeper deploymentStatusKeeper;
    //For testing
    @Getter
    private final AtomicBoolean isConnected = new AtomicBoolean(true);
    private final AtomicBoolean isEventTriggeredUpdateInProgress = new AtomicBoolean(false);
    private final Set<GreengrassService> updatedGreengrassServiceSet =
            Collections.newSetFromMap(new ConcurrentHashMap<>());
    private final ConcurrentHashMap<GreengrassService, Instant> allServiceNamesMap = new ConcurrentHashMap<>();
    private final AtomicBoolean isDeploymentInProgress = new AtomicBoolean(false);
    private final Object periodicUpdateInProgressLock = new Object();
    private int periodicUpdateIntervalSec;
    private String fleetStatusServicePublishTopic = DEFAULT_FLEET_STATUS_SERVICE_PUBLISH_TOPIC;
    private ScheduledFuture<?> periodicUpdateFuture;

    @Getter
    public MqttClientConnectionEvents callbacks = new MqttClientConnectionEvents() {
        @Override
        public void onConnectionInterrupted(int errorCode) {
            isConnected.set(false);
        }

        @Override
        public void onConnectionResumed(boolean sessionPresent) {
            isConnected.set(true);
            schedulePeriodicFleetStatusDataUpdate(true);
        }
    };

    /**
     * Constructor for FleetStatusService.
     *
     * @param topics                 root Configuration topic for this service
     * @param mqttClient             {@link MqttClient}
     * @param deploymentStatusKeeper {@link DeploymentStatusKeeper}
     * @param kernel                 {@link Kernel}
     * @param deviceConfiguration    {@link DeviceConfiguration}
     */
    @Inject
    public FleetStatusService(Topics topics, MqttClient mqttClient, DeploymentStatusKeeper deploymentStatusKeeper,
                              Kernel kernel, DeviceConfiguration deviceConfiguration) {
        super(topics);

        this.mqttClient = mqttClient;
        this.deploymentStatusKeeper = deploymentStatusKeeper;
        this.kernel = kernel;
        this.publisher = new MqttChunkedPayloadPublisher<>(this.mqttClient);
        this.architecture = System.getProperty("os.arch");
        this.publisher.setMaxPayloadLengthBytes(MAX_PAYLOAD_LENGTH_BYTES);
        this.platform = PlatformResolver.CURRENT_PLATFORM.getOs().getName();

        updateThingNameAndPublishTopic(Coerce.toString(deviceConfiguration.getThingName()));
        deviceConfiguration.getThingName()
                .subscribe((why, node) -> updateThingNameAndPublishTopic(Coerce.toString(node)));

        topics.lookup(PARAMETERS_CONFIG_KEY, FLEET_STATUS_PERIODIC_UPDATE_INTERVAL_SEC)
                .dflt(DEFAULT_PERIODIC_UPDATE_INTERVAL_SEC)
                .subscribe((why, newv) -> {
                    periodicUpdateIntervalSec = Coerce.toInt(newv);
                    if (periodicUpdateFuture != null) {
                        schedulePeriodicFleetStatusDataUpdate(false);
                    }
                });

        topics.lookup(PARAMETERS_CONFIG_KEY, FLEET_STATUS_SERVICE_PUBLISH_TOPICS)
                .dflt(DEFAULT_FLEET_STATUS_SERVICE_PUBLISH_TOPIC)
                .subscribe((why, newv) -> fleetStatusServicePublishTopic = Coerce.toString(newv));

        topics.getContext().addGlobalStateChangeListener(this::handleServiceStateChange);

        this.deploymentStatusKeeper.registerDeploymentStatusConsumer(IOT_JOBS,
                this::deploymentStatusChanged, FLEET_STATUS_SERVICE_TOPICS);
        this.deploymentStatusKeeper.registerDeploymentStatusConsumer(LOCAL,
                this::deploymentStatusChanged, FLEET_STATUS_SERVICE_TOPICS);
        this.deploymentStatusKeeper.registerDeploymentStatusConsumer(SHADOW,
                this::deploymentStatusChanged, FLEET_STATUS_SERVICE_TOPICS);
        schedulePeriodicFleetStatusDataUpdate(false);

        this.mqttClient.addToCallbackEvents(callbacks);
    }

    private void updateThingNameAndPublishTopic(String newThingName) {
        if (newThingName != null) {
            thingName = newThingName;
            updateTopic = fleetStatusServicePublishTopic.replace("{thingName}", thingName);
            this.publisher.setUpdateTopic(updateTopic);
        }
    }

    private void schedulePeriodicFleetStatusDataUpdate(boolean isDuringConnectionResumed) {
        // If the last periodic update was missed, update the fleet status service for all running services.
        // Else update only the statuses of the services whose status changed (if any) and if the method is called
        // due to a MQTT connection resumption.
        if (periodicUpdateFuture != null) {
            periodicUpdateFuture.cancel(false);
        }

        synchronized (periodicUpdateInProgressLock) {
            Instant lastPeriodicUpdateTime = Instant.ofEpochMilli(Coerce.toLong(getPeriodicUpdateTimeTopic()));
            if (lastPeriodicUpdateTime.plusSeconds(periodicUpdateIntervalSec).isBefore(Instant.now())) {
                updatePeriodicFleetStatusData();
            }
        }

        // Only trigger the event based updates on MQTT connection resumed. Else it will be triggered when the
        // service starts up as well, which is not needed.
        if (isDuringConnectionResumed) {
            updateEventTriggeredFleetStatusData(null);
        }

        // Add some jitter as an initial delay. If the fleet has a lot of devices associated to it,
        // we don't want all the devices to send the periodic update for fleet statuses at the same time.
        long initialDelay = RandomUtils.nextLong(0, periodicUpdateIntervalSec);
        ScheduledExecutorService ses = getContext().get(ScheduledExecutorService.class);
        this.periodicUpdateFuture = ses.scheduleWithFixedDelay(this::updatePeriodicFleetStatusData,
                initialDelay, periodicUpdateIntervalSec, TimeUnit.SECONDS);
    }

    @SuppressWarnings("PMD.UnusedFormalParameter")
    private void handleServiceStateChange(GreengrassService greengrassService, State oldState,
                                          State newState) {
        synchronized (updatedGreengrassServiceSet) {
            updatedGreengrassServiceSet.add(greengrassService);
        }

        // if there is no ongoing deployment and we encounter a BROKEN component, update the fleet status as UNHEALTHY.
        if (!isDeploymentInProgress.get() && newState.equals(State.BROKEN)) {
            uploadFleetStatusServiceData(updatedGreengrassServiceSet, OverallStatus.UNHEALTHY, null);
        }
    }

    private void updatePeriodicFleetStatusData() {
        // Do not update periodic updates if there is an ongoing deployment.
        if (isDeploymentInProgress.get()) {
            logger.atDebug().log("Not updating FSS data on a periodic basis since there is an ongoing deployment.");
            return;
        }
        if (!isConnected.get()) {
            logger.atDebug().log("Not updating FSS data on a periodic basis since MQTT connection is interrupted.");
            return;
        }
        logger.atDebug().log("Updating FSS data on a periodic basis.");
        synchronized (periodicUpdateInProgressLock) {
<<<<<<< HEAD
            Set<GreengrassService> greengrassServiceSet = new HashSet<>();
            AtomicReference<OverallStatus> overAllStatus = new AtomicReference<>();

            // Get all running services from the kernel to update the fleet status.
            this.kernel.orderedDependencies().forEach(greengrassService -> {
                greengrassServiceSet.add(greengrassService);
                overAllStatus.set(getOverallStatusBasedOnServiceState(overAllStatus.get(), greengrassService));
            });
            uploadFleetStatusServiceData(greengrassServiceSet, overAllStatus.get(), null);
=======
            updateFleetStatusUpdateForAllComponents();
>>>>>>> 75d83d1f
            getPeriodicUpdateTimeTopic().withValue(Instant.now().toEpochMilli());
        }
    }

    /**
     * Update the Fleet Status information for all the components.
     */
    public void updateFleetStatusUpdateForAllComponents() {
        Set<GreengrassService> greengrassServiceSet = new HashSet<>();
        AtomicReference<OverallStatus> overAllStatus = new AtomicReference<>();

        // Get all running services from the kernel to update the fleet status.
        this.kernel.orderedDependencies().forEach(greengrassService -> {
            greengrassServiceSet.add(greengrassService);
            overAllStatus.set(getOverallStatusBasedOnServiceState(overAllStatus.get(), greengrassService));
        });
        uploadFleetStatusServiceData(greengrassServiceSet, overAllStatus.get());
    }

    private Boolean deploymentStatusChanged(Map<String, Object> deploymentDetails) {
        DeploymentType type = Coerce.toEnum(DeploymentType.class, deploymentDetails
                .get(DEPLOYMENT_TYPE_KEY_NAME));
        if (type == IOT_JOBS || type == SHADOW) {
            String status = deploymentDetails.get(DEPLOYMENT_STATUS_KEY_NAME).toString();
            if (JobStatus.IN_PROGRESS.toString().equals(status)) {
                isDeploymentInProgress.set(true);
                return true;
            }
            logger.atDebug().log("Updating Fleet Status service for deployment with ID: {}",
                    deploymentDetails.get(DEPLOYMENT_ID_KEY_NAME));
            isDeploymentInProgress.set(false);
            DeploymentInformation deploymentInformation = getDeploymentInformation(deploymentDetails);
            updateEventTriggeredFleetStatusData(deploymentInformation);
        }
        // TODO: [P41214799] Handle local deployment update for FSS
        return true;
    }



    private void updateEventTriggeredFleetStatusData(DeploymentInformation deploymentInformation) {
        if (!isConnected.get()) {
            logger.atDebug().log("Not updating FSS data on event triggered since MQTT connection is interrupted.");
            return;
        }

        // Return if we are already in the process of updating FSS data triggered by an event.
        if (!isEventTriggeredUpdateInProgress.compareAndSet(false, true)) {
            return;
        }

        Instant now = Instant.now();
        AtomicReference<OverallStatus> overAllStatus = new AtomicReference<>();

        // Check if the removed dependency is still running (Probably as a dependant service to another service).
        // If so, then remove it from the removedDependencies collection.
        this.kernel.orderedDependencies().forEach(greengrassService -> {
            allServiceNamesMap.put(greengrassService, now);
            overAllStatus.set(getOverallStatusBasedOnServiceState(overAllStatus.get(), greengrassService));
        });
        Set<GreengrassService> removedDependenciesSet = new HashSet<>();

        // Add all the removed dependencies to the collection of services to update.
        allServiceNamesMap.forEach((greengrassService, instant) -> {
            if (!instant.equals(now)) {
                updatedGreengrassServiceSet.add(greengrassService);
                removedDependenciesSet.add(greengrassService);
            }
        });
        removedDependenciesSet.forEach(allServiceNamesMap::remove);
        removedDependenciesSet.clear();
        uploadFleetStatusServiceData(updatedGreengrassServiceSet, overAllStatus.get(), deploymentInformation);
        isEventTriggeredUpdateInProgress.set(false);
    }

    private void uploadFleetStatusServiceData(Set<GreengrassService> greengrassServiceSet,
                                              OverallStatus overAllStatus,
                                              DeploymentInformation deploymentInformation) {
        if (!isConnected.get()) {
            logger.atDebug().log("Not updating fleet status data since MQTT connection is interrupted.");
            return;
        }
        List<ComponentStatusDetails> components = new ArrayList<>();
        long sequenceNumber;
        synchronized (greengrassServiceSet) {
            // If there are no Greengrass services to be updated, do not send an update.
            if (greengrassServiceSet.isEmpty()) {
                return;
            }

            Topics componentsToGroupsTopics = null;
            HashSet<String> allGroups = new HashSet<>();
            DeploymentService deploymentService = null;
            try {
                GreengrassService deploymentServiceLocateResult = this.kernel
                        .locate(DeploymentService.DEPLOYMENT_SERVICE_TOPICS);
                if (deploymentServiceLocateResult instanceof DeploymentService) {
                    deploymentService = (DeploymentService) deploymentServiceLocateResult;
                    componentsToGroupsTopics = deploymentService.getConfig().lookupTopics(COMPONENTS_TO_GROUPS_TOPICS);
                }
            } catch (ServiceLoadException e) {
                logger.atError().cause(e).log("Unable to locate {} service while uploading FSS data",
                        DeploymentService.DEPLOYMENT_SERVICE_TOPICS);
            }

            Topics finalComponentsToGroupsTopics = componentsToGroupsTopics;

            DeploymentService finalDeploymentService = deploymentService;
            greengrassServiceSet.forEach(service -> {
                if (isSystemLevelService(service)) {
                    return;
                }
                List<String> componentGroups = new ArrayList<>();
                if (finalComponentsToGroupsTopics != null) {
                    Topics groupsTopics = finalComponentsToGroupsTopics.lookupTopics(service.getName());
                    groupsTopics.children.values().stream().map(n -> (Topic) n).map(Topic::getName)
                            .forEach(groupName -> {
                                componentGroups.add(groupName);
                                // Get all the group names from the user components.
                                allGroups.add(groupName);
                            });
                }
                Topic versionTopic = service.getServiceConfig().findLeafChild(KernelConfigResolver.VERSION_CONFIG_KEY);
                ComponentStatusDetails componentStatusDetails = ComponentStatusDetails.builder()
                        .componentName(service.getName())
                        .state(service.getState())
                        .version(Coerce.toString(versionTopic))
                        .fleetConfigArns(componentGroups)
                        .isRoot(finalDeploymentService.isComponentRoot(service.getName()))
                        .build();
                components.add(componentStatusDetails);
            });

            greengrassServiceSet.forEach(service -> {
                if (!isSystemLevelService(service)) {
                    return;
                }
                Topic versionTopic = service.getServiceConfig().findLeafChild(KernelConfigResolver.VERSION_CONFIG_KEY);
                ComponentStatusDetails componentStatusDetails = ComponentStatusDetails.builder()
                        .componentName(service.getName())
                        .state(service.getState())
                        .version(Coerce.toString(versionTopic))
                        .fleetConfigArns(new ArrayList<>(allGroups))
                        .isRoot(false) // Set false for all system level services.
                        .build();
                components.add(componentStatusDetails);
            });
            greengrassServiceSet.clear();
            Topic sequenceNumberTopic = getSequenceNumberTopic();
            sequenceNumber = Coerce.toLong(sequenceNumberTopic);
            sequenceNumberTopic.withValue(sequenceNumber + 1);
        }

        FleetStatusDetails fleetStatusDetails = FleetStatusDetails.builder()
                .overallStatus(overAllStatus)
                .architecture(this.architecture)
                .platform(this.platform)
                .thing(thingName)
                .ggcVersion(KERNEL_VERSION)
                .sequenceNumber(sequenceNumber)
                .deploymentInformation(deploymentInformation)
                .build();
        publisher.publish(fleetStatusDetails, components);
        logger.atInfo().event("fss-status-update-published").log("Status update published to FSS");
    }

    private Topic getSequenceNumberTopic() {
        return config.lookup(FLEET_STATUS_SEQUENCE_NUMBER_TOPIC);
    }

    private Topic getPeriodicUpdateTimeTopic() {
        return config.lookup(FLEET_STATUS_LAST_PERIODIC_UPDATE_TIME_TOPIC).dflt(Instant.now().toEpochMilli());
    }

    private boolean isSystemLevelService(GreengrassService service) {
        return service.isBuiltin() || service.getName().equals("main");
    }

    private OverallStatus getOverallStatusBasedOnServiceState(OverallStatus overallStatus,
                                                              GreengrassService greengrassService) {
        if (State.BROKEN.equals(greengrassService.getState())
                || OverallStatus.UNHEALTHY.equals(overallStatus)) {
            return OverallStatus.UNHEALTHY;
        }
        return OverallStatus.HEALTHY;
    }

    private DeploymentInformation getDeploymentInformation(Map<String, Object> deploymentDetails) {
        DeploymentInformation deploymentInformation = DeploymentInformation.builder()
                .status((String) deploymentDetails.get(DEPLOYMENT_STATUS_KEY_NAME))
                .fleetConfigurationArnForStatus((String) deploymentDetails.get(DEPLOYMENT_ID_KEY_NAME)).build();
        if (deploymentDetails.containsKey(DEPLOYMENT_STATUS_DETAILS_KEY_NAME)) {
            Map<String, String> statusDetailsMap =
                    (Map<String, String>) deploymentDetails.get(DEPLOYMENT_STATUS_DETAILS_KEY_NAME);
            StatusDetails statusDetails = StatusDetails.builder()
                    .detailedStatus(statusDetailsMap.get(DEPLOYMENT_DETAILED_STATUS_KEY))
                    .failureCause(statusDetailsMap.get(DEPLOYMENT_FAILURE_CAUSE_KEY)).build();
            deploymentInformation.setStatusDetails(statusDetails);
        }
        return deploymentInformation;
    }

    @Override
    @SuppressWarnings("PMD.UselessOverridingMethod")
    public void startup() throws InterruptedException {
        // Need to override the function for tests.
        super.startup();
    }

    @Override
    public void shutdown() {
        if (!this.periodicUpdateFuture.isCancelled()) {
            this.periodicUpdateFuture.cancel(true);
        }
    }

    /**
     * Used for unit tests only. Adds a list of Greengrass services of previously
     *
     * @param greengrassServices List of Greengrass services to add
     * @param instant           last time the service was processed.
     */
    void addServicesToPreviouslyKnownServicesList(List<GreengrassService> greengrassServices,
                                                           Instant instant) {
        greengrassServices.forEach(greengrassService -> allServiceNamesMap.put(greengrassService, instant));
    }

    /**
     * Used for unit tests only.
     */
    void clearServiceSet() {
        updatedGreengrassServiceSet.clear();
    }

}<|MERGE_RESOLUTION|>--- conflicted
+++ resolved
@@ -215,19 +215,7 @@
         }
         logger.atDebug().log("Updating FSS data on a periodic basis.");
         synchronized (periodicUpdateInProgressLock) {
-<<<<<<< HEAD
-            Set<GreengrassService> greengrassServiceSet = new HashSet<>();
-            AtomicReference<OverallStatus> overAllStatus = new AtomicReference<>();
-
-            // Get all running services from the kernel to update the fleet status.
-            this.kernel.orderedDependencies().forEach(greengrassService -> {
-                greengrassServiceSet.add(greengrassService);
-                overAllStatus.set(getOverallStatusBasedOnServiceState(overAllStatus.get(), greengrassService));
-            });
-            uploadFleetStatusServiceData(greengrassServiceSet, overAllStatus.get(), null);
-=======
             updateFleetStatusUpdateForAllComponents();
->>>>>>> 75d83d1f
             getPeriodicUpdateTimeTopic().withValue(Instant.now().toEpochMilli());
         }
     }
@@ -244,7 +232,7 @@
             greengrassServiceSet.add(greengrassService);
             overAllStatus.set(getOverallStatusBasedOnServiceState(overAllStatus.get(), greengrassService));
         });
-        uploadFleetStatusServiceData(greengrassServiceSet, overAllStatus.get());
+        uploadFleetStatusServiceData(greengrassServiceSet, overAllStatus.get(), null);
     }
 
     private Boolean deploymentStatusChanged(Map<String, Object> deploymentDetails) {
