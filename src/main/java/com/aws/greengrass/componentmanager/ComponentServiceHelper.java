/*
 * Copyright Amazon.com, Inc. or its affiliates. All Rights Reserved.
 * SPDX-License-Identifier: Apache-2.0
 */

package com.aws.greengrass.componentmanager;

import com.amazonaws.AmazonClientException;
<<<<<<< HEAD
import com.amazonaws.services.evergreen.model.ComponentCandidate;
import com.amazonaws.services.evergreen.model.ComponentPlatform;
import com.amazonaws.services.evergreen.model.GetComponentVersionDeprecatedRequest;
import com.amazonaws.services.evergreen.model.GetComponentVersionDeprecatedResult;
import com.amazonaws.services.evergreen.model.RecipeFormatType;
import com.amazonaws.services.evergreen.model.ResolveComponentCandidatesRequest;
import com.amazonaws.services.evergreen.model.ResolveComponentCandidatesResult;
import com.amazonaws.services.evergreen.model.ResolvedComponentVersion;
import com.amazonaws.services.evergreen.model.ResourceNotFoundException;
=======
import com.amazonaws.services.greengrassv2.model.ComponentCandidate;
import com.amazonaws.services.greengrassv2.model.ComponentPlatform;
import com.amazonaws.services.greengrassv2.model.ResolveComponentCandidatesRequest;
import com.amazonaws.services.greengrassv2.model.ResolveComponentCandidatesResult;
import com.amazonaws.services.greengrassv2.model.ResolvedComponentVersion;
import com.amazonaws.services.greengrassv2.model.ResourceNotFoundException;
>>>>>>> 6d808d84
import com.aws.greengrass.componentmanager.exceptions.ComponentVersionNegotiationException;
import com.aws.greengrass.componentmanager.exceptions.NoAvailableComponentVersionException;
import com.aws.greengrass.config.PlatformResolver;
import com.aws.greengrass.logging.api.Logger;
import com.aws.greengrass.logging.impl.LogManager;
import com.vdurmont.semver4j.Requirement;
import com.vdurmont.semver4j.Semver;
import org.apache.commons.lang3.Validate;

<<<<<<< HEAD
import java.nio.charset.StandardCharsets;
=======
>>>>>>> 6d808d84
import java.util.Collections;
import java.util.Map;
import java.util.stream.Collectors;
import javax.inject.Inject;

public class ComponentServiceHelper {

<<<<<<< HEAD
    private static final String PACKAGE_RECIPE_DOWNLOAD_EXCEPTION_FMT = "Error downloading recipe for package %s";
=======
>>>>>>> 6d808d84
    protected static final Logger logger = LogManager.getLogger(ComponentServiceHelper.class);

    private final GreengrassComponentServiceClientFactory clientFactory;
    private final PlatformResolver platformResolver;

    @Inject
    public ComponentServiceHelper(GreengrassComponentServiceClientFactory clientFactory,
                                  PlatformResolver platformResolver) {
        this.clientFactory = clientFactory;
        this.platformResolver = platformResolver;
    }

    /**
     * Resolve a component version with greengrass cloud service. The dependency resolution algorithm goes through the
     * dependencies node by node, so one component got resolve a time.
     *
     * @param componentName             component name to be resolve
     * @param localCandidateVersion     component local candidate version if available
     * @param versionRequirements       component dependents version requirement map
     * @return resolved component version and recipe
     * @throws NoAvailableComponentVersionException if no applicable version available in cloud service
     * @throws ComponentVersionNegotiationException if service exception happens
     */
    ResolvedComponentVersion resolveComponentVersion(String componentName, Semver localCandidateVersion,
<<<<<<< HEAD
            Map<String, Requirement> versionRequirements)
=======
                                                     Map<String, Requirement> versionRequirements)
>>>>>>> 6d808d84
            throws NoAvailableComponentVersionException, ComponentVersionNegotiationException {

        //ComponentPlatform platform = new ComponentPlatform().withAttributes(platformResolver.getCurrentPlatform());
        ComponentPlatform platform =
                new ComponentPlatform().withOs(platformResolver.getCurrentPlatform().get(PlatformResolver.OS_KEY))
                        .withArchitecture(platformResolver.getCurrentPlatform().get(PlatformResolver.ARCHITECTURE_KEY));
        Map<String, String> versionRequirementsInString = versionRequirements.entrySet().stream()
                .collect(Collectors.toMap(Map.Entry::getKey, e -> e.getValue().toString()));
        ComponentCandidate candidate = new ComponentCandidate().withComponentName(componentName)
                .withComponentVersion(localCandidateVersion == null ? null : localCandidateVersion.getValue())
                .withVersionRequirements(versionRequirementsInString);
        ResolveComponentCandidatesRequest request = new ResolveComponentCandidatesRequest().withPlatform(platform)
                .withComponentCandidates(Collections.singletonList(candidate));
<<<<<<< HEAD
=======
        // TODO: [P41215565]: Switch back deploymentConfigurationId once it's removed from URL path
        // use UUID to avoid ARN complication in URL, deploymentConfigurationId is used for logging purpose
        // in server, so could have this hack now
        //.withDeploymentConfigurationId(UUID.randomUUID().toString());
>>>>>>> 6d808d84

        ResolveComponentCandidatesResult result;
        try {
            result = clientFactory.getCmsClient().resolveComponentCandidates(request);
        } catch (ResourceNotFoundException e) {
            logger.atDebug().kv("componentName", componentName).kv("versionRequirements", versionRequirements)
                    .log("No applicable version found in cloud registry");
            throw new NoAvailableComponentVersionException(String.format(
                    "No applicable version found in cloud registry for component: '%s' satisfying requirement: '%s'.",
                    componentName, versionRequirements), e);
        } catch (AmazonClientException e) {
            logger.atDebug().kv("componentName", componentName).kv("versionRequirements", versionRequirements)
                    .log("Failed to get result from Greengrass cloud when resolving component");
            throw new ComponentVersionNegotiationException(
                    String.format("Failed to get result from Greengrass cloud when resolving component: '%s'.",
                                  componentName), e);
        }

        Validate.isTrue(
                result.getResolvedComponentVersions() != null && result.getResolvedComponentVersions().size() == 1,
                "Component service returns invalid response. It should have one resolved component version");
        return result.getResolvedComponentVersions().get(0);
    }
<<<<<<< HEAD

    /**
     * Download a package recipe.
     *
     * @param componentIdentifier identifier of the recipe to be downloaded
     * @return recipe
     * @throws PackageDownloadException if downloading fails
     */
    public String downloadPackageRecipeAsString(ComponentIdentifier componentIdentifier)
            throws PackageDownloadException {
        GetComponentVersionDeprecatedRequest getComponentVersionRequest =
                new GetComponentVersionDeprecatedRequest().withComponentName(componentIdentifier.getName())
                        .withComponentVersion(componentIdentifier.getVersion().toString())
                        .withType(RecipeFormatType.YAML);

        GetComponentVersionDeprecatedResult getPackageResult =
                download(getComponentVersionRequest, componentIdentifier);
        return StandardCharsets.UTF_8.decode(getPackageResult.getRecipe()).toString();
    }

    private GetComponentVersionDeprecatedResult download(GetComponentVersionDeprecatedRequest r, ComponentIdentifier id)
            throws PackageDownloadException {
        try {
            return clientFactory.getCmsClient().getComponentVersionDeprecated(r);
        } catch (AmazonClientException e) {
            // TODO: [P41215221]: Properly handle all retryable/nonretryable exceptions
            String errorMsg = String.format(PACKAGE_RECIPE_DOWNLOAD_EXCEPTION_FMT, id);
            throw new PackageDownloadException(errorMsg, e);
        }
    }
=======
>>>>>>> 6d808d84
}<|MERGE_RESOLUTION|>--- conflicted
+++ resolved
@@ -6,24 +6,12 @@
 package com.aws.greengrass.componentmanager;
 
 import com.amazonaws.AmazonClientException;
-<<<<<<< HEAD
-import com.amazonaws.services.evergreen.model.ComponentCandidate;
-import com.amazonaws.services.evergreen.model.ComponentPlatform;
-import com.amazonaws.services.evergreen.model.GetComponentVersionDeprecatedRequest;
-import com.amazonaws.services.evergreen.model.GetComponentVersionDeprecatedResult;
-import com.amazonaws.services.evergreen.model.RecipeFormatType;
-import com.amazonaws.services.evergreen.model.ResolveComponentCandidatesRequest;
-import com.amazonaws.services.evergreen.model.ResolveComponentCandidatesResult;
-import com.amazonaws.services.evergreen.model.ResolvedComponentVersion;
-import com.amazonaws.services.evergreen.model.ResourceNotFoundException;
-=======
 import com.amazonaws.services.greengrassv2.model.ComponentCandidate;
 import com.amazonaws.services.greengrassv2.model.ComponentPlatform;
 import com.amazonaws.services.greengrassv2.model.ResolveComponentCandidatesRequest;
 import com.amazonaws.services.greengrassv2.model.ResolveComponentCandidatesResult;
 import com.amazonaws.services.greengrassv2.model.ResolvedComponentVersion;
 import com.amazonaws.services.greengrassv2.model.ResourceNotFoundException;
->>>>>>> 6d808d84
 import com.aws.greengrass.componentmanager.exceptions.ComponentVersionNegotiationException;
 import com.aws.greengrass.componentmanager.exceptions.NoAvailableComponentVersionException;
 import com.aws.greengrass.config.PlatformResolver;
@@ -33,10 +21,6 @@
 import com.vdurmont.semver4j.Semver;
 import org.apache.commons.lang3.Validate;
 
-<<<<<<< HEAD
-import java.nio.charset.StandardCharsets;
-=======
->>>>>>> 6d808d84
 import java.util.Collections;
 import java.util.Map;
 import java.util.stream.Collectors;
@@ -44,10 +28,6 @@
 
 public class ComponentServiceHelper {
 
-<<<<<<< HEAD
-    private static final String PACKAGE_RECIPE_DOWNLOAD_EXCEPTION_FMT = "Error downloading recipe for package %s";
-=======
->>>>>>> 6d808d84
     protected static final Logger logger = LogManager.getLogger(ComponentServiceHelper.class);
 
     private final GreengrassComponentServiceClientFactory clientFactory;
@@ -72,11 +52,7 @@
      * @throws ComponentVersionNegotiationException if service exception happens
      */
     ResolvedComponentVersion resolveComponentVersion(String componentName, Semver localCandidateVersion,
-<<<<<<< HEAD
-            Map<String, Requirement> versionRequirements)
-=======
                                                      Map<String, Requirement> versionRequirements)
->>>>>>> 6d808d84
             throws NoAvailableComponentVersionException, ComponentVersionNegotiationException {
 
         //ComponentPlatform platform = new ComponentPlatform().withAttributes(platformResolver.getCurrentPlatform());
@@ -90,13 +66,10 @@
                 .withVersionRequirements(versionRequirementsInString);
         ResolveComponentCandidatesRequest request = new ResolveComponentCandidatesRequest().withPlatform(platform)
                 .withComponentCandidates(Collections.singletonList(candidate));
-<<<<<<< HEAD
-=======
         // TODO: [P41215565]: Switch back deploymentConfigurationId once it's removed from URL path
         // use UUID to avoid ARN complication in URL, deploymentConfigurationId is used for logging purpose
         // in server, so could have this hack now
         //.withDeploymentConfigurationId(UUID.randomUUID().toString());
->>>>>>> 6d808d84
 
         ResolveComponentCandidatesResult result;
         try {
@@ -120,37 +93,4 @@
                 "Component service returns invalid response. It should have one resolved component version");
         return result.getResolvedComponentVersions().get(0);
     }
-<<<<<<< HEAD
-
-    /**
-     * Download a package recipe.
-     *
-     * @param componentIdentifier identifier of the recipe to be downloaded
-     * @return recipe
-     * @throws PackageDownloadException if downloading fails
-     */
-    public String downloadPackageRecipeAsString(ComponentIdentifier componentIdentifier)
-            throws PackageDownloadException {
-        GetComponentVersionDeprecatedRequest getComponentVersionRequest =
-                new GetComponentVersionDeprecatedRequest().withComponentName(componentIdentifier.getName())
-                        .withComponentVersion(componentIdentifier.getVersion().toString())
-                        .withType(RecipeFormatType.YAML);
-
-        GetComponentVersionDeprecatedResult getPackageResult =
-                download(getComponentVersionRequest, componentIdentifier);
-        return StandardCharsets.UTF_8.decode(getPackageResult.getRecipe()).toString();
-    }
-
-    private GetComponentVersionDeprecatedResult download(GetComponentVersionDeprecatedRequest r, ComponentIdentifier id)
-            throws PackageDownloadException {
-        try {
-            return clientFactory.getCmsClient().getComponentVersionDeprecated(r);
-        } catch (AmazonClientException e) {
-            // TODO: [P41215221]: Properly handle all retryable/nonretryable exceptions
-            String errorMsg = String.format(PACKAGE_RECIPE_DOWNLOAD_EXCEPTION_FMT, id);
-            throw new PackageDownloadException(errorMsg, e);
-        }
-    }
-=======
->>>>>>> 6d808d84
 }