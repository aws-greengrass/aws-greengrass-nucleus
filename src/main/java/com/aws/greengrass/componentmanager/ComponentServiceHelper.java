--- conflicted
+++ resolved
@@ -74,12 +74,7 @@
 
         ResolveComponentCandidatesResult result;
         try {
-<<<<<<< HEAD
-            logger.atInfo().log("Ethan");
-            result = evgCmsClient.resolveComponentCandidates(request);
-=======
-            result = clientFactory.getCmsClient().resolveComponentVersions(request);
->>>>>>> 9ed02d41
+            result = clientFactory.getCmsClient().resolveComponentCandidates(request);
         } catch (ResourceNotFoundException e) {
             logger.atDebug().kv("componentName", componentName).kv("versionRequirements", versionRequirements)
                     .log("No applicable version found in cloud registry");
@@ -121,11 +116,7 @@
     private GetComponentVersionDeprecatedResult download(GetComponentVersionDeprecatedRequest r, ComponentIdentifier id)
             throws PackageDownloadException {
         try {
-<<<<<<< HEAD
-            return evgCmsClient.getComponentVersionDeprecated(r);
-=======
-            return clientFactory.getCmsClient().getComponentVersion(r);
->>>>>>> 9ed02d41
+            return clientFactory.getCmsClient().getComponentVersionDeprecated(r);
         } catch (AmazonClientException e) {
             // TODO: [P41215221]: Properly handle all retryable/nonretryable exceptions
             String errorMsg = String.format(PACKAGE_RECIPE_DOWNLOAD_EXCEPTION_FMT, id);
