--- conflicted
+++ resolved
@@ -77,7 +77,6 @@
     /**
      * Creates or updates a package recipe in the package store on the disk.
      *
-<<<<<<< HEAD
      * @param componentRecipe raw component recipe
      * @throws PackageLoadingException if fails to write the package recipe to disk.
      */
@@ -85,7 +84,8 @@
             throws PackageLoadingException {
         try {
             Path recipePath =
-                    resolveRecipePath(componentRecipe.getComponentName(), componentRecipe.getComponentVersion());
+                    resolveRecipePath(new ComponentIdentifier(componentRecipe.getComponentName(),
+                            componentRecipe.getComponentVersion()));
             String recipeContent =
                     com.amazon.aws.iot.greengrass.component.common.SerializerFactory.getRecipeSerializer()
                             .writeValueAsString(componentRecipe);
@@ -99,10 +99,7 @@
     /**
      * Creates or updates a package recipe in the package store on the disk.
      *
-     * @param pkgId         the id for the component
-=======
      * @param componentId   the id for the component
->>>>>>> ae80ab4a
      * @param recipeContent recipe content to save
      * @throws PackageLoadingException if fails to write the package recipe to disk.
      */
@@ -283,8 +280,6 @@
     }
 
     /**
-<<<<<<< HEAD
-=======
      * List available component (versions) that satisfies the requirement in descending order.
      * @param componentName target component's name
      * @param requirement   semver requirement
@@ -323,7 +318,6 @@
 
 
     /**
->>>>>>> ae80ab4a
      * Get all locally available component-version by checking the existence of its artifact directory.
      *
      * @return map from component name to a set of version strings in Semver format
@@ -350,49 +344,6 @@
         return result;
     }
 
-<<<<<<< HEAD
-    Optional<ComponentIdentifier> findBestMatchAvailableComponent(@NonNull String componentName,
-                                                                  @NonNull Requirement requirement)
-            throws PackageLoadingException {
-        File[] recipeFiles = getAllRecipeFiles();
-
-        if (recipeFiles.length == 0) {
-            return Optional.empty();
-        }
-
-        Arrays.sort(recipeFiles);
-
-        List<ComponentIdentifier> componentIdentifierList = new ArrayList<>();
-        for (File recipeFile : recipeFiles) {
-            String recipeComponentName = parsePackageNameFromFileName(recipeFile.getName());
-
-            if (!recipeComponentName.equalsIgnoreCase(componentName)) {
-                continue;
-            }
-
-            Semver version = parseVersionFromFileName(recipeFile.getName());
-            if (requirement.isSatisfiedBy(version)) {
-                componentIdentifierList.add(new ComponentIdentifier(componentName, version));
-            }
-        }
-        componentIdentifierList.sort(null);
-
-        if (componentIdentifierList.isEmpty()) {
-            return Optional.empty();
-        } else {
-            return Optional.of(componentIdentifierList.get(0));
-        }
-    }
-
-    private File[] getAllRecipeFiles() {
-        // TODO Identify recipes by *.recipe.yaml or *.recipe.json
-        return Arrays.stream(nucleusPaths.recipePath().toFile().listFiles())
-                .filter(file -> file.getName().endsWith(".yaml")).toArray(File[]::new);
-    }
-
-
-=======
->>>>>>> ae80ab4a
     /**
      * Resolve the artifact directory path for a target package id.
      *
