--- conflicted
+++ resolved
@@ -51,15 +51,9 @@
     public static final String ARTIFACT_DIRECTORY = "artifacts";
     public static final String ARTIFACTS_DECOMPRESSED_DIRECTORY = "artifacts-unarchived";
     public static final String RECIPE_FILE_NAME_FORMAT = "%s-%s.yaml";
-<<<<<<< HEAD
-    private static final String LOG_KEY_RECIPE_METADATA_FILE_PATH = "RecipeMetadataFilePath";
-
-    public static final String RECIPE_SUFFIX = ".recipe";
-=======
 
     private static final Logger logger = LogManager.getLogger(ComponentStore.class);
     private static final String RECIPE_METADATA_FILE_PATH_LOG_KEY = "RecipeMetadataFilePath";
->>>>>>> 6d808d84
 
     private final NucleusPaths nucleusPaths;
     private final PlatformResolver platformResolver;
@@ -201,15 +195,11 @@
         try {
             Files.deleteIfExists(resolveRecipeMetadataFile(compId).toPath());
         } catch (IOException e) {
-<<<<<<< HEAD
             if (exception == null) {
                 exception = e;
             } else {
                 exception.addSuppressed(e);
             }
-=======
-            exception = e;
->>>>>>> 6d808d84
         }
         // delete artifacts
         try {
@@ -261,17 +251,11 @@
      * @return a list of PackageMetadata that satisfies the requirement.
      * @throws UnexpectedPackagingException if fails to parse version directory to Semver
      */
-<<<<<<< HEAD
     List<ComponentMetadata> listAvailablePackageMetadata(@NonNull String componentName,
                                                          @NonNull Requirement requirement) throws PackagingException {
         List<ComponentIdentifier> satisfyingComponentIds = listAvailableComponent(componentName, requirement);
 
         List<ComponentMetadata> satisfiedComponentMetadataList = new ArrayList<>();
-=======
-    List<ComponentMetadata> listAvailablePackageMetadata(@NonNull String packageName, @NonNull Requirement requirement)
-            throws PackagingException {
-        File[] recipeFiles = getAllRecipeFiles();
->>>>>>> 6d808d84
 
         // for each loop is used, instead of lambda expression, because getPackageMetadata throws checked exception and
         // lambda doesn't support throwing checked exception
@@ -294,7 +278,6 @@
         }
     }
 
-<<<<<<< HEAD
     List<ComponentIdentifier> listAvailableComponent(@NonNull String componentName, @NonNull Requirement requirement)
             throws PackageLoadingException {
         String componentNameHash = getHashOfComponentName(componentName);
@@ -314,14 +297,6 @@
         // exception and lambda doesn't support throwing checked exception
         for (File recipeFile : recipeFilesOfAllVersions) {
             Semver version = parseVersionFromRecipeFileName(recipeFile.getName());
-=======
-        for (File recipeFile : recipeFiles) {
-            String recipePackageName = parsePackageNameFromFileName(recipeFile.getName());
-            // Only check the recipes for the package that we're looking for
-            if (!recipePackageName.equalsIgnoreCase(packageName)) {
-                continue;
-            }
->>>>>>> 6d808d84
 
             if (requirement.isSatisfiedBy(version)) {
                 satisfyingComponentIds.add(new ComponentIdentifier(componentName, version));
@@ -361,49 +336,6 @@
         return result;
     }
 
-<<<<<<< HEAD
-=======
-    Optional<ComponentIdentifier> findBestMatchAvailableComponent(@NonNull String componentName,
-            @NonNull Requirement requirement) throws PackageLoadingException {
-        File[] recipeFiles = getAllRecipeFiles();
-
-        if (recipeFiles.length == 0) {
-            return Optional.empty();
-        }
-
-        Arrays.sort(recipeFiles);
-
-        List<ComponentIdentifier> componentIdentifierList = new ArrayList<>();
-        for (File recipeFile : recipeFiles) {
-            String recipeComponentName = parsePackageNameFromFileName(recipeFile.getName());
-
-            if (!recipeComponentName.equalsIgnoreCase(componentName)) {
-                continue;
-            }
-
-            Semver version = parseVersionFromFileName(recipeFile.getName());
-            if (requirement.isSatisfiedBy(version)) {
-                componentIdentifierList.add(new ComponentIdentifier(componentName, version));
-            }
-        }
-        componentIdentifierList.sort(null);
-
-        if (componentIdentifierList.isEmpty()) {
-            return Optional.empty();
-        } else {
-            return Optional.of(componentIdentifierList.get(0));
-        }
-    }
-
-    private File[] getAllRecipeFiles() {
-        // TODO Identify recipes by *.recipe.yaml or *.recipe.json
-        return Arrays.stream(nucleusPaths.recipePath().toFile().listFiles())
-                .filter(file -> file.getName().endsWith(".yaml"))
-                .toArray(File[]::new);
-    }
-
-
->>>>>>> 6d808d84
     /**
      * Resolve the artifact directory path for a target package id.
      *
@@ -432,13 +364,12 @@
         // .yaml at the end is to indicate the file content type is a yaml
         String recipeFileName = String.format("%s.recipe.yaml", getFilenamePrefixFromComponentId(componentIdentifier));
 
-<<<<<<< HEAD
         return nucleusPaths.recipePath().resolve(recipeFileName);
-=======
+    }
+
     private Path resolveRecipePath(String packageName, Semver packageVersion) {
         return nucleusPaths.recipePath()
                 .resolve(String.format(RECIPE_FILE_NAME_FORMAT, packageName, packageVersion.getValue()));
->>>>>>> 6d808d84
     }
 
     /**
@@ -566,7 +497,6 @@
         }
     }
 
-<<<<<<< HEAD
     private File resolveRecipeMetadataFile(ComponentIdentifier componentIdentifier) throws PackageLoadingException {
         // .metadata is to indicate it is the metadata
         // .json at the end is to indicate the file content type is a json
@@ -600,104 +530,5 @@
             throw new PackageLoadingException(
                     "Failed to compute filename because desired hashing algorithm is not available.", e);
         }
-=======
-    /**
-     * Saves recipe metadata to file. Overrides if the target file exists.
-     *
-     * @param componentIdentifier component id
-     * @param recipeMetadata      metadata for the recipe
-     * @throws PackageLoadingException when failed write recipe metadata to file system.
-     */
-    public void saveRecipeMetadata(ComponentIdentifier componentIdentifier, RecipeMetadata recipeMetadata)
-            throws PackageLoadingException {
-        File metadataFile = resolveRecipeMetadataFile(componentIdentifier);
-
-        try {
-            SerializerFactory.getFailSafeJsonObjectMapper().writeValue(metadataFile, recipeMetadata);
-        } catch (IOException e) {
-            logger.atError().cause(e).kv(RECIPE_METADATA_FILE_PATH_LOG_KEY, metadataFile.getAbsolutePath())
-                    .log("Failed to write recipe metadata file");
-
-            throw new PackageLoadingException(
-                    String.format("Failed to write recipe metadata to file: '%s'.", metadataFile.getAbsolutePath()), e);
-        }
-    }
-
-    /**
-     * Reads component recipe metadata file.
-     *
-     * @param componentIdentifier component id
-     * @throws PackageLoadingException if failed to read recipe metadata from file system or failed to parse the file.
-     */
-    public RecipeMetadata getRecipeMetadata(ComponentIdentifier componentIdentifier) throws PackageLoadingException {
-        File metadataFile = resolveRecipeMetadataFile(componentIdentifier);
-
-        if (!metadataFile.exists() || !metadataFile.isFile()) {
-            // log error because this is not expected to happen in any normal case
-            logger.atError().kv(RECIPE_METADATA_FILE_PATH_LOG_KEY, metadataFile.getAbsolutePath())
-                    .log("Failed to get recipe metadata because the file doesn't not exit or it is a folder");
-
-            throw new PackageLoadingException(String.format(
-                    "Failed to get recipe metadata because the file doesn't not exit or it is a folder. "
-                            + RECIPE_METADATA_FILE_PATH_LOG_KEY + ": '%s'.", metadataFile.getAbsolutePath()));
-        }
-
-        try {
-            return SerializerFactory.getFailSafeJsonObjectMapper().readValue(metadataFile, RecipeMetadata.class);
-
-            // exception handling is intentionally heavy so that to deal with file corruption
-            // TODO review note: I struggled btw having the below or removing it. Tried to remove it and feel a single
-            // catch on IOException and saying file is corrupted is a little thin.
-            // Furthermore, we should do the similar to recipe file! That's a lot more important.
-        } catch (JsonParseException e) {
-            // log error because this is not expected to happen in any normal case
-            logger.atError().cause(e).kv(RECIPE_METADATA_FILE_PATH_LOG_KEY, metadataFile.getAbsolutePath())
-                    .log("Failed to get recipe metadata because the recipe metadata file should be a json "
-                                 + "but is corrupted");
-
-            throw new PackageLoadingException(String.format(
-                    "Failed to get recipe metadata because the recipe metadata file should be a json but is corrupted. "
-                            + RECIPE_METADATA_FILE_PATH_LOG_KEY + ": '%s'.", metadataFile.getAbsolutePath()), e);
-
-        } catch (JsonMappingException e) {
-            // log error because this is not expected to happen in any normal case
-            logger.atError().cause(e).kv(RECIPE_METADATA_FILE_PATH_LOG_KEY, metadataFile.getAbsolutePath())
-                    .log("Failed to get recipe metadata because the recipe metadata file json has wrong structure");
-
-
-            throw new PackageLoadingException(String.format(
-                    "Failed to get recipe metadata because the recipe metadata file json has wrong structure. "
-                            + RECIPE_METADATA_FILE_PATH_LOG_KEY + ": '%s'.", metadataFile.getAbsolutePath()), e);
-
-        } catch (IOException e) {
-            // log error because this is not expected to happen in any normal case
-            logger.atError().cause(e).kv("RecipeMetadataFilePath", metadataFile.getAbsolutePath())
-                    .log("Failed to get recipe metadata because the file can't be read due to low-level I/O error");
-
-
-            throw new PackageLoadingException(String.format(
-                    "Failed to get recipe metadata because the file can't be read due to low-level I/O error."
-                            + " RecipeMetadataFilePath: '%s'.", metadataFile.getAbsolutePath()), e);
-        }
-    }
-
-    private File resolveRecipeMetadataFile(ComponentIdentifier componentIdentifier) {
-        String hashOfComponentName = null;
-        try {
-            // calculate a hash for component name so that it is safe to be in a file name cross platform
-            // padding is removed to avoid confusion
-            hashOfComponentName = Digest.calculateWithUrlEncoderNoPadding(componentIdentifier.getName());
-        } catch (NoSuchAlgorithmException e) {
-            //TODO
-        }
-
-        // @ is used as delimiter between component name hash and semver
-        // .metadata is to indicate it contains metadata info
-        // .json at the end is to indicate the file cotnent type is a json
-        String recipeMetaDataFileName =
-                String.format("%s@%s.metadata.json", hashOfComponentName, componentIdentifier.getVersion().getValue());
-
-        return nucleusPaths.recipePath().resolve(recipeMetaDataFileName).toFile();
->>>>>>> 6d808d84
     }
 }