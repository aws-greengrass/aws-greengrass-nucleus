/*
 * Copyright Amazon.com, Inc. or its affiliates. All Rights Reserved.
 * SPDX-License-Identifier: Apache-2.0
 */

package com.aws.greengrass.componentmanager;

import com.amazonaws.ClientConfiguration;
import com.amazonaws.auth.AWSStaticCredentialsProvider;
import com.amazonaws.auth.AnonymousAWSCredentials;
import com.amazonaws.client.builder.AwsClientBuilder.EndpointConfiguration;
import com.amazonaws.retry.RetryMode;
import com.amazonaws.services.evergreen.AWSEvergreen;
import com.amazonaws.services.evergreen.AWSEvergreenClientBuilder;
import com.aws.greengrass.config.Node;
import com.aws.greengrass.deployment.DeviceConfiguration;
import com.aws.greengrass.logging.api.Logger;
import com.aws.greengrass.logging.impl.LogManager;
import com.aws.greengrass.util.Coerce;
import com.aws.greengrass.util.EncryptionUtils;
import com.aws.greengrass.util.IotSdkClientFactory;
import com.aws.greengrass.util.ProxyUtils;
import com.aws.greengrass.util.RegionUtils;
import com.aws.greengrass.util.Utils;
import com.aws.greengrass.util.exceptions.InvalidEnvironmentStageException;
import com.aws.greengrass.util.exceptions.TLSAuthException;
import lombok.Getter;
import org.apache.http.conn.ssl.NoopHostnameVerifier;
import org.apache.http.conn.ssl.SSLConnectionSocketFactory;

import java.io.IOException;
import java.nio.file.Files;
import java.nio.file.Paths;
import java.security.GeneralSecurityException;
import java.security.KeyStore;
import java.security.PrivateKey;
import java.security.cert.Certificate;
import java.security.cert.X509Certificate;
import java.util.List;
import javax.inject.Inject;
import javax.net.ssl.KeyManager;
import javax.net.ssl.KeyManagerFactory;
import javax.net.ssl.SSLContext;
import javax.net.ssl.TrustManager;
import javax.net.ssl.TrustManagerFactory;
import javax.security.auth.x500.X500Principal;

import static com.aws.greengrass.deployment.DeviceConfiguration.DEVICE_PARAM_AWS_REGION;
import static com.aws.greengrass.deployment.DeviceConfiguration.DEVICE_PARAM_CERTIFICATE_FILE_PATH;
import static com.aws.greengrass.deployment.DeviceConfiguration.DEVICE_PARAM_PRIVATE_KEY_PATH;
import static com.aws.greengrass.deployment.DeviceConfiguration.DEVICE_PARAM_ROOT_CA_PATH;

@Getter
@SuppressWarnings("PMD.ConfusingTernary")
public class GreengrassComponentServiceClientFactory {

    private static final Logger logger = LogManager.getLogger(GreengrassComponentServiceClientFactory.class);

    private AWSEvergreen cmsClient;

    /**
     * Constructor with custom endpoint/region configuration.
     *
     * @param deviceConfiguration       Device configuration
     */
    @Inject
    public GreengrassComponentServiceClientFactory(DeviceConfiguration deviceConfiguration) {
        configureClient(deviceConfiguration);
        deviceConfiguration.onAnyChange((what, node) -> {
            if (validString(node, DEVICE_PARAM_AWS_REGION) || validPath(node, DEVICE_PARAM_ROOT_CA_PATH) || validPath(
                    node, DEVICE_PARAM_CERTIFICATE_FILE_PATH) || validPath(node, DEVICE_PARAM_PRIVATE_KEY_PATH)) {
                configureClient(deviceConfiguration);
            }
        });
    }

    private boolean validString(Node node, String key) {
        return node != null && node.childOf(key) && Utils.isNotEmpty(Coerce.toString(node));
    }

    private boolean validPath(Node node, String key) {
        return validString(node, key) && Files.exists(Paths.get(key));
    }

    private void configureClient(DeviceConfiguration deviceConfiguration) {
        ClientConfiguration clientConfiguration = ProxyUtils.getClientConfiguration();
        try {
            configureClientMutualTLS(clientConfiguration, deviceConfiguration);
        } catch (TLSAuthException e) {
            logger.atWarn("configure-greengrass-mutual-auth")
                    .log("Error during configure greengrass client mutual auth", e);
        }
<<<<<<< HEAD
        clientConfiguration.withRetryMode(RetryMode.STANDARD);
        AWSEvergreenClientBuilder clientBuilder =
                AWSEvergreenClientBuilder.standard()
                        // Use an empty credential provider because our requests don't need SigV4
                        // signing, as they are going through IoT Core instead
                        .withCredentials(new AWSStaticCredentialsProvider(new AnonymousAWSCredentials()))
                        .withClientConfiguration(clientConfiguration);
=======
        AWSEvergreenClientBuilder clientBuilder = AWSEvergreenClientBuilder.standard()
                // Use an empty credential provider because our requests don't need SigV4
                // signing, as they are going through IoT Core instead
                .withCredentials(new AWSStaticCredentialsProvider(new AnonymousAWSCredentials()))
                .withClientConfiguration(clientConfiguration);
>>>>>>> df8fde32
        String region = Coerce.toString(deviceConfiguration.getAWSRegion());

        if (!Utils.isEmpty(region)) {
            String greengrassServiceEndpoint = getGreengrassServiceEndpoint(deviceConfiguration);
            if (!Utils.isEmpty(greengrassServiceEndpoint)) {
                // Region and endpoint are both required when updating endpoint config
                logger.atInfo("initialize-greengrass-client").addKeyValue("service-endpoint", greengrassServiceEndpoint)
                        .addKeyValue("service-region", region).log();
                EndpointConfiguration endpointConfiguration =
                        new EndpointConfiguration(greengrassServiceEndpoint, region);
                clientBuilder.withEndpointConfiguration(endpointConfiguration);
            } else {
                // This section is to override default region if needed
                logger.atInfo("initialize-greengrass-client").addKeyValue("service-region", region).log();
                clientBuilder.withRegion(region);
            }
        }

        this.cmsClient = clientBuilder.build();
    }

    private String getGreengrassServiceEndpoint(DeviceConfiguration deviceConfiguration) {
        IotSdkClientFactory.EnvironmentStage stage;
        try {
            stage = IotSdkClientFactory.EnvironmentStage
                    .fromString(Coerce.toString(deviceConfiguration.getEnvironmentStage()));
        } catch (InvalidEnvironmentStageException e) {
            logger.atError().setCause(e).log("Caught exception while parsing kernel args");
            throw new RuntimeException(e);
        }
        return RegionUtils.getGreengrassDataPlaneEndpoint(Coerce.toString(deviceConfiguration.getAWSRegion()), stage);
    }

    private void configureClientMutualTLS(ClientConfiguration clientConfiguration,
                                          DeviceConfiguration deviceConfiguration) throws TLSAuthException {
        if (clientConfiguration == null) {
            return;
        }
        String certificatePath = Coerce.toString(deviceConfiguration.getCertificateFilePath());
        String privateKeyPath = Coerce.toString(deviceConfiguration.getPrivateKeyFilePath());
        String rootCAPath = Coerce.toString(deviceConfiguration.getRootCAFilePath());
        if (Utils.isEmpty(certificatePath) || Utils.isEmpty(privateKeyPath) || Utils.isEmpty(rootCAPath)) {
            return;
        }

        TrustManager[] trustManagers = createTrustManagers(rootCAPath);
        KeyManager[] keyManagers = createKeyManagers(privateKeyPath, certificatePath);
        SSLContext sslContext = null;
        try {
            sslContext = SSLContext.getInstance("TLSv1.2");
            sslContext.init(keyManagers, trustManagers, null);
        } catch (GeneralSecurityException e) {
            throw new TLSAuthException("Failed to initialize TLS context", e);
        }

        SSLConnectionSocketFactory sslConnectionSocketFactory =
                new SSLConnectionSocketFactory(sslContext, NoopHostnameVerifier.INSTANCE);
        clientConfiguration.getApacheHttpClientConfig().setSslSocketFactory(sslConnectionSocketFactory);
    }

    private TrustManager[] createTrustManagers(String rootCAPath) throws TLSAuthException {
        try {
            List<X509Certificate> trustCertificates = EncryptionUtils.loadX509Certificates(rootCAPath);

            KeyStore tmKeyStore = KeyStore.getInstance("JKS");
            tmKeyStore.load(null, null);
            for (X509Certificate certificate : trustCertificates) {
                X500Principal principal = certificate.getSubjectX500Principal();
                String name = principal.getName("RFC2253");
                tmKeyStore.setCertificateEntry(name, certificate);
            }
            TrustManagerFactory trustManagerFactory = TrustManagerFactory.getInstance("X509");
            trustManagerFactory.init(tmKeyStore);
            return trustManagerFactory.getTrustManagers();
        } catch (GeneralSecurityException | IOException e) {
            throw new TLSAuthException("Failed to get trust manager", e);
        }
    }

    private KeyManager[] createKeyManagers(String privateKeyPath, String certificatePath) throws TLSAuthException {
        try {
            List<X509Certificate> certificateChain = EncryptionUtils.loadX509Certificates(certificatePath);

            PrivateKey privateKey = EncryptionUtils.loadPrivateKey(privateKeyPath);

            KeyStore keyStore = KeyStore.getInstance("PKCS12");
            keyStore.load(null);
            keyStore.setKeyEntry("private-key", privateKey, null,
                    certificateChain.stream().toArray(Certificate[]::new));

            KeyManagerFactory keyManagerFactory =
                    KeyManagerFactory.getInstance(KeyManagerFactory.getDefaultAlgorithm());
            keyManagerFactory.init(keyStore, null);
            return keyManagerFactory.getKeyManagers();
        } catch (GeneralSecurityException | IOException e) {
            throw new TLSAuthException("Failed to get key manager", e);
        }
    }
}<|MERGE_RESOLUTION|>--- conflicted
+++ resolved
@@ -90,21 +90,12 @@
             logger.atWarn("configure-greengrass-mutual-auth")
                     .log("Error during configure greengrass client mutual auth", e);
         }
-<<<<<<< HEAD
         clientConfiguration.withRetryMode(RetryMode.STANDARD);
-        AWSEvergreenClientBuilder clientBuilder =
-                AWSEvergreenClientBuilder.standard()
-                        // Use an empty credential provider because our requests don't need SigV4
-                        // signing, as they are going through IoT Core instead
-                        .withCredentials(new AWSStaticCredentialsProvider(new AnonymousAWSCredentials()))
-                        .withClientConfiguration(clientConfiguration);
-=======
         AWSEvergreenClientBuilder clientBuilder = AWSEvergreenClientBuilder.standard()
                 // Use an empty credential provider because our requests don't need SigV4
                 // signing, as they are going through IoT Core instead
                 .withCredentials(new AWSStaticCredentialsProvider(new AnonymousAWSCredentials()))
                 .withClientConfiguration(clientConfiguration);
->>>>>>> df8fde32
         String region = Coerce.toString(deviceConfiguration.getAWSRegion());
 
         if (!Utils.isEmpty(region)) {
