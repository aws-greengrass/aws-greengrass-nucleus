/*
 * Copyright Amazon.com, Inc. or its affiliates. All Rights Reserved.
 * SPDX-License-Identifier: Apache-2.0
 */

package com.aws.greengrass.componentmanager.converter;

import com.amazon.aws.iot.greengrass.component.common.DependencyProperties;
import com.amazon.aws.iot.greengrass.component.common.PlatformSpecificManifest;
import com.amazon.aws.iot.greengrass.component.common.SerializerFactory;
import com.aws.greengrass.componentmanager.exceptions.PackageLoadingException;
import com.aws.greengrass.componentmanager.models.ComponentArtifact;
import com.aws.greengrass.componentmanager.models.ComponentParameter;
import com.aws.greengrass.componentmanager.models.ComponentRecipe;
import com.aws.greengrass.componentmanager.models.Permission;
import com.aws.greengrass.componentmanager.models.PermissionType;
import com.aws.greengrass.config.PlatformResolver;
import com.aws.greengrass.logging.api.Logger;
import com.aws.greengrass.logging.impl.LogManager;
import com.fasterxml.jackson.core.JsonProcessingException;
import com.fasterxml.jackson.databind.DeserializationFeature;
import com.fasterxml.jackson.databind.ObjectMapper;

import java.util.Collections;
import java.util.HashMap;
import java.util.HashSet;
import java.util.List;
import java.util.Map;
import java.util.Objects;
import java.util.Optional;
import java.util.Set;
import java.util.stream.Collectors;
import javax.annotation.Nonnull;
import javax.inject.Inject;

/**
 * This class handles conversion between recipe file contract and device business model. It also resolves platform
 * resolving logic while converting.
 */

public class RecipeLoader {
    // GG_NEEDS_REVIEW: TODO:[P41216663]: add logging
    private static final Logger LOGGER = LogManager.getLogger(PlatformResolver.class);

    private final PlatformResolver platformResolver;

    @Inject
    public RecipeLoader(PlatformResolver platformResolver) {
        this.platformResolver = platformResolver;
    }

    /**
     * Parse the recipe content to recipe object.
     *
     * @param recipe recipe content as string
     * @param recipeFormat format of recipe content
     * @return recipe object
     * @throws PackageLoadingException when there are issues parsing the string
     */
    public static com.amazon.aws.iot.greengrass.component.common.ComponentRecipe parseRecipe(String recipe,
                                                                                             RecipeFormat recipeFormat)
            throws PackageLoadingException {
        ObjectMapper mapper = getObjectMapperForRecipeFormat(recipeFormat);

        try {
            return mapper.disable(DeserializationFeature.FAIL_ON_UNKNOWN_PROPERTIES)
                    .readValue(recipe, com.amazon.aws.iot.greengrass.component.common.ComponentRecipe.class);
        } catch (JsonProcessingException e) {
            // TODO: [P41216539]: move this to common model
            throw new PackageLoadingException(
                    String.format("Failed to parse recipe file content to contract model. Recipe file content: '%s'.",
                            recipe), e);
        }
    }

    private static ObjectMapper getObjectMapperForRecipeFormat(RecipeFormat recipeFormat) {
        switch (recipeFormat) {
            case JSON:
                return SerializerFactory.getRecipeSerializerJson();
            case YAML:
                return SerializerFactory.getRecipeSerializer();
            default:
                throw new IllegalArgumentException(
                        String.format("No object mapper for recipe format %s", recipeFormat));
        }
    }

    /**
     * Converts from the recipe file with platform resolving.
     *
     * @param recipeFileContent recipe file content
     * @return Optional package recipe
     * @throws PackageLoadingException when failed to convert recipe file.
     */
    public Optional<ComponentRecipe> loadFromFile(String recipeFileContent) throws PackageLoadingException {

        com.amazon.aws.iot.greengrass.component.common.ComponentRecipe componentRecipe =
                parseRecipe(recipeFileContent, RecipeFormat.YAML);
        if (componentRecipe.getManifests() == null || componentRecipe.getManifests().isEmpty()) {
            throw new PackageLoadingException(
                    String.format("Recipe file %s-%s.yaml is missing manifests", componentRecipe.getComponentName(),
                            componentRecipe.getComponentVersion().toString()));
        }

        Optional<PlatformSpecificManifest> optionalPlatformSpecificManifest =
                platformResolver.findBestMatch(componentRecipe.getManifests());

        if (!optionalPlatformSpecificManifest.isPresent()) {
            return Optional.empty();
        }

        PlatformSpecificManifest platformSpecificManifest = optionalPlatformSpecificManifest.get();
        Set<String> selectors = collectAllSelectors(componentRecipe.getManifests());

        Map<String, DependencyProperties> dependencyPropertiesMap = new HashMap<>();
        if (componentRecipe.getComponentDependencies() != null) {
            dependencyPropertiesMap.putAll(componentRecipe.getComponentDependencies());
        }

        ComponentRecipe packageRecipe = ComponentRecipe.builder().componentName(componentRecipe.getComponentName())
                .version(componentRecipe.getComponentVersion()).publisher(componentRecipe.getComponentPublisher())
                .recipeTemplateVersion(componentRecipe.getRecipeFormatVersion())
                .componentType(componentRecipe.getComponentType()).dependencies(dependencyPropertiesMap).lifecycle(
                        convertLifecycleFromFile(componentRecipe.getLifecycle(), platformSpecificManifest, selectors))
                .artifacts(convertArtifactsFromFile(platformSpecificManifest.getArtifacts()))
                .componentConfiguration(componentRecipe.getComponentConfiguration())
                .componentParameters(convertParametersFromFile(platformSpecificManifest.getParameters())).build();

        return Optional.of(packageRecipe);
    }

    private static Set<ComponentParameter> convertParametersFromFile(
            List<com.amazon.aws.iot.greengrass.component.common.ComponentParameter> parameters) {
        if (parameters == null || parameters.isEmpty()) {
            return Collections.emptySet();
        }
        return parameters.stream().filter(Objects::nonNull).map(RecipeLoader::convertParameterFromFile)
                .collect(Collectors.toSet());
    }

    private static ComponentParameter convertParameterFromFile(
            @Nonnull com.amazon.aws.iot.greengrass.component.common.ComponentParameter parameter) {
        return ComponentParameter.builder().name(parameter.getName()).value(parameter.getValue())
                .type(ComponentParameter.ParameterType.valueOf(parameter.getType().name())).build();

    }

    private static List<ComponentArtifact> convertArtifactsFromFile(
            List<com.amazon.aws.iot.greengrass.component.common.ComponentArtifact> artifacts) {
        if (artifacts == null || artifacts.isEmpty()) {
            return Collections.emptyList();
        }
        return artifacts.stream().filter(Objects::nonNull).map(RecipeLoader::convertArtifactFromFile)
                .collect(Collectors.toList());
    }

    private static ComponentArtifact convertArtifactFromFile(
            @Nonnull com.amazon.aws.iot.greengrass.component.common.ComponentArtifact componentArtifact) {
        return ComponentArtifact.builder().artifactUri(componentArtifact.getUri())
                .algorithm(componentArtifact.getAlgorithm()).checksum(componentArtifact.getDigest())
                .unarchive(componentArtifact.getUnarchive())
                .permission(convertPermissionFromFile(componentArtifact.getPermission())).build();
    }

    /**
     * Folds all selectors into one set that is specific to this recipe, used for lifecycle filtering.
     *
     * @param manifests Collection of manifests
     * @return Set of all selectors
     */
    private static Set<String> collectAllSelectors(@Nonnull List<PlatformSpecificManifest> manifests) {
        Set<String> allSelectors = new HashSet<>();
        manifests.stream().map(m -> m.getSelections()).filter(s -> s != null).forEach(s -> {
            allSelectors.addAll(s);
        });
        allSelectors.add(PlatformResolver.ALL_KEYWORD); // implicit, it is ok if it was specified explicitly
        return allSelectors;
    }

    /**
     * Performs filtering on a lifecycle map that is manifest specific.
     *
     * @param lifecycleMap Recipe lifecycle map
     * @param manifest     Selected manifest
     * @param allSelectors All selectors defined in this recipe
     * @return filtered lifecycle
     */
    private static Map<String, Object> convertLifecycleFromFile(@Nonnull Map<String, Object> lifecycleMap,
                                                                @Nonnull PlatformSpecificManifest manifest,
                                                                @Nonnull Set<String> allSelectors) {

<<<<<<< HEAD
        Map<String, Object> effectiveLifecycleMap = lifecycleMap;

        if (manifest.getSelections() == null || manifest.getSelections().isEmpty()) {
            // BEGIN BETA Compatibility code
            // TODO: These need to be removed for re:Invent
            // We might be running with old lifecycle
            if (effectiveLifecycleMap.isEmpty()) {
                effectiveLifecycleMap = manifest.getLifecycle();
            }
            if (effectiveLifecycleMap.isEmpty()) {
                LOGGER.warn("Non-empty lifecycle section ignored after (old style) platform selection filtering");
                return Collections.emptyMap();
            }

            return effectiveLifecycleMap;
            // END BETA Compatibility code
        } else {
            // selections were applied to the lifecycle section
            // we allow the following syntax forms (combined)
            //
            // Lifecycle:
            //    <selector>: (optional)
            //       Section:
            //          <selector>: (optional)
            //              body
            Object filtered =
                    PlatformResolver.filterPlatform(effectiveLifecycleMap, allSelectors, manifest.getSelections())
                            .orElse(Collections.emptyMap());
            if (filtered instanceof Map && !((Map<?, ?>) filtered).isEmpty()) {
                return (Map<String, Object>) filtered;
            } else {
                LOGGER.warn("Non-empty lifecycle section ignored after platform selection filtering");
                return Collections.emptyMap();
            }
=======
        // If there is manifest level lifecycle
        Map<String, Object> manifestLifecycle = manifest.getLifecycle();
        if (manifestLifecycle != null && !manifestLifecycle.isEmpty()) {
            return manifestLifecycle;
>>>>>>> 8a043514
        }

        // selections were applied to the lifecycle section
        // we allow the following syntax forms (combined)
        //
        // Lifecycle:
        //    <selector>: (optional)
        //       Section:
        //          <selector>: (optional)
        //              body
        Object filtered = PlatformResolver.filterPlatform(lifecycleMap, allSelectors,
                manifest.getSelections()).orElse(Collections.emptyMap());
        if (filtered instanceof Map && !((Map<?, ?>) filtered).isEmpty()) {
            return (Map<String, Object>) filtered;
        } else if (!lifecycleMap.isEmpty()) {
            LOGGER.warn("Non-empty lifecycle section ignored after platform selection filtering");
        }
        return Collections.emptyMap();
    }

    private static Permission convertPermissionFromFile(
            com.amazon.aws.iot.greengrass.component.common.Permission permission) {
        Permission.PermissionBuilder builder = Permission.builder();
        if (permission != null) {
            builder.read(PermissionType.fromString(permission.getRead().name()));
            builder.execute(PermissionType.fromString(permission.getExecute().name()));
        }
        return builder.build();
    }

    public enum RecipeFormat {
        JSON, YAML
    }
}<|MERGE_RESOLUTION|>--- conflicted
+++ resolved
@@ -188,48 +188,10 @@
     private static Map<String, Object> convertLifecycleFromFile(@Nonnull Map<String, Object> lifecycleMap,
                                                                 @Nonnull PlatformSpecificManifest manifest,
                                                                 @Nonnull Set<String> allSelectors) {
-
-<<<<<<< HEAD
-        Map<String, Object> effectiveLifecycleMap = lifecycleMap;
-
-        if (manifest.getSelections() == null || manifest.getSelections().isEmpty()) {
-            // BEGIN BETA Compatibility code
-            // TODO: These need to be removed for re:Invent
-            // We might be running with old lifecycle
-            if (effectiveLifecycleMap.isEmpty()) {
-                effectiveLifecycleMap = manifest.getLifecycle();
-            }
-            if (effectiveLifecycleMap.isEmpty()) {
-                LOGGER.warn("Non-empty lifecycle section ignored after (old style) platform selection filtering");
-                return Collections.emptyMap();
-            }
-
-            return effectiveLifecycleMap;
-            // END BETA Compatibility code
-        } else {
-            // selections were applied to the lifecycle section
-            // we allow the following syntax forms (combined)
-            //
-            // Lifecycle:
-            //    <selector>: (optional)
-            //       Section:
-            //          <selector>: (optional)
-            //              body
-            Object filtered =
-                    PlatformResolver.filterPlatform(effectiveLifecycleMap, allSelectors, manifest.getSelections())
-                            .orElse(Collections.emptyMap());
-            if (filtered instanceof Map && !((Map<?, ?>) filtered).isEmpty()) {
-                return (Map<String, Object>) filtered;
-            } else {
-                LOGGER.warn("Non-empty lifecycle section ignored after platform selection filtering");
-                return Collections.emptyMap();
-            }
-=======
         // If there is manifest level lifecycle
         Map<String, Object> manifestLifecycle = manifest.getLifecycle();
         if (manifestLifecycle != null && !manifestLifecycle.isEmpty()) {
             return manifestLifecycle;
->>>>>>> 8a043514
         }
 
         // selections were applied to the lifecycle section
