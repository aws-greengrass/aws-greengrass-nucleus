/*
 * Copyright Amazon.com, Inc. or its affiliates. All Rights Reserved.
 * SPDX-License-Identifier: Apache-2.0
 */

package com.aws.greengrass.componentmanager.converter;

import com.amazon.aws.iot.greengrass.component.common.DependencyProperties;
import com.amazon.aws.iot.greengrass.component.common.PlatformSpecificManifest;
import com.amazon.aws.iot.greengrass.component.common.SerializerFactory;
import com.aws.greengrass.componentmanager.exceptions.PackageLoadingException;
import com.aws.greengrass.componentmanager.models.ComponentArtifact;
import com.aws.greengrass.componentmanager.models.ComponentParameter;
import com.aws.greengrass.componentmanager.models.ComponentRecipe;
import com.aws.greengrass.config.PlatformResolver;
import com.fasterxml.jackson.core.JsonProcessingException;
import com.fasterxml.jackson.databind.DeserializationFeature;
import lombok.AccessLevel;
import lombok.NoArgsConstructor;

import java.util.Collections;
import java.util.HashMap;
import java.util.List;
import java.util.Map;
import java.util.Objects;
import java.util.Optional;
import java.util.Set;
import java.util.stream.Collectors;
import javax.annotation.Nonnull;

/**
 * This class handles conversion between recipe file contract and device business model. It also resolves platform
 * resolving logic while converting.
 */

@NoArgsConstructor(access = AccessLevel.PRIVATE) // so that it can't be 'new'
public final class RecipeLoader {
    // TODO add logging
    //    private static final Logger logger = LogManager.getLogger(RecipeLoader.class);

    /**
     * Converts from the recipe file with platform resolving.
     *
     * @param recipeFileContent recipe file content
     * @return Optional package recipe
     * @throws PackageLoadingException when failed to convert recipe file.
     */
    public static Optional<ComponentRecipe> loadFromFile(String recipeFileContent) throws PackageLoadingException {

        com.amazon.aws.iot.greengrass.component.common.ComponentRecipe componentRecipe;
        try {
            componentRecipe =
                    SerializerFactory.getRecipeSerializer().disable(DeserializationFeature.FAIL_ON_UNKNOWN_PROPERTIES)
                            .readValue(recipeFileContent,
                                    com.amazon.aws.iot.greengrass.component.common.ComponentRecipe.class);
        } catch (JsonProcessingException e) {
            //TODO move this to common model
            throw new PackageLoadingException(
                    String.format("Failed to parse recipe file content to contract model. Recipe file content: '%s'.",
                            recipeFileContent), e);
        }

        if (componentRecipe.getManifests() == null || componentRecipe.getManifests().isEmpty()) {
            throw new PackageLoadingException(
                    String.format("Recipe file %s-%s.yaml is missing manifests", componentRecipe.getComponentName(),
                            componentRecipe.getComponentVersion().toString()));
        }

        Optional<PlatformSpecificManifest> optionalPlatformSpecificManifest =
                PlatformResolver.findBestMatch(componentRecipe.getManifests());

        if (!optionalPlatformSpecificManifest.isPresent()) {
            return Optional.empty();
        }

        PlatformSpecificManifest platformSpecificManifest = optionalPlatformSpecificManifest.get();

        // TODO delete after migration of global dependencies
        Map<String, DependencyProperties> dependencyPropertiesMap = new HashMap<>();
        if (componentRecipe.getComponentDependencies() == null || componentRecipe.getComponentDependencies()
                .isEmpty()) {
            dependencyPropertiesMap.putAll(platformSpecificManifest.getDependencies());
        } else {
            dependencyPropertiesMap.putAll(componentRecipe.getComponentDependencies());
        }

<<<<<<< HEAD
        ComponentRecipe packageRecipe = ComponentRecipe.builder()
                                                   .componentName(componentRecipe.getComponentName())
                                                   .version(componentRecipe.getComponentVersion())
                                                   .publisher(componentRecipe.getComponentPublisher())
                                                   .recipeTemplateVersion(componentRecipe.getRecipeFormatVersion())
                                                   .componentType(componentRecipe.getComponentType())
                                                   .componentConfiguration(componentRecipe.getComponentConfiguration())
                                                   .dependencies(platformSpecificManifest.getDependencies())
                                                   .lifecycle(platformSpecificManifest.getLifecycle())
                                                   .artifacts(convertArtifactsFromFile(
                                                           platformSpecificManifest.getArtifacts()))
=======
        ComponentRecipe packageRecipe = ComponentRecipe.builder().componentName(componentRecipe.getComponentName())
                .version(componentRecipe.getComponentVersion()).publisher(componentRecipe.getComponentPublisher())
                .recipeTemplateVersion(componentRecipe.getRecipeFormatVersion())
                .componentType(componentRecipe.getComponentType()).dependencies(dependencyPropertiesMap)
                .lifecycle(platformSpecificManifest.getLifecycle())
                .artifacts(convertArtifactsFromFile(platformSpecificManifest.getArtifacts()))
>>>>>>> aaa83830

                .componentParameters(convertParametersFromFile(platformSpecificManifest.getParameters())).build();

        return Optional.of(packageRecipe);
    }

    private static Set<ComponentParameter> convertParametersFromFile(
            List<com.amazon.aws.iot.greengrass.component.common.ComponentParameter> parameters) {
        if (parameters == null || parameters.isEmpty()) {
            return Collections.emptySet();
        }
        return parameters.stream().filter(Objects::nonNull).map(RecipeLoader::convertParameterFromFile)
                .collect(Collectors.toSet());
    }

    private static ComponentParameter convertParameterFromFile(
            @Nonnull com.amazon.aws.iot.greengrass.component.common.ComponentParameter parameter) {
        return ComponentParameter.builder().name(parameter.getName()).value(parameter.getValue())
                .type(ComponentParameter.ParameterType.valueOf(parameter.getType().name())).build();

    }

    private static List<ComponentArtifact> convertArtifactsFromFile(
            List<com.amazon.aws.iot.greengrass.component.common.ComponentArtifact> artifacts) {
        if (artifacts == null || artifacts.isEmpty()) {
            return Collections.emptyList();
        }
        return artifacts.stream().filter(Objects::nonNull).map(RecipeLoader::convertArtifactFromFile)
                .collect(Collectors.toList());
    }

    private static ComponentArtifact convertArtifactFromFile(
            @Nonnull com.amazon.aws.iot.greengrass.component.common.ComponentArtifact componentArtifact) {
        return ComponentArtifact.builder().artifactUri(componentArtifact.getUri())
                .algorithm(componentArtifact.getAlgorithm()).checksum(componentArtifact.getDigest())
                .unarchive(componentArtifact.getUnarchive()).build();
    }
}<|MERGE_RESOLUTION|>--- conflicted
+++ resolved
@@ -84,26 +84,12 @@
             dependencyPropertiesMap.putAll(componentRecipe.getComponentDependencies());
         }
 
-<<<<<<< HEAD
-        ComponentRecipe packageRecipe = ComponentRecipe.builder()
-                                                   .componentName(componentRecipe.getComponentName())
-                                                   .version(componentRecipe.getComponentVersion())
-                                                   .publisher(componentRecipe.getComponentPublisher())
-                                                   .recipeTemplateVersion(componentRecipe.getRecipeFormatVersion())
-                                                   .componentType(componentRecipe.getComponentType())
-                                                   .componentConfiguration(componentRecipe.getComponentConfiguration())
-                                                   .dependencies(platformSpecificManifest.getDependencies())
-                                                   .lifecycle(platformSpecificManifest.getLifecycle())
-                                                   .artifacts(convertArtifactsFromFile(
-                                                           platformSpecificManifest.getArtifacts()))
-=======
         ComponentRecipe packageRecipe = ComponentRecipe.builder().componentName(componentRecipe.getComponentName())
                 .version(componentRecipe.getComponentVersion()).publisher(componentRecipe.getComponentPublisher())
                 .recipeTemplateVersion(componentRecipe.getRecipeFormatVersion())
                 .componentType(componentRecipe.getComponentType()).dependencies(dependencyPropertiesMap)
                 .lifecycle(platformSpecificManifest.getLifecycle())
                 .artifacts(convertArtifactsFromFile(platformSpecificManifest.getArtifacts()))
->>>>>>> aaa83830
 
                 .componentParameters(convertParametersFromFile(platformSpecificManifest.getParameters())).build();
 
