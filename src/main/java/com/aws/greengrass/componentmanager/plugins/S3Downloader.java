--- conflicted
+++ resolved
@@ -42,18 +42,11 @@
      *
      * @param clientFactory S3 client factory
      */
-<<<<<<< HEAD
     protected S3Downloader(S3SdkClientFactory clientFactory, ComponentIdentifier identifier, ComponentArtifact artifact,
                         Path artifactDir)
             throws InvalidArtifactUriException {
         super(identifier, artifact, artifactDir);
-=======
-    @Inject
-    public S3Downloader(S3SdkClientFactory clientFactory) {
-        super();
->>>>>>> df8fde32
         this.s3ClientFactory = clientFactory;
-        this.s3Client = clientFactory.getS3Client();
         this.s3ObjectPath = getS3PathForURI(artifact.getArtifactUri());
     }
 
