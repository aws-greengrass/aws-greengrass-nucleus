/*
 * Copyright Amazon.com, Inc. or its affiliates. All Rights Reserved.
 * SPDX-License-Identifier: Apache-2.0
 */

package com.aws.greengrass.componentmanager.plugins;

import com.amazonaws.AmazonClientException;
import com.amazonaws.services.evergreen.AWSEvergreen;
import com.amazonaws.services.evergreen.model.GetComponentVersionArtifactRequest;
import com.amazonaws.services.evergreen.model.GetComponentVersionArtifactResult;
import com.aws.greengrass.componentmanager.GreengrassComponentServiceClientFactory;
import com.aws.greengrass.componentmanager.exceptions.PackageDownloadException;
import com.aws.greengrass.componentmanager.models.ComponentArtifact;
import com.aws.greengrass.componentmanager.models.ComponentIdentifier;

import java.io.File;
import java.io.IOException;
import java.io.InputStream;
import java.net.HttpURLConnection;
import java.net.MalformedURLException;
import java.net.URL;
import java.nio.file.Path;
import java.security.MessageDigest;
import javax.inject.Inject;

public class GreengrassRepositoryDownloader extends ArtifactDownloader {

    private static final String HTTP_HEADER_CONTENT_DISPOSITION = "Content-Disposition";

    private final AWSEvergreen evgCmsClient;
    private Long artifactSize = null;
    private String artifactFilename = null;

    @Inject
    protected GreengrassRepositoryDownloader(GreengrassComponentServiceClientFactory clientFactory,
                                          ComponentIdentifier identifier, ComponentArtifact artifact,
                                          Path artifactDir) {
        super(identifier, artifact, artifactDir);
        this.evgCmsClient = clientFactory.getCmsClient();
    }

    // TODO: avoid calling cloud to get artifact file name.
    @Override
    protected String getArtifactFilename() throws PackageDownloadException {
        if (artifactFilename != null) {
            return artifactFilename;
        }
        retrieveArtifactInfo();
        return this.artifactFilename;
    }

    @Override
    public Long getDownloadSize() throws PackageDownloadException {
        if (artifactSize != null) {
            return artifactSize;
        }
        retrieveArtifactInfo();
        return artifactSize;
    }


    @Override
    protected long download(long rangeStart, long rangeEnd, MessageDigest messageDigest)
            throws PackageDownloadException {
        URL url = getArtifactDownloadURL(identifier, artifact.getArtifactUri().getSchemeSpecificPart());

        return runWithRetry("establish HTTP connection", MAX_RETRY, () -> {
            HttpURLConnection httpConn = null;
            try {
                // establish http connection
                httpConn = connect(url);
                httpConn.setRequestProperty(HTTP_RANGE_HEADER_KEY,
                        String.format(HTTP_RANGE_HEADER_FORMAT, rangeStart, rangeEnd));
                int responseCode = httpConn.getResponseCode();

                // check response code
                if (responseCode == HttpURLConnection.HTTP_PARTIAL) {
                    return download(httpConn.getInputStream(), messageDigest);
                } else if (responseCode == HttpURLConnection.HTTP_OK) {
                    if (httpConn.getContentLengthLong() < rangeEnd) {
                        String errMsg = String.format("Artifact size mismatch."
                               + "Expected artifact size %d. HTTP contentLength %d",
                               rangeEnd, httpConn.getContentLengthLong());
                        throw new PackageDownloadException(errMsg);
                    }
                    // 200 means server doesn't recognize the Range header and returns all contents.
                    // try to discard the offset number of bytes.
                    InputStream inputStream = httpConn.getInputStream();
                    long byteSkipped = inputStream.skip(rangeStart);

                    // If number of bytes skipped is less than declared, throw error.
                    if (byteSkipped != rangeStart) {
                        logger.atWarn().log("HTTP Error: " + responseCode);
                        return (long) 0;
                    }
                    return download(inputStream, messageDigest);
                } else if (responseCode == HttpURLConnection.HTTP_CLIENT_TIMEOUT) {
                    logger.atWarn().log("Unable to download greengrass artifact. HTTP Error: " + responseCode);
                    return (long) 0;
                } else {
                    throw new PackageDownloadException(getErrorString("Unable to download greengrass artifact. "
                            + "HTTP Error: " + responseCode));
                }
            } finally {
                if (httpConn != null) {
                    httpConn.disconnect();
                }
            }
        });
    }

    // TODO: remove this overriding function once GGRepositoryDownloader doesn't need to call cloud to get
    // artifact file name.
    @Override
    public File getArtifactFile() {
        // GG_NEEDS_REVIEW: TODO : In the download from cloud step we rely on the content-disposition header to get the
        //  file name and that's the accurate name, but here we're only using the scheme specific part
        //  of the URI when we don't find the file in cloud, we need to follow up on what is the
        //  right way to get file name
        if (artifactFilename != null) {
            return artifactDir.resolve(artifactFilename).toFile();
        }
        try {
            return artifactDir.resolve(getArtifactFilename()).toFile();
        } catch (PackageDownloadException e) {
            logger.atWarn().log("Error in getting file name from HTTP response,"
                    + " getting local file name from URI scheme specific part", e);
            artifactFilename = artifact.getArtifactUri().getSchemeSpecificPart();
            return artifactDir.resolve(artifactFilename).toFile();
        }
    }

    // TODO: remove this overriding function once GGRepositoryDownloader doesn't need to call cloud to get
    // artifact file name.
    @Override
    public boolean downloadRequired() {
        try {
            // Override parent's behavior of checking local file from getArtifactFileName()
            // In GreengrassRepositoryDownloader, getArtifactFileName() requires calling cloud and may
            // throw exception.
            File localFile = getArtifactFile();
            return !artifactExistsAndChecksum(artifact, localFile.toPath());
        } catch (PackageDownloadException e) {
            return true;
        }
    }

    private void retrieveArtifactInfo() throws PackageDownloadException {
        if (artifactSize != null && artifactFilename != null) {
            return;
        }
        URL url = getArtifactDownloadURL(identifier, artifact.getArtifactUri().getSchemeSpecificPart());

        runWithRetry("get-artifact-info", MAX_RETRY, () -> {
            HttpURLConnection httpConn = null;
            try {
                httpConn = connect(url);
                int responseCode = httpConn.getResponseCode();
                if (responseCode == HttpURLConnection.HTTP_OK) {
<<<<<<< HEAD
                    long length = httpConn.getContentLengthLong();
                    if (length == -1) {
                        throw new PackageDownloadException("Failed to get download size");
=======
                    String disposition = httpConn.getHeaderField(HTTP_HEADER_CONTENT_DISPOSITION);
                    String filename = extractFilename(url, disposition);

                    artifact.setFileName(filename);

                    try (InputStream inputStream = httpConn.getInputStream()) {
                        if (artifactExistsAndChecksum(artifact, saveToPath.resolve(filename))) {
                            logger.atDebug().addKeyValue("artifact", artifact.getArtifactUri())
                                    .log("Artifact already exists, skipping download");
                        } else {
                            checkIntegrityAndSaveToStore(inputStream, artifact, componentIdentifier,
                                    saveToPath.resolve(filename));
                        }
>>>>>>> 54e07e03
                    }
                    // GG_NEEDS_REVIEW: TODO can we simplify getting filename without network request
                    String disposition = httpConn.getHeaderField(HTTP_HEADER_CONTENT_DISPOSITION);
                    this.artifactSize = length;
                    this.artifactFilename = extractFilename(url, disposition);
                } else {
                    throw new PackageDownloadException("Failed to check greengrass artifact. HTTP response: "
                            + responseCode);
                }
            } finally {
                if (httpConn != null) {
                    httpConn.disconnect();
                }
            }
            return null;
        });
    }


<<<<<<< HEAD
    private URL getArtifactDownloadURL(ComponentIdentifier componentIdentifier, String artifactName)
=======
    @Override
    public File getArtifactFile(Path artifactDir, ComponentArtifact artifact, ComponentIdentifier componentIdentifier) {
        return artifactDir.resolve(artifact.getFileName()).toFile();
    }

    HttpURLConnection connect(URL url) throws IOException {
        return (HttpURLConnection) url.openConnection();
    }

    String getArtifactDownloadURL(ComponentIdentifier componentIdentifier, String artifactName)
>>>>>>> 54e07e03
            throws PackageDownloadException {
        GetComponentVersionArtifactRequest getComponentArtifactRequest =
                new GetComponentVersionArtifactRequest().withArtifactName(artifactName)
                        .withComponentName(componentIdentifier.getName())
                        .withComponentVersion(componentIdentifier.getVersion().toString());

        String preSignedUrl;
        try {
            GetComponentVersionArtifactResult getComponentArtifactResult =
                    evgCmsClient.getComponentVersionArtifact(getComponentArtifactRequest);
            preSignedUrl = getComponentArtifactResult.getPreSignedUrl();
        } catch (AmazonClientException ace) {
            throw new PackageDownloadException(getErrorString("error in get artifact download URL"), ace);
        }
        try {
            return new URL(preSignedUrl);
        } catch (MalformedURLException e) {
            throw new PackageDownloadException(getErrorString("Malformed artifact URL"), e);
        }
    }

    HttpURLConnection connect(URL url) throws IOException {
        return (HttpURLConnection) url.openConnection();
    }

    static String extractFilename(URL preSignedUrl, String contentDisposition) {
        if (contentDisposition != null) {
            String filenameKey = "filename=";
            int index = contentDisposition.indexOf(filenameKey);
            if (index > 0) {
                //extract filename from content, remove double quotes
                return contentDisposition.substring(index + filenameKey.length()).replaceAll("^\"|\"$", "");
            }
        }
        //extract filename from URL
        //URL can contain parameters, such as /filename.txt?sessionId=value
        //extract 'filename.txt' from it
        String[] pathStrings = preSignedUrl.getPath().split("/");
        return pathStrings[pathStrings.length - 1];
    }
}<|MERGE_RESOLUTION|>--- conflicted
+++ resolved
@@ -158,30 +158,19 @@
                 httpConn = connect(url);
                 int responseCode = httpConn.getResponseCode();
                 if (responseCode == HttpURLConnection.HTTP_OK) {
-<<<<<<< HEAD
                     long length = httpConn.getContentLengthLong();
                     if (length == -1) {
                         throw new PackageDownloadException("Failed to get download size");
-=======
+                    }
                     String disposition = httpConn.getHeaderField(HTTP_HEADER_CONTENT_DISPOSITION);
                     String filename = extractFilename(url, disposition);
 
                     artifact.setFileName(filename);
 
-                    try (InputStream inputStream = httpConn.getInputStream()) {
-                        if (artifactExistsAndChecksum(artifact, saveToPath.resolve(filename))) {
-                            logger.atDebug().addKeyValue("artifact", artifact.getArtifactUri())
-                                    .log("Artifact already exists, skipping download");
-                        } else {
-                            checkIntegrityAndSaveToStore(inputStream, artifact, componentIdentifier,
-                                    saveToPath.resolve(filename));
-                        }
->>>>>>> 54e07e03
-                    }
                     // GG_NEEDS_REVIEW: TODO can we simplify getting filename without network request
-                    String disposition = httpConn.getHeaderField(HTTP_HEADER_CONTENT_DISPOSITION);
                     this.artifactSize = length;
-                    this.artifactFilename = extractFilename(url, disposition);
+                    this.artifactFilename = filename;
+                    artifact.setFileName(filename);
                 } else {
                     throw new PackageDownloadException("Failed to check greengrass artifact. HTTP response: "
                             + responseCode);
@@ -195,21 +184,7 @@
         });
     }
 
-
-<<<<<<< HEAD
     private URL getArtifactDownloadURL(ComponentIdentifier componentIdentifier, String artifactName)
-=======
-    @Override
-    public File getArtifactFile(Path artifactDir, ComponentArtifact artifact, ComponentIdentifier componentIdentifier) {
-        return artifactDir.resolve(artifact.getFileName()).toFile();
-    }
-
-    HttpURLConnection connect(URL url) throws IOException {
-        return (HttpURLConnection) url.openConnection();
-    }
-
-    String getArtifactDownloadURL(ComponentIdentifier componentIdentifier, String artifactName)
->>>>>>> 54e07e03
             throws PackageDownloadException {
         GetComponentVersionArtifactRequest getComponentArtifactRequest =
                 new GetComponentVersionArtifactRequest().withArtifactName(artifactName)
