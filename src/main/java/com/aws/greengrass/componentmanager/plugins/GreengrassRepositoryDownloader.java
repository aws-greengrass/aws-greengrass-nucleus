/*
 * Copyright Amazon.com, Inc. or its affiliates. All Rights Reserved.
 * SPDX-License-Identifier: Apache-2.0
 */

package com.aws.greengrass.componentmanager.plugins;

import com.amazonaws.AmazonClientException;
import com.amazonaws.services.evergreen.model.GetComponentVersionArtifactRequest;
import com.amazonaws.services.evergreen.model.GetComponentVersionArtifactResult;
import com.aws.greengrass.componentmanager.ComponentStore;
import com.aws.greengrass.componentmanager.GreengrassComponentServiceClientFactory;
import com.aws.greengrass.componentmanager.exceptions.PackageDownloadException;
import com.aws.greengrass.componentmanager.exceptions.PackageLoadingException;
import com.aws.greengrass.componentmanager.models.ComponentArtifact;
import com.aws.greengrass.componentmanager.models.ComponentIdentifier;
import com.aws.greengrass.logging.api.Logger;
import com.aws.greengrass.logging.impl.LogManager;

import java.io.File;
import java.io.IOException;
import java.io.InputStream;
import java.net.HttpURLConnection;
import java.net.URL;
import java.nio.file.Path;
import javax.inject.Inject;

public class GreengrassRepositoryDownloader extends ArtifactDownloader {
    private static final Logger logger = LogManager.getLogger(GreengrassRepositoryDownloader.class);
    private static final String HTTP_HEADER_CONTENT_DISPOSITION = "Content-Disposition";
    private static final String ARTIFACT_DOWNLOAD_EXCEPTION_PMS_FMT =
            "Failed to download artifact name: '%s' for component arn: '%s'.";
    public static final String ARTIFACT_URI_LOG_KEY = "artifactUri";
    public static final String COMPONENT_IDENTIFIER_LOG_KEY = "componentIdentifier";

<<<<<<< HEAD
    private final AWSEvergreen evgCmsClient;
    private final ComponentStore componentStore;

    /**
     * Constructor for GreengrassRepositoryDownloader.
     *
     * @param clientFactory  clientFactory
     * @param componentStore componentStore
     */
=======
    private final GreengrassComponentServiceClientFactory clientFactory;

>>>>>>> 9ed02d41
    @Inject
    public GreengrassRepositoryDownloader(GreengrassComponentServiceClientFactory clientFactory,
            ComponentStore componentStore) {
        super();
<<<<<<< HEAD
        this.evgCmsClient = clientFactory.getCmsClient();
        this.componentStore = componentStore;
=======
        this.clientFactory = clientFactory;
>>>>>>> 9ed02d41
    }

    @Override
    public boolean downloadRequired(ComponentIdentifier componentIdentifier, ComponentArtifact artifact,
            Path saveToPath) throws PackageDownloadException {
        // GG_NEEDS_REVIEW: TODO can we simplify getting filename without network request
        try {
            String preSignedUrl =
                    getArtifactDownloadURL(componentIdentifier, artifact.getArtifactUri().getSchemeSpecificPart());
            URL url = new URL(preSignedUrl);
            HttpURLConnection httpConn = connect(url);
            try {
                int responseCode = httpConn.getResponseCode();

                if (responseCode == HttpURLConnection.HTTP_OK) {
                    String disposition = httpConn.getHeaderField(HTTP_HEADER_CONTENT_DISPOSITION);
                    String filename = extractFilename(url, disposition);
                    return !artifactExistsAndChecksum(artifact, saveToPath.resolve(filename));
                }
            } finally {
                if (httpConn != null) {
                    httpConn.disconnect();
                }
            }
        } catch (IOException e) {
            throw new PackageDownloadException("Failed to check greengrass artifact", e);
        } catch (PackageDownloadException e) {
            if (!saveToPath.resolve(artifact.getArtifactUri().getSchemeSpecificPart()).toFile().exists()) {
                throw e;
            }
            logger.atInfo("download-required-from-greengrass-repo")
                    .addKeyValue(COMPONENT_IDENTIFIER_LOG_KEY, componentIdentifier)
                    .addKeyValue(ARTIFACT_URI_LOG_KEY, artifact.getArtifactUri())
                    .log("Failed to download artifact, but found it locally, using that version", e);
            return false;
        }
        return true;
    }

    @Override
    public File downloadToPath(ComponentIdentifier componentIdentifier, ComponentArtifact artifact, Path saveToPath)
            throws IOException, PackageDownloadException {
        logger.atInfo().setEventType("download-artifact-from-greengrass-repo")
                .addKeyValue(COMPONENT_IDENTIFIER_LOG_KEY, componentIdentifier)
                .addKeyValue(ARTIFACT_URI_LOG_KEY, artifact.getArtifactUri().toString()).log();

        try {
            String preSignedUrl =
                    getArtifactDownloadURL(componentIdentifier, artifact.getArtifactUri().getSchemeSpecificPart());
            URL url = new URL(preSignedUrl);
            HttpURLConnection httpConn = connect(url);

            try {
                int responseCode = httpConn.getResponseCode();

                if (responseCode == HttpURLConnection.HTTP_OK) {
                    String disposition = httpConn.getHeaderField(HTTP_HEADER_CONTENT_DISPOSITION);
                    String filename = extractFilename(url, disposition);

                    artifact.setFileName(filename);

                    try (InputStream inputStream = httpConn.getInputStream()) {
                        if (artifactExistsAndChecksum(artifact, saveToPath.resolve(filename))) {
                            logger.atDebug().addKeyValue("artifact", artifact.getArtifactUri())
                                    .log("Artifact already exists, skipping download");
                        } else {
                            checkIntegrityAndSaveToStore(inputStream, artifact, componentIdentifier,
                                                         saveToPath.resolve(filename));
                        }
                    }
                    return saveToPath.resolve(filename).toFile();
                }
                // TODO: [P41214764]: Handle all status codes in downloading greengrass: artifacts
            } finally {
                if (httpConn != null) {
                    httpConn.disconnect();
                }
            }
        } catch (PackageDownloadException e) {
            if (!saveToPath.resolve(artifact.getArtifactUri().getSchemeSpecificPart()).toFile().exists()) {
                throw e;
            }
            logger.atInfo("download-artifact-from-greengrass-repo")
                    .addKeyValue(COMPONENT_IDENTIFIER_LOG_KEY, componentIdentifier)
                    .addKeyValue(ARTIFACT_URI_LOG_KEY, artifact.getArtifactUri())
                    .log("Failed to download artifact, but found it locally, using that version", e);
            // GG_NEEDS_REVIEW: TODO : In the download from cloud step we rely on the content-disposition header
            // to get the file name and that's the accurate name, but here we're only using the scheme specific part
            //  of the URI when we don't find the file in cloud, we need to follow up on what is the
            //  right way to get file name
            return saveToPath.resolve(artifact.getArtifactUri().getSchemeSpecificPart()).toFile();
        }
        return null;
    }

    @Override
    public long getDownloadSize(ComponentIdentifier componentIdentifier, ComponentArtifact artifact, Path saveToPath)
            throws PackageDownloadException {
        logger.atInfo().setEventType("get-download-size-from-greengrass-repo")
                .addKeyValue(COMPONENT_IDENTIFIER_LOG_KEY, componentIdentifier)
                .addKeyValue(ARTIFACT_URI_LOG_KEY, artifact.getArtifactUri().toString()).log();

        try {
            String preSignedUrl =
                    getArtifactDownloadURL(componentIdentifier, artifact.getArtifactUri().getSchemeSpecificPart());
            URL url = new URL(preSignedUrl);
            HttpURLConnection conn = connect(url);
            long length = conn.getContentLengthLong();
            if (length == -1) {
                throw new PackageDownloadException("Failed to get download size");
            }
            return length;
        } catch (IOException e) {
            throw new PackageDownloadException("Failed to get download size", e);
        }
    }

    @Override
    public File getArtifactFile(Path artifactDir, ComponentArtifact artifact, ComponentIdentifier componentIdentifier) {
        if (artifact.getFileName() != null) {
            return artifactDir.resolve(artifact.getFileName()).toFile();
        }
        // TODO remove after data plane switching to new GCS API
        try {
            String preSignedUrl =
                    getArtifactDownloadURL(componentIdentifier, artifact.getArtifactUri().getSchemeSpecificPart());
            URL url = new URL(preSignedUrl);
            HttpURLConnection httpConn = connect(url);
            try {
                int responseCode = httpConn.getResponseCode();

                if (responseCode == HttpURLConnection.HTTP_OK) {
                    String disposition = httpConn.getHeaderField(HTTP_HEADER_CONTENT_DISPOSITION);
                    String filename = extractFilename(url, disposition);
                    return artifactDir.resolve(filename).toFile();
                } else {
                    throw new RuntimeException("Received non 200 status code when calling the pre signed url.");
                }
            } finally {
                httpConn.disconnect();
            }
        } catch (IOException e) {
            throw new RuntimeException("Failed when making http connection to the pre signed url.", e);
        } catch (PackageDownloadException e) {
            throw new RuntimeException("Failed to get presigned url for artifact", e);
        }
    }

    HttpURLConnection connect(URL url) throws IOException {
        return (HttpURLConnection) url.openConnection();
    }

    private String getArtifactDownloadURL(ComponentIdentifier componentIdentifier, String artifactName)
            throws PackageDownloadException {
        String arn;
        try {
            arn = componentStore.getRecipeMetadata(componentIdentifier).getComponentVersionArn();
        } catch (PackageLoadingException e) {
            throw new PackageDownloadException(
                    "Failed to get component version arn from component store. The arn is required for getting artifact"
                            + " from greengrass cloud.",
                    e);
        }

        GetComponentVersionArtifactRequest getComponentArtifactRequest =
                new GetComponentVersionArtifactRequest().withArtifactName(artifactName).withComponentVersionArn(arn);

        try {
            GetComponentVersionArtifactResult getComponentArtifactResult =
                    clientFactory.getCmsClient().getComponentVersionArtifact(getComponentArtifactRequest);
            return getComponentArtifactResult.getPreSignedUrl();
        } catch (AmazonClientException e) {
            // TODO: [P41215221]: Properly handle all retryable/nonretryable exceptions
            throw new PackageDownloadException(String.format(ARTIFACT_DOWNLOAD_EXCEPTION_PMS_FMT, artifactName, arn),
                                               e);
        }
    }

    static String extractFilename(URL preSignedUrl, String contentDisposition) {
        if (contentDisposition != null) {
            String filenameKey = "filename=";
            int index = contentDisposition.indexOf(filenameKey);
            if (index > 0) {
                //extract filename from content, remove double quotes
                return contentDisposition.substring(index + filenameKey.length()).replaceAll("^\"|\"$", "");
            }
        }
        //extract filename from URL
        //URL can contain parameters, such as /filename.txt?sessionId=value
        //extract 'filename.txt' from it
        String[] pathStrings = preSignedUrl.getPath().split("/");
        return pathStrings[pathStrings.length - 1];
    }
}<|MERGE_RESOLUTION|>--- conflicted
+++ resolved
@@ -33,8 +33,6 @@
     public static final String ARTIFACT_URI_LOG_KEY = "artifactUri";
     public static final String COMPONENT_IDENTIFIER_LOG_KEY = "componentIdentifier";
 
-<<<<<<< HEAD
-    private final AWSEvergreen evgCmsClient;
     private final ComponentStore componentStore;
 
     /**
@@ -43,20 +41,14 @@
      * @param clientFactory  clientFactory
      * @param componentStore componentStore
      */
-=======
     private final GreengrassComponentServiceClientFactory clientFactory;
 
->>>>>>> 9ed02d41
     @Inject
     public GreengrassRepositoryDownloader(GreengrassComponentServiceClientFactory clientFactory,
             ComponentStore componentStore) {
         super();
-<<<<<<< HEAD
-        this.evgCmsClient = clientFactory.getCmsClient();
         this.componentStore = componentStore;
-=======
         this.clientFactory = clientFactory;
->>>>>>> 9ed02d41
     }
 
     @Override
