/*
 * Copyright Amazon.com, Inc. or its affiliates. All Rights Reserved.
 * SPDX-License-Identifier: Apache-2.0
 */

package com.aws.greengrass.componentmanager.plugins;

import com.amazonaws.AmazonClientException;
import com.amazonaws.services.evergreen.model.GetComponentVersionArtifactRequest;
import com.amazonaws.services.evergreen.model.GetComponentVersionArtifactResult;
import com.aws.greengrass.componentmanager.GreengrassComponentServiceClientFactory;
import com.aws.greengrass.componentmanager.exceptions.PackageDownloadException;
import com.aws.greengrass.componentmanager.models.ComponentArtifact;
import com.aws.greengrass.componentmanager.models.ComponentIdentifier;

import java.io.File;
import java.io.IOException;
import java.io.InputStream;
import java.net.HttpURLConnection;
import java.net.MalformedURLException;
import java.net.URL;
import java.nio.file.Path;
import java.security.MessageDigest;
import javax.inject.Inject;

public class GreengrassRepositoryDownloader extends ArtifactDownloader {

    private static final String HTTP_HEADER_CONTENT_DISPOSITION = "Content-Disposition";

<<<<<<< HEAD
    private final AWSEvergreen evgCmsClient;
    private Long artifactSize = null;
    private String artifactFilename = null;

    @Inject
    protected GreengrassRepositoryDownloader(GreengrassComponentServiceClientFactory clientFactory,
                                          ComponentIdentifier identifier, ComponentArtifact artifact,
                                          Path artifactDir) {
        super(identifier, artifact, artifactDir);
        this.evgCmsClient = clientFactory.getCmsClient();
=======
    private final GreengrassComponentServiceClientFactory clientFactory;

    @Inject
    public GreengrassRepositoryDownloader(GreengrassComponentServiceClientFactory clientFactory) {
        super();
        this.clientFactory = clientFactory;
>>>>>>> df8fde32
    }

    // TODO: avoid calling cloud to get artifact file name.
    @Override
    protected String getArtifactFilename() throws PackageDownloadException {
        if (artifactFilename != null) {
            return artifactFilename;
        }
        retrieveArtifactInfo();
        return this.artifactFilename;
    }

    @Override
    public Long getDownloadSize() throws PackageDownloadException {
        if (artifactSize != null) {
            return artifactSize;
        }
        retrieveArtifactInfo();
        return artifactSize;
    }


    @Override
    protected long download(long rangeStart, long rangeEnd, MessageDigest messageDigest)
            throws PackageDownloadException {
        URL url = getArtifactDownloadURL(identifier, artifact.getArtifactUri().getSchemeSpecificPart());

        return runWithRetry("establish HTTP connection", MAX_RETRY, () -> {
            HttpURLConnection httpConn = null;
            try {
                // establish http connection
                httpConn = connect(url);
                httpConn.setRequestProperty(HTTP_RANGE_HEADER_KEY,
                        String.format(HTTP_RANGE_HEADER_FORMAT, rangeStart, rangeEnd));
                int responseCode = httpConn.getResponseCode();

                // check response code
                if (responseCode == HttpURLConnection.HTTP_PARTIAL) {
                    return download(httpConn.getInputStream(), messageDigest);
                } else if (responseCode == HttpURLConnection.HTTP_OK) {
                    if (httpConn.getContentLengthLong() < rangeEnd) {
                        String errMsg = String.format("Artifact size mismatch."
                               + "Expected artifact size %d. HTTP contentLength %d",
                               rangeEnd, httpConn.getContentLengthLong());
                        throw new PackageDownloadException(errMsg);
                    }
                    // 200 means server doesn't recognize the Range header and returns all contents.
                    // try to discard the offset number of bytes.
                    InputStream inputStream = httpConn.getInputStream();
                    long byteSkipped = inputStream.skip(rangeStart);

                    // If number of bytes skipped is less than declared, throw error.
                    if (byteSkipped != rangeStart) {
                        logger.atWarn().log("HTTP Error: " + responseCode);
                        return (long) 0;
                    }
                    return download(inputStream, messageDigest);
                } else if (responseCode == HttpURLConnection.HTTP_CLIENT_TIMEOUT) {
                    logger.atWarn().log("Unable to download greengrass artifact. HTTP Error: " + responseCode);
                    return (long) 0;
                } else {
                    throw new PackageDownloadException(getErrorString("Unable to download greengrass artifact. "
                            + "HTTP Error: " + responseCode));
                }
            } finally {
                if (httpConn != null) {
                    httpConn.disconnect();
                }
            }
        });
    }

    // TODO: remove this overriding function once GGRepositoryDownloader doesn't need to call cloud to get
    // artifact file name.
    @Override
    public File getArtifactFile() {
        // GG_NEEDS_REVIEW: TODO : In the download from cloud step we rely on the content-disposition header to get the
        //  file name and that's the accurate name, but here we're only using the scheme specific part
        //  of the URI when we don't find the file in cloud, we need to follow up on what is the
        //  right way to get file name
        if (artifactFilename != null) {
            return artifactDir.resolve(artifactFilename).toFile();
        }
        try {
            return artifactDir.resolve(getArtifactFilename()).toFile();
        } catch (PackageDownloadException e) {
            logger.atWarn().log("Error in getting file name from HTTP response,"
                    + " getting local file name from URI scheme specific part", e);
            artifactFilename = artifact.getArtifactUri().getSchemeSpecificPart();
            return artifactDir.resolve(artifactFilename).toFile();
        }
    }

    // TODO: remove this overriding function once GGRepositoryDownloader doesn't need to call cloud to get
    // artifact file name.
    @Override
    public boolean downloadRequired() {
        try {
            // Override parent's behavior of checking local file from getArtifactFileName()
            // In GreengrassRepositoryDownloader, getArtifactFileName() requires calling cloud and may
            // throw exception.
            File localFile = getArtifactFile();
            return !artifactExistsAndChecksum(artifact, localFile.toPath());
        } catch (PackageDownloadException e) {
            return true;
        }
    }

    private void retrieveArtifactInfo() throws PackageDownloadException {
        if (artifactSize != null && artifactFilename != null) {
            return;
        }
      
        // TODO remove after data plane switching to new GCS API
        URL url = getArtifactDownloadURL(identifier, artifact.getArtifactUri().getSchemeSpecificPart());

        runWithRetry("get-artifact-info", MAX_RETRY, () -> {
            HttpURLConnection httpConn = null;
            try {
                httpConn = connect(url);
                int responseCode = httpConn.getResponseCode();
                if (responseCode == HttpURLConnection.HTTP_OK) {
                    long length = httpConn.getContentLengthLong();
                    if (length == -1) {
                        throw new PackageDownloadException("Failed to get download size");
                    }
                    String disposition = httpConn.getHeaderField(HTTP_HEADER_CONTENT_DISPOSITION);
                    String filename = extractFilename(url, disposition);

                    artifact.setFileName(filename);

                    // GG_NEEDS_REVIEW: TODO can we simplify getting filename without network request
                    this.artifactSize = length;
                    this.artifactFilename = filename;
                    artifact.setFileName(filename);
                } else {
                    throw new PackageDownloadException("Failed to check greengrass artifact. HTTP response: "
                            + responseCode);
                }
            } finally {
                if (httpConn != null) {
                    httpConn.disconnect();
                }
            }
            return null;
        });
    }

    private URL getArtifactDownloadURL(ComponentIdentifier componentIdentifier, String artifactName)
            throws PackageDownloadException {
        GetComponentVersionArtifactRequest getComponentArtifactRequest =
                new GetComponentVersionArtifactRequest().withArtifactName(artifactName)
                        .withComponentName(componentIdentifier.getName())
                        .withComponentVersion(componentIdentifier.getVersion().toString());

        String preSignedUrl;
        try {
            GetComponentVersionArtifactResult getComponentArtifactResult =
<<<<<<< HEAD
                    evgCmsClient.getComponentVersionArtifact(getComponentArtifactRequest);
            preSignedUrl = getComponentArtifactResult.getPreSignedUrl();
=======
                    clientFactory.getCmsClient().getComponentVersionArtifact(getComponentArtifactRequest);
            return getComponentArtifactResult.getPreSignedUrl();
>>>>>>> df8fde32
        } catch (AmazonClientException ace) {
            throw new PackageDownloadException(getErrorString("error in get artifact download URL"), ace);
        }
        try {
            return new URL(preSignedUrl);
        } catch (MalformedURLException e) {
            throw new PackageDownloadException(getErrorString("Malformed artifact URL"), e);
        }
    }

    HttpURLConnection connect(URL url) throws IOException {
        return (HttpURLConnection) url.openConnection();
    }

    static String extractFilename(URL preSignedUrl, String contentDisposition) {
        if (contentDisposition != null) {
            String filenameKey = "filename=";
            int index = contentDisposition.indexOf(filenameKey);
            if (index > 0) {
                //extract filename from content, remove double quotes
                return contentDisposition.substring(index + filenameKey.length()).replaceAll("^\"|\"$", "");
            }
        }
        //extract filename from URL
        //URL can contain parameters, such as /filename.txt?sessionId=value
        //extract 'filename.txt' from it
        String[] pathStrings = preSignedUrl.getPath().split("/");
        return pathStrings[pathStrings.length - 1];
    }
}<|MERGE_RESOLUTION|>--- conflicted
+++ resolved
@@ -27,8 +27,7 @@
 
     private static final String HTTP_HEADER_CONTENT_DISPOSITION = "Content-Disposition";
 
-<<<<<<< HEAD
-    private final AWSEvergreen evgCmsClient;
+    private final GreengrassComponentServiceClientFactory clientFactory;
     private Long artifactSize = null;
     private String artifactFilename = null;
 
@@ -37,15 +36,7 @@
                                           ComponentIdentifier identifier, ComponentArtifact artifact,
                                           Path artifactDir) {
         super(identifier, artifact, artifactDir);
-        this.evgCmsClient = clientFactory.getCmsClient();
-=======
-    private final GreengrassComponentServiceClientFactory clientFactory;
-
-    @Inject
-    public GreengrassRepositoryDownloader(GreengrassComponentServiceClientFactory clientFactory) {
-        super();
         this.clientFactory = clientFactory;
->>>>>>> df8fde32
     }
 
     // TODO: avoid calling cloud to get artifact file name.
@@ -204,13 +195,8 @@
         String preSignedUrl;
         try {
             GetComponentVersionArtifactResult getComponentArtifactResult =
-<<<<<<< HEAD
-                    evgCmsClient.getComponentVersionArtifact(getComponentArtifactRequest);
+                    clientFactory.getCmsClient().getComponentVersionArtifact(getComponentArtifactRequest);
             preSignedUrl = getComponentArtifactResult.getPreSignedUrl();
-=======
-                    clientFactory.getCmsClient().getComponentVersionArtifact(getComponentArtifactRequest);
-            return getComponentArtifactResult.getPreSignedUrl();
->>>>>>> df8fde32
         } catch (AmazonClientException ace) {
             throw new PackageDownloadException(getErrorString("error in get artifact download URL"), ace);
         }
