--- conflicted
+++ resolved
@@ -41,47 +41,9 @@
 
     // TODO: avoid calling cloud to get artifact file name.
     @Override
-<<<<<<< HEAD
     protected String getArtifactFilename() throws PackageDownloadException, InterruptedException {
         if (artifactFilename != null) {
             return artifactFilename;
-=======
-    public boolean downloadRequired(ComponentIdentifier componentIdentifier, ComponentArtifact artifact,
-                                    Path saveToPath) throws PackageDownloadException {
-        // GG_NEEDS_REVIEW: TODO can we simplify getting filename without network request
-        try {
-            String preSignedUrl =
-                    getArtifactDownloadURL(componentIdentifier, artifact.getArtifactUri().getSchemeSpecificPart());
-            URL url = new URL(preSignedUrl);
-            HttpURLConnection httpConn = connect(url);
-            try {
-                int responseCode = httpConn.getResponseCode();
-
-                if (responseCode == HttpURLConnection.HTTP_OK) {
-                    String disposition = httpConn.getHeaderField(HTTP_HEADER_CONTENT_DISPOSITION);
-                    String filename = extractFilename(url, disposition);
-                    return !artifactExistsAndChecksum(artifact, saveToPath.resolve(filename));
-                }
-            } finally {
-                if (httpConn != null) {
-                    httpConn.disconnect();
-                }
-            }
-        } catch (IOException e) {
-            throw new PackageDownloadException("Failed to check greengrass artifact", e);
-        } catch (PackageDownloadException e) {
-            File localArtifactFile = saveToPath.resolve(artifact.getArtifactUri().getSchemeSpecificPart()).toFile();
-            if (!localArtifactFile.exists()) {
-                throw e;
-            }
-            logger.atInfo("download-required-from-greengrass-repo")
-                    .addKeyValue(COMPONENT_IDENTIFIER_LOG_KEY, componentIdentifier)
-                    .addKeyValue(ARTIFACT_URI_LOG_KEY, artifact.getArtifactUri())
-                    .log("Failed to download artifact, but found it locally, using that version", e);
-
-            artifact.setFileName(localArtifactFile.getName());
-            return false;
->>>>>>> 62ee6f57
         }
         retrieveArtifactInfo();
         return this.artifactFilename;
@@ -150,28 +112,7 @@
     // TODO: remove this overriding function once GGRepositoryDownloader doesn't need to call cloud to get
     // artifact file name.
     @Override
-    public File getArtifactFile() throws InterruptedException {
-        // GG_NEEDS_REVIEW: TODO : In the download from cloud step we rely on the content-disposition header to get the
-        //  file name and that's the accurate name, but here we're only using the scheme specific part
-        //  of the URI when we don't find the file in cloud, we need to follow up on what is the
-        //  right way to get file name
-        if (artifactFilename != null) {
-            return artifactDir.resolve(artifactFilename).toFile();
-        }
-        try {
-            return artifactDir.resolve(getArtifactFilename()).toFile();
-        } catch (PackageDownloadException e) {
-            logger.atWarn().log("Error in getting file name from HTTP response,"
-                    + " getting local file name from URI scheme specific part", e);
-            artifactFilename = artifact.getArtifactUri().getSchemeSpecificPart();
-            return artifactDir.resolve(artifactFilename).toFile();
-        }
-    }
-
-    // TODO: remove this overriding function once GGRepositoryDownloader doesn't need to call cloud to get
-    // artifact file name.
-    @Override
-    public boolean downloadRequired() throws InterruptedException {
+    public boolean downloadRequired() throws PackageDownloadException, InterruptedException {
         try {
             // Override parent's behavior of checking local file from getArtifactFileName()
             // In GreengrassRepositoryDownloader, getArtifactFileName() requires calling cloud and may
@@ -179,7 +120,13 @@
             File localFile = getArtifactFile();
             return !artifactExistsAndChecksum(artifact, localFile.toPath());
         } catch (PackageDownloadException e) {
-            return true;
+            artifactFilename = artifact.getArtifactUri().getSchemeSpecificPart();
+            File localArtifactFile = artifactDir.resolve(artifactFilename).toFile();
+            if (!localArtifactFile.exists()) {
+                throw e;
+            }
+            artifact.setFileName(artifactFilename);
+            return !artifactExistsAndChecksum(artifact, localArtifactFile.toPath());
         }
     }
 
