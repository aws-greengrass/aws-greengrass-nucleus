--- conflicted
+++ resolved
@@ -6,13 +6,8 @@
 package com.aws.greengrass.componentmanager.plugins;
 
 import com.amazonaws.AmazonClientException;
-<<<<<<< HEAD
-import com.amazonaws.services.evergreen.model.GetComponentVersionArtifactRequest;
-import com.amazonaws.services.evergreen.model.GetComponentVersionArtifactResult;
-=======
 import com.amazonaws.services.greengrassv2.model.GetComponentVersionArtifactRequest;
 import com.amazonaws.services.greengrassv2.model.GetComponentVersionArtifactResult;
->>>>>>> 6d808d84
 import com.aws.greengrass.componentmanager.ComponentStore;
 import com.aws.greengrass.componentmanager.GreengrassComponentServiceClientFactory;
 import com.aws.greengrass.componentmanager.exceptions.PackageDownloadException;
@@ -35,7 +30,6 @@
 
     private final ComponentStore componentStore;
     private final GreengrassComponentServiceClientFactory clientFactory;
-    private final ComponentStore componentStore;
     private Long artifactSize = null;
     private String artifactFilename = null;
 
@@ -179,10 +173,6 @@
 
     private URL getArtifactDownloadURL(ComponentIdentifier componentIdentifier, String artifactName)
             throws PackageDownloadException {
-<<<<<<< HEAD
-
-=======
->>>>>>> 6d808d84
         String arn;
         try {
             arn = componentStore.getRecipeMetadata(componentIdentifier)
@@ -193,12 +183,6 @@
                             + " from greengrass cloud.",
                     e);
         }
-<<<<<<< HEAD
-
-        GetComponentVersionArtifactRequest getComponentArtifactRequest =
-                new GetComponentVersionArtifactRequest().withArtifactName(artifactName).withComponentVersionArn(arn);
-=======
->>>>>>> 6d808d84
 
         GetComponentVersionArtifactRequest getComponentArtifactRequest =
                 new GetComponentVersionArtifactRequest().withArtifactName(artifactName).withArn(arn);
