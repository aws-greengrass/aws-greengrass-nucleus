/*
 * Copyright Amazon.com, Inc. or its affiliates. All Rights Reserved.
 * SPDX-License-Identifier: Apache-2.0
 */

package com.aws.greengrass.componentmanager.plugins;

import com.amazonaws.AmazonClientException;
import com.amazonaws.services.evergreen.AWSEvergreen;
import com.amazonaws.services.evergreen.model.GetComponentVersionArtifactRequest;
import com.amazonaws.services.evergreen.model.GetComponentVersionArtifactResult;
import com.aws.greengrass.componentmanager.ComponentStore;
import com.aws.greengrass.componentmanager.GreengrassComponentServiceClientFactory;
import com.aws.greengrass.componentmanager.exceptions.PackageDownloadException;
import com.aws.greengrass.componentmanager.models.ComponentArtifact;
import com.aws.greengrass.componentmanager.models.ComponentIdentifier;
import com.aws.greengrass.logging.api.Logger;
import com.aws.greengrass.logging.impl.LogManager;

import java.io.File;
import java.io.IOException;
import java.io.InputStream;
import java.net.HttpURLConnection;
import java.net.URL;
import java.nio.file.Path;
import java.nio.file.Paths;
import java.util.Objects;
import javax.inject.Inject;

public class GreengrassRepositoryDownloader extends ArtifactDownloader {
    private static final Logger logger = LogManager.getLogger(GreengrassRepositoryDownloader.class);
    private static final String HTTP_HEADER_CONTENT_DISPOSITION = "Content-Disposition";
    private static final String ARTIFACT_DOWNLOAD_EXCEPTION_PMS_FMT =
            "Failed to download artifact name: '%s' for component arn: '%s'.";
    public static final String ARTIFACT_URI_LOG_KEY = "artifactUri";
    public static final String COMPONENT_IDENTIFIER_LOG_KEY = "componentIdentifier";

    private final AWSEvergreen evgCmsClient;
    private final ComponentStore componentStore;

    @Inject
    public GreengrassRepositoryDownloader(GreengrassComponentServiceClientFactory clientFactory, ComponentStore componentStore) {
        super();
        this.evgCmsClient = clientFactory.getCmsClient();
        this.componentStore = componentStore;
    }

    @Override
    public boolean downloadRequired(ComponentIdentifier componentIdentifier, ComponentArtifact artifact,
                                    Path saveToPath) throws PackageDownloadException {
        String filename = getFilename(artifact);
        return !artifactExistsAndChecksum(artifact, saveToPath.resolve(filename));
    }

    @Override
    public File downloadToPath(ComponentIdentifier componentIdentifier, ComponentArtifact artifact, Path saveToPath)
            throws IOException, PackageDownloadException {
        logger.atInfo().setEventType("download-artifact-from-greengrass-repo")
                .addKeyValue(COMPONENT_IDENTIFIER_LOG_KEY, componentIdentifier)
                .addKeyValue(ARTIFACT_URI_LOG_KEY, artifact.getArtifactUri().toString()).log();

        try {
            String preSignedUrl =
                    getArtifactDownloadURL(componentIdentifier, artifact.getArtifactUri().getSchemeSpecificPart());
            URL url = new URL(preSignedUrl);
            HttpURLConnection httpConn = connect(url);

            try {
                int responseCode = httpConn.getResponseCode();

                if (responseCode == HttpURLConnection.HTTP_OK) {
                    String filename = getFilename(artifact);

                    artifact.setFileName(filename);

                    try (InputStream inputStream = httpConn.getInputStream()) {
                        if (artifactExistsAndChecksum(artifact, saveToPath.resolve(filename))) {
                            logger.atDebug().addKeyValue("artifact", artifact.getArtifactUri())
                                    .log("Artifact already exists, skipping download");
                        } else {
                            checkIntegrityAndSaveToStore(inputStream, artifact, componentIdentifier,
                                    saveToPath.resolve(filename));
                        }
                    }
                    return saveToPath.resolve(filename).toFile();
                }
                // TODO: [P41214764]: Handle all status codes in downloading greengrass: artifacts
            } finally {
                httpConn.disconnect();
            }
        } catch (PackageDownloadException e) {
            if (!saveToPath.resolve(getFilename(artifact)).toFile().exists()) {
                throw e;
            }
            logger.atInfo("download-artifact-from-greengrass-repo")
                    .addKeyValue(COMPONENT_IDENTIFIER_LOG_KEY, componentIdentifier)
                    .addKeyValue(ARTIFACT_URI_LOG_KEY, artifact.getArtifactUri())
                    .log("Failed to download artifact, but found it locally, using that version", e);
            return saveToPath.resolve(getFilename(artifact)).toFile();

        }
        return null;
    }

    @Override
    public long getDownloadSize(ComponentIdentifier componentIdentifier, ComponentArtifact artifact, Path saveToPath)
            throws PackageDownloadException {
        logger.atInfo().setEventType("get-download-size-from-greengrass-repo")
                .addKeyValue(COMPONENT_IDENTIFIER_LOG_KEY, componentIdentifier)
                .addKeyValue(ARTIFACT_URI_LOG_KEY, artifact.getArtifactUri().toString()).log();

        try {
            String preSignedUrl =
                    getArtifactDownloadURL(componentIdentifier, artifact.getArtifactUri().getSchemeSpecificPart());
            URL url = new URL(preSignedUrl);
            HttpURLConnection conn = connect(url);
            long length = conn.getContentLengthLong();
            if (length == -1) {
                throw new PackageDownloadException("Failed to get download size");
            }
            return length;
        } catch (IOException e) {
            throw new PackageDownloadException("Failed to get download size", e);
        }
    }

    String getFilename(ComponentArtifact artifact) {
        String ssp = artifact.getArtifactUri().getSchemeSpecificPart();
        return Objects.toString(Paths.get(ssp).getFileName());
    }

    @Override
    public File getArtifactFile(Path artifactDir, ComponentArtifact artifact, ComponentIdentifier componentIdentifier) {
<<<<<<< HEAD
        return artifactDir.resolve(getFilename(artifact)).toFile();
=======
        return artifactDir.resolve(artifact.getFileName()).toFile();
>>>>>>> 1bae80df
    }

    HttpURLConnection connect(URL url) throws IOException {
        return (HttpURLConnection) url.openConnection();
    }

    String getArtifactDownloadURL(String componentVersionArn, String artifactName)
            throws PackageDownloadException {
        GetComponentVersionArtifactRequest getComponentArtifactRequest =
                new GetComponentVersionArtifactRequest().withArtifactName(artifactName)
                        .withComponentVersionArn(componentVersionArn);

        try {
            GetComponentVersionArtifactResult getComponentArtifactResult =
                    evgCmsClient.getComponentVersionArtifact(getComponentArtifactRequest);
            return getComponentArtifactResult.getPreSignedUrl();
        } catch (AmazonClientException e) {
            // TODO: [P41215221]: Properly handle all retryable/nonretryable exceptions
            throw new PackageDownloadException(
                    String.format(ARTIFACT_DOWNLOAD_EXCEPTION_PMS_FMT, artifactName, componentVersionArn), e);
        }
    }
}<|MERGE_RESOLUTION|>--- conflicted
+++ resolved
@@ -48,8 +48,38 @@
     @Override
     public boolean downloadRequired(ComponentIdentifier componentIdentifier, ComponentArtifact artifact,
                                     Path saveToPath) throws PackageDownloadException {
-        String filename = getFilename(artifact);
-        return !artifactExistsAndChecksum(artifact, saveToPath.resolve(filename));
+        // GG_NEEDS_REVIEW: TODO can we simplify getting filename without network request
+        try {
+            String preSignedUrl =
+                    getArtifactDownloadURL(componentIdentifier, artifact.getArtifactUri().getSchemeSpecificPart());
+            URL url = new URL(preSignedUrl);
+            HttpURLConnection httpConn = connect(url);
+            try {
+                int responseCode = httpConn.getResponseCode();
+
+                if (responseCode == HttpURLConnection.HTTP_OK) {
+                    String disposition = httpConn.getHeaderField(HTTP_HEADER_CONTENT_DISPOSITION);
+                    String filename = extractFilename(url, disposition);
+                    return !artifactExistsAndChecksum(artifact, saveToPath.resolve(filename));
+                }
+            } finally {
+                if (httpConn != null) {
+                    httpConn.disconnect();
+                }
+            }
+        } catch (IOException e) {
+            throw new PackageDownloadException("Failed to check greengrass artifact", e);
+        } catch (PackageDownloadException e) {
+            if (!saveToPath.resolve(artifact.getArtifactUri().getSchemeSpecificPart()).toFile().exists()) {
+                throw e;
+            }
+            logger.atInfo("download-required-from-greengrass-repo")
+                    .addKeyValue(COMPONENT_IDENTIFIER_LOG_KEY, componentIdentifier)
+                    .addKeyValue(ARTIFACT_URI_LOG_KEY, artifact.getArtifactUri())
+                    .log("Failed to download artifact, but found it locally, using that version", e);
+            return false;
+        }
+        return true;
     }
 
     @Override
@@ -131,22 +161,22 @@
 
     @Override
     public File getArtifactFile(Path artifactDir, ComponentArtifact artifact, ComponentIdentifier componentIdentifier) {
-<<<<<<< HEAD
-        return artifactDir.resolve(getFilename(artifact)).toFile();
-=======
         return artifactDir.resolve(artifact.getFileName()).toFile();
->>>>>>> 1bae80df
     }
 
     HttpURLConnection connect(URL url) throws IOException {
         return (HttpURLConnection) url.openConnection();
     }
 
-    String getArtifactDownloadURL(String componentVersionArn, String artifactName)
+    String getArtifactDownloadURL(ComponentIdentifier componentIdentifier, String artifactName)
             throws PackageDownloadException {
+
+        // validate the arn exists
+        String arn = componentStore.getComponentArn(componentIdentifier);
+
         GetComponentVersionArtifactRequest getComponentArtifactRequest =
                 new GetComponentVersionArtifactRequest().withArtifactName(artifactName)
-                        .withComponentVersionArn(componentVersionArn);
+                        .withComponentVersionArn(arn);
 
         try {
             GetComponentVersionArtifactResult getComponentArtifactResult =
@@ -155,7 +185,23 @@
         } catch (AmazonClientException e) {
             // TODO: [P41215221]: Properly handle all retryable/nonretryable exceptions
             throw new PackageDownloadException(
-                    String.format(ARTIFACT_DOWNLOAD_EXCEPTION_PMS_FMT, artifactName, componentVersionArn), e);
-        }
+                    String.format(ARTIFACT_DOWNLOAD_EXCEPTION_PMS_FMT, artifactName, componentIdentifier.getArn()), e);
+        }
+    }
+
+    static String extractFilename(URL preSignedUrl, String contentDisposition) {
+        if (contentDisposition != null) {
+            String filenameKey = "filename=";
+            int index = contentDisposition.indexOf(filenameKey);
+            if (index > 0) {
+                //extract filename from content, remove double quotes
+                return contentDisposition.substring(index + filenameKey.length()).replaceAll("^\"|\"$", "");
+            }
+        }
+        //extract filename from URL
+        //URL can contain parameters, such as /filename.txt?sessionId=value
+        //extract 'filename.txt' from it
+        String[] pathStrings = preSignedUrl.getPath().split("/");
+        return pathStrings[pathStrings.length - 1];
     }
 }