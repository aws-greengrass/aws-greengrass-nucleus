--- conflicted
+++ resolved
@@ -71,14 +71,8 @@
 
     private static final long DEFAULT_MIN_DISK_AVAIL_BYTES = 20 * ONE_MB;
 
-<<<<<<< HEAD
-    private final S3Downloader s3ArtifactsDownloader;
-    private final GreengrassRepositoryDownloader greengrassArtifactDownloader;
+    private final ArtifactDownloaderFactory artifactDownloaderFactory;
     private final GreengrassComponentServiceHelper greengrassComponentServiceHelper;
-=======
-    private final ArtifactDownloaderFactory artifactDownloaderFactory;
-    private final ComponentServiceHelper componentServiceHelper;
->>>>>>> b3c4e2ab
     private final ExecutorService executorService;
     private final ComponentStore componentStore;
     private final Kernel kernel;
@@ -92,45 +86,22 @@
     /**
      * PackageManager constructor.
      *
-<<<<<<< HEAD
-     * @param s3ArtifactsDownloader        s3ArtifactsDownloader
-     * @param greengrassArtifactDownloader greengrassArtifactDownloader
-     * @param greengrassComponentServiceHelper       greengrassPackageServiceHelper
-     * @param executorService              executorService
-     * @param componentStore               componentStore
-     * @param kernel                       kernel
-     * @param unarchiver                   unarchiver
-     * @param deviceConfiguration          deviceConfiguration
-     * @param nucleusPaths                 path library
-     */
-    @Inject
-    public ComponentManager(S3Downloader s3ArtifactsDownloader,
-            GreengrassRepositoryDownloader greengrassArtifactDownloader,
-            GreengrassComponentServiceHelper greengrassComponentServiceHelper,
-            ExecutorService executorService, ComponentStore componentStore, Kernel kernel, Unarchiver unarchiver,
-            DeviceConfiguration deviceConfiguration, NucleusPaths nucleusPaths) {
-        this.s3ArtifactsDownloader = s3ArtifactsDownloader;
-        this.greengrassArtifactDownloader = greengrassArtifactDownloader;
-        this.greengrassComponentServiceHelper = greengrassComponentServiceHelper;
-=======
-     * @param artifactDownloaderFactory      artifactDownloaderFactory
-     * @param componentServiceHelper         greengrassPackageServiceHelper
-     * @param executorService                executorService
-     * @param componentStore                 componentStore
-     * @param kernel                         kernel
-     * @param unarchiver                     unarchiver
-     * @param deviceConfiguration            deviceConfiguration
-     * @param nucleusPaths                   path library
+     * @param artifactDownloaderFactory        artifactDownloaderFactory
+     * @param greengrassComponentServiceHelper greengrassComponentServiceHelper
+     * @param executorService                  executorService
+     * @param componentStore                   componentStore
+     * @param kernel                           kernel
+     * @param unarchiver                       unarchiver
+     * @param deviceConfiguration              deviceConfiguration
+     * @param nucleusPaths                     path library
      */
     @Inject
     public ComponentManager(ArtifactDownloaderFactory artifactDownloaderFactory,
-                            ComponentServiceHelper componentServiceHelper,
-                            ExecutorService executorService, ComponentStore componentStore, Kernel kernel,
-                            Unarchiver unarchiver, DeviceConfiguration deviceConfiguration,
-                            NucleusPaths nucleusPaths) {
+            GreengrassComponentServiceHelper greengrassComponentServiceHelper, ExecutorService executorService,
+            ComponentStore componentStore, Kernel kernel, Unarchiver unarchiver,
+            DeviceConfiguration deviceConfiguration, NucleusPaths nucleusPaths) {
         this.artifactDownloaderFactory = artifactDownloaderFactory;
-        this.componentServiceHelper = componentServiceHelper;
->>>>>>> b3c4e2ab
+        this.greengrassComponentServiceHelper = greengrassComponentServiceHelper;
         this.executorService = executorService;
         this.componentStore = componentStore;
         this.kernel = kernel;
@@ -238,10 +209,9 @@
                 new ComponentIdentifier(componentContent.getName(), new Semver(componentContent.getVersion()));
         String downloadedRecipeContent = StandardCharsets.UTF_8.decode(componentContent.getRecipe()).toString();
 
-        // Save the recipe digest for plugin in a secure place, before persisting recipe
+        // Save the recipe digest in a secure place, before persisting recipe
         storeRecipeDigestSecurelyForPlugin(resolvedComponentId, downloadedRecipeContent);
 
-        // Save the recipe
         boolean saveContent = true;
         Optional<String> recipeContentOnDevice = componentStore.findComponentRecipeContent(resolvedComponentId);
 
@@ -254,7 +224,6 @@
         }
 
         // Save the arn to the recipe meta data file
-        logger.atInfo().kv("Arn", componentContent.getArn()).log("Ethan");
         componentStore.saveRecipeMetadata(resolvedComponentId, new RecipeMetadata(componentContent.getArn()));
 
         return resolvedComponentId;
@@ -314,14 +283,14 @@
             for (ComponentIdentifier componentIdentifier : pkgIds) {
                 if (Thread.currentThread().isInterrupted()) {
                     logger.atInfo().log("Interrupted while preparing artifact for component {}.",
-                            componentIdentifier.getName());
+                                        componentIdentifier.getName());
                     return null;
                 }
                 try {
                     preparePackage(componentIdentifier);
                 } catch (InterruptedException ie) {
                     logger.atInfo().log("Interrupted while preparing artifact for component {}.",
-                            componentIdentifier.getName());
+                                        componentIdentifier.getName());
                     return null;
                 }
             }
@@ -330,8 +299,8 @@
     }
 
     private void preparePackage(ComponentIdentifier componentIdentifier)
-            throws PackageLoadingException, PackageDownloadException,
-                    InvalidArtifactUriException, InterruptedException {
+            throws PackageLoadingException, PackageDownloadException, InvalidArtifactUriException,
+            InterruptedException {
         logger.atInfo().setEventType("prepare-package-start").kv(PACKAGE_IDENTIFIER, componentIdentifier).log();
         try {
             ComponentRecipe pkg = findRecipeDownloadIfNotExisted(componentIdentifier);
@@ -362,8 +331,8 @@
         if (packageOptional.isPresent()) {
             return packageOptional.get();
         }
-        String downloadRecipeContent = greengrassComponentServiceHelper
-                .downloadPackageRecipeAsString(componentIdentifier);
+        String downloadRecipeContent =
+                greengrassComponentServiceHelper.downloadPackageRecipeAsString(componentIdentifier);
         // Save the recipe digest in a secure place, before persisting recipe
         storeRecipeDigestSecurelyForPlugin(componentIdentifier, downloadRecipeContent);
         componentStore.savePackageRecipe(componentIdentifier, downloadRecipeContent);
@@ -372,8 +341,8 @@
     }
 
     void prepareArtifacts(ComponentIdentifier componentIdentifier, List<ComponentArtifact> artifacts)
-            throws PackageLoadingException, PackageDownloadException,
-            InvalidArtifactUriException, InterruptedException {
+            throws PackageLoadingException, PackageDownloadException, InvalidArtifactUriException,
+            InterruptedException {
         if (artifacts == null) {
             logger.atWarn().kv(PACKAGE_IDENTIFIER, componentIdentifier)
                     .log("Artifact list was null, expected non-null and non-empty");
@@ -393,8 +362,8 @@
                         String.format("Disk space critical: %d bytes usable, %d bytes minimum allowed",
                                       usableSpaceBytes, DEFAULT_MIN_DISK_AVAIL_BYTES));
             }
-            ArtifactDownloader downloader = artifactDownloaderFactory.getArtifactDownloader(
-                    componentIdentifier, artifact, packageArtifactDirectory);
+            ArtifactDownloader downloader = artifactDownloaderFactory
+                    .getArtifactDownloader(componentIdentifier, artifact, packageArtifactDirectory);
 
             if (downloader.downloadRequired()) {
                 long downloadSize = downloader.getDownloadSize();
@@ -477,8 +446,8 @@
                     removeRecipeDigestIfExists(identifier);
                     componentStore.deleteComponent(identifier);
                 } catch (SemverException e) {
-                    logger.atDebug().kv("componentName", compName).kv("version", compVersion).log(
-                            "Failed to clean up component: invalid component version");
+                    logger.atDebug().kv("componentName", compName).kv("version", compVersion)
+                            .log("Failed to clean up component: invalid component version");
                 }
             }
         }
