package com.aws.greengrass.ipc.modules;

import com.aws.greengrass.builtin.services.cli.CLIEventStreamAgent;
import com.aws.greengrass.builtin.services.cli.CLIServiceAgent;
import com.aws.greengrass.config.Topic;
import com.aws.greengrass.config.Topics;
import com.aws.greengrass.dependency.ImplementsService;
import com.aws.greengrass.dependency.State;
import com.aws.greengrass.deployment.DeploymentStatusKeeper;
import com.aws.greengrass.deployment.model.Deployment;
import com.aws.greengrass.ipc.AuthenticationHandler;
import com.aws.greengrass.ipc.ConnectionContext;
import com.aws.greengrass.ipc.IPCRouter;
import com.aws.greengrass.ipc.common.BuiltInServiceDestinationCode;
import com.aws.greengrass.ipc.common.FrameReader;
import com.aws.greengrass.ipc.exceptions.IPCException;
import com.aws.greengrass.ipc.exceptions.UnauthenticatedException;
import com.aws.greengrass.ipc.services.cli.CliClientOpCodes;
import com.aws.greengrass.ipc.services.cli.exceptions.ComponentNotFoundError;
import com.aws.greengrass.ipc.services.cli.exceptions.GenericCliIpcServerException;
import com.aws.greengrass.ipc.services.cli.exceptions.InvalidArgumentsError;
import com.aws.greengrass.ipc.services.cli.exceptions.InvalidArtifactsDirectoryPathError;
import com.aws.greengrass.ipc.services.cli.exceptions.InvalidRecipesDirectoryPathError;
import com.aws.greengrass.ipc.services.cli.exceptions.ResourceNotFoundError;
import com.aws.greengrass.ipc.services.cli.exceptions.ServiceError;
import com.aws.greengrass.ipc.services.cli.models.CliGenericResponse;
import com.aws.greengrass.ipc.services.cli.models.CreateLocalDeploymentRequest;
import com.aws.greengrass.ipc.services.cli.models.DeploymentStatus;
import com.aws.greengrass.ipc.services.cli.models.GetComponentDetailsRequest;
import com.aws.greengrass.ipc.services.cli.models.GetLocalDeploymentStatusRequest;
import com.aws.greengrass.ipc.services.cli.models.RestartComponentRequest;
import com.aws.greengrass.ipc.services.cli.models.StopComponentRequest;
import com.aws.greengrass.ipc.services.cli.models.UpdateRecipesAndArtifactsRequest;
import com.aws.greengrass.ipc.services.common.ApplicationMessage;
import com.aws.greengrass.lifecyclemanager.GreengrassService;
import com.aws.greengrass.lifecyclemanager.Kernel;
import com.aws.greengrass.util.Coerce;
import com.aws.greengrass.util.Exec;
import com.aws.greengrass.util.FileSystemPermission;
import com.aws.greengrass.util.platforms.Group;
import com.aws.greengrass.util.platforms.Platform;
import com.fasterxml.jackson.core.JsonProcessingException;
import com.fasterxml.jackson.databind.DeserializationFeature;
import com.fasterxml.jackson.databind.ObjectMapper;
import com.fasterxml.jackson.dataformat.cbor.databind.CBORMapper;
import edu.umd.cs.findbugs.annotations.SuppressFBWarnings;
import lombok.Data;
import software.amazon.awssdk.aws.greengrass.GreengrassCoreIPCService;

import java.io.File;
import java.io.IOException;
import java.nio.charset.StandardCharsets;
import java.nio.file.Files;
import java.nio.file.Path;
import java.nio.file.StandardOpenOption;
import java.util.HashMap;
import java.util.Map;
import java.util.concurrent.CompletableFuture;
import java.util.concurrent.Future;
import javax.inject.Inject;

import static com.aws.greengrass.componentmanager.KernelConfigResolver.PARAMETERS_CONFIG_KEY;
import static com.aws.greengrass.ipc.AuthenticationHandler.SERVICE_UNIQUE_ID_KEY;
import static com.aws.greengrass.ipc.IPCEventStreamService.NUCLEUS_DOMAIN_SOCKET_FILEPATH;
import static com.aws.greengrass.ipc.IPCService.KERNEL_URI_ENV_VARIABLE_NAME;

@ImplementsService(name = CLIService.CLI_SERVICE, autostart = true)
public class CLIService extends GreengrassService {

    public static final String GREENGRASS_CLI_CLIENT_ID_FMT = "greengrass-cli-%s";
    public static final String CLI_SERVICE = "aws.greengrass.ipc.cli";
    public static final String CLI_AUTH_TOKEN = "cli_auth_token";
    public static final String SOCKET_URL = "socket_url";
<<<<<<< HEAD
=======
    public static final String posixGroups = "AuthorizedPosixGroups";

    static final String USER_CLIENT_ID_PREFIX = "user-";
    static final String GROUP_CLIENT_ID_PREFIX = "group-";
    static final FileSystemPermission DEFAULT_FILE_PERMISSION = new FileSystemPermission(null, null,
            true, true, false, false, false, false, false, false, false);
>>>>>>> 98f5e0fb
    public static final String DOMAIN_SOCKET_PATH = "domain_socket_path";

    private static final ObjectMapper CBOR_MAPPER = new CBORMapper();
    protected static final ObjectMapper OBJECT_MAPPER =
            new ObjectMapper().configure(DeserializationFeature.FAIL_ON_INVALID_SUBTYPE, false)
                    .configure(DeserializationFeature.FAIL_ON_UNKNOWN_PROPERTIES, false);

    private final Map<String, String> clientIdToAuthToken = new HashMap<>();

    @Inject
    CLIServiceAgent agent;

    @Inject
    private IPCRouter router;

    @Inject
    private DeploymentStatusKeeper deploymentStatusKeeper;

    @Inject
    private AuthenticationHandler authenticationHandler;

    @Inject
    private Kernel kernel;

    @Inject
    private CLIEventStreamAgent cliEventStreamAgent;

    @Inject
    private GreengrassCoreIPCService greengrassCoreIPCService;

    public CLIService(Topics topics) {
        super(topics);
    }

    /**
     * Constructor for unit testing.
     * @param topics Service config
     * @param privateConfig Private config for the service
     * @param router {@link IPCRouter}
     * @param agent {@link CLIServiceAgent}
     * @param cliEventStreamAgent {@link CLIEventStreamAgent}
     * @param deploymentStatusKeeper {@link DeploymentStatusKeeper}
     * @param authenticationHandler {@link AuthenticationHandler}
     * @param kernel {@link Kernel}
     * @param greengrassCoreIPCService {@link GreengrassCoreIPCService}
     */
    public CLIService(Topics topics, Topics privateConfig, IPCRouter router, CLIServiceAgent agent,
                      CLIEventStreamAgent cliEventStreamAgent,
                      DeploymentStatusKeeper deploymentStatusKeeper, AuthenticationHandler authenticationHandler,
                      Kernel kernel, GreengrassCoreIPCService greengrassCoreIPCService) {
        super(topics, privateConfig);
        this.router = router;
        this.agent = agent;
        this.cliEventStreamAgent = cliEventStreamAgent;
        this.deploymentStatusKeeper = deploymentStatusKeeper;
        this.authenticationHandler = authenticationHandler;
        this.kernel = kernel;
        this.greengrassCoreIPCService = greengrassCoreIPCService;
    }

    @Override
    public void postInject() {
        BuiltInServiceDestinationCode destination = BuiltInServiceDestinationCode.CLI;
        super.postInject();
        // Does not happen for built-in/plugin services so doing explicitly
        AuthenticationHandler.registerAuthenticationToken(this);
        try {
            router.registerServiceCallback(destination.getValue(), this::handleMessage);
            logger.atInfo().setEventType("ipc-register-request-handler").addKeyValue("destination", destination.name())
                    .log();
            deploymentStatusKeeper.registerDeploymentStatusConsumer(Deployment.DeploymentType.LOCAL,
                    this::deploymentStatusChanged, CLIService.class.getName());

        } catch (IPCException e) {
            logger.atError().setEventType("ipc-register-request-handler-error").setCause(e)
                    .addKeyValue("destination", destination.name())
                    .log("Failed to register service callback to destination");
        }

        config.lookup(PARAMETERS_CONFIG_KEY, posixGroups).subscribe((why, newv) -> {
            requestRestart();
        });
    }

    private void registerIpcEventStreamHandlers() {
        greengrassCoreIPCService.setGetComponentDetailsHandler((context)
                -> cliEventStreamAgent.getGetComponentDetailsHandler(context));
        greengrassCoreIPCService.setListComponentsHandler((context)
                -> cliEventStreamAgent.getListComponentsHandler(context));
        greengrassCoreIPCService.setRestartComponentHandler((context)
                -> cliEventStreamAgent.getRestartComponentsHandler(context));
        greengrassCoreIPCService.setStopComponentHandler((context)
                -> cliEventStreamAgent.getStopComponentsHandler(context));
        greengrassCoreIPCService.setUpdateRecipesAndArtifactsHandler((context)
                -> cliEventStreamAgent.getUpdateRecipesAndArtifactsHandler(context));
        greengrassCoreIPCService.setCreateLocalDeploymentHandler((context)
                -> cliEventStreamAgent.getCreateLocalDeploymentHandler(context, config));
        greengrassCoreIPCService.setGetLocalDeploymentStatusHandler((context)
                -> cliEventStreamAgent.getGetLocalDeploymentStatusHandler(context, config));
        greengrassCoreIPCService.setListLocalDeploymentsHandler((context)
                -> cliEventStreamAgent.getListLocalDeploymentsHandler(context, config));
    }

    private void registerIpcEventStreamHandlers() {
        greengrassCoreIPCService.setGetComponentDetailsHandler((context)
                -> cliEventStreamAgent.getGetComponentDetailsHandler(context));
        greengrassCoreIPCService.setListComponentsHandler((context)
                -> cliEventStreamAgent.getListComponentsHandler(context));
        greengrassCoreIPCService.setRestartComponentHandler((context)
                -> cliEventStreamAgent.getRestartComponentsHandler(context));
        greengrassCoreIPCService.setStopComponentHandler((context)
                -> cliEventStreamAgent.getStopComponentsHandler(context));
        greengrassCoreIPCService.setUpdateRecipesAndArtifactsHandler((context)
                -> cliEventStreamAgent.getUpdateRecipesAndArtifactsHandler(context));
        greengrassCoreIPCService.setCreateLocalDeploymentHandler((context)
                -> cliEventStreamAgent.getCreateLocalDeploymentHandler(context, config));
        greengrassCoreIPCService.setGetLocalDeploymentStatusHandler((context)
                -> cliEventStreamAgent.getGetLocalDeploymentStatusHandler(context, config));
        greengrassCoreIPCService.setListLocalDeploymentsHandler((context)
                -> cliEventStreamAgent.getListLocalDeploymentsHandler(context, config));
    }

    @Override
<<<<<<< HEAD
    protected void startup() {
=======
    protected void startup() throws InterruptedException {
>>>>>>> 98f5e0fb
        registerIpcEventStreamHandlers();
        try {
            generateCliIpcInfo();
            reportState(State.RUNNING);
        } catch (IOException | UnauthenticatedException e) {
            logger.atError().setEventType("cli-ipc-info-generation-error")
                    .setCause(e)
                    .log("Failed to create cli_ipc_info file");
            reportState(State.ERRORED);
        }
    }

    @Override
    protected void shutdown() {

    }

    String getClientIdForGroup(int groupId) {
        return GROUP_CLIENT_ID_PREFIX + groupId;
    }

    Group getGroup(String posixGroup) throws IOException {
        return Platform.getInstance().getGroup(posixGroup);
    }

    private synchronized void generateCliIpcInfo() throws UnauthenticatedException, IOException, InterruptedException {
        // TODO: replace with the new IPC domain socket path
        if (config.getRoot().find(SETENV_CONFIG_NAMESPACE, KERNEL_URI_ENV_VARIABLE_NAME) == null) {
            logger.atWarn().log("Did not find IPC socket URL in the config. Not creating the cli ipc info file");
            return;
        }

        Path authTokenDir = kernel.getNucleusPaths().cliIpcInfoPath();
        revokeOutdatedAuthTokens(authTokenDir);

        if (Exec.isWindows) {
            // TODO support windows group permissions
            generateCliIpcInfoForEffectiveUser(authTokenDir);
            return;
        }

        Topic authorizedPosixGroups = config.find(PARAMETERS_CONFIG_KEY, posixGroups);
        if (authorizedPosixGroups == null) {
            generateCliIpcInfoForEffectiveUser(authTokenDir);
            return;
        }
        String posixGroups = Coerce.toString(authorizedPosixGroups);
        if (posixGroups == null || posixGroups.length() == 0) {
            generateCliIpcInfoForEffectiveUser(authTokenDir);
            return;
        }
        for (String posixGroup : posixGroups.split(",")) {
            Group group;
            try {
                group = getGroup(posixGroup);
            } catch (NumberFormatException | IOException e) {
                logger.atError().kv("posixGroup", posixGroup).log("Failed to get group ID", e);
                continue;
            }
            generateCliIpcInfoForPosixGroup(group, authTokenDir);
        }
    }

    @SuppressFBWarnings(value = {"RV_RETURN_VALUE_IGNORED_BAD_PRACTICE", "RV_RETURN_VALUE_IGNORED"},
            justification = "File is created in the same method")
    private synchronized void generateCliIpcInfoForEffectiveUser(Path directory)
            throws UnauthenticatedException, IOException, InterruptedException {
        String defaultClientId = USER_CLIENT_ID_PREFIX + Platform.getInstance().getEffectiveUID();
        Path ipcInfoFile = generateCliIpcInfoForClient(defaultClientId, directory);
        if (ipcInfoFile == null) {
            return;
        }
        Platform.getInstance().setPermissions(DEFAULT_FILE_PERMISSION, ipcInfoFile);
    }

    private synchronized void generateCliIpcInfoForPosixGroup(Group group, Path directory)
            throws UnauthenticatedException, IOException {
        Path ipcInfoFile = generateCliIpcInfoForClient(getClientIdForGroup(group.getId()), directory);
        if (ipcInfoFile == null) {
            return;
        }

        FileSystemPermission filePermission = new FileSystemPermission(null, group.getName(), true, true, false,
                true, false, false, false, false, false);
        try {
            Platform.getInstance().setPermissions(filePermission, ipcInfoFile);
        } catch (IOException e) {
            logger.atError().kv("file", ipcInfoFile).kv("permission", filePermission)
                    .kv("groupOwner", group.getName()).log("Failed to set up posix file permissions and group owner. "
                    + "Admin may have to manually update the file permission so that CLI authentication "
                    + "works as intended", e);
        }
    }

    private synchronized Path generateCliIpcInfoForClient(String clientId, Path directory)
            throws UnauthenticatedException, IOException {
        if (clientIdToAuthToken.containsKey(clientId)) {
            // Duplicate user input. No need to override auth token.
            return null;
        }

        String cliAuthToken = authenticationHandler.registerAuthenticationTokenForExternalClient(
                Coerce.toString(getPrivateConfig().find(SERVICE_UNIQUE_ID_KEY)), getAuthClientIdentifier(clientId));

        clientIdToAuthToken.put(clientId, cliAuthToken);

        Map<String, String> ipcInfo = new HashMap<>();
        ipcInfo.put(CLI_AUTH_TOKEN, cliAuthToken);
<<<<<<< HEAD

=======
>>>>>>> 98f5e0fb
        //TODO: Remove when UAT move to the new IPC
        ipcInfo.put(SOCKET_URL, Coerce.toString(
                config.getRoot().find(SETENV_CONFIG_NAMESPACE, KERNEL_URI_ENV_VARIABLE_NAME)));
        ipcInfo.put(DOMAIN_SOCKET_PATH, Coerce.toString(
                config.getRoot().find(SETENV_CONFIG_NAMESPACE, NUCLEUS_DOMAIN_SOCKET_FILEPATH)));

        Path filePath = directory.resolve(clientId);
        Files.write(filePath, OBJECT_MAPPER.writeValueAsString(ipcInfo)
                .getBytes(StandardCharsets.UTF_8), StandardOpenOption.CREATE, StandardOpenOption.TRUNCATE_EXISTING);
        ipcInfo.clear();
        return filePath;
    }

    private String getAuthClientIdentifier(String clientId) {
        return String.format(GREENGRASS_CLI_CLIENT_ID_FMT, clientId);
    }

    @SuppressFBWarnings(value = {"RV_RETURN_VALUE_IGNORED_BAD_PRACTICE"},
            justification = "File to be deleted should exist")
    private synchronized void revokeOutdatedAuthTokens(Path authTokenDir) throws UnauthenticatedException {
        for (Map.Entry<String, String> entry : clientIdToAuthToken.entrySet()) {
            authenticationHandler.revokeAuthenticationTokenForExternalClient(
                    Coerce.toString(getPrivateConfig().find(SERVICE_UNIQUE_ID_KEY)), entry.getValue());
        }
        clientIdToAuthToken.clear();
        File[] allContents = authTokenDir.toFile().listFiles();
        if (allContents != null) {
            for (File file : allContents) {
                try {
                    Files.delete(file.toPath());
                } catch (IOException e) {
                    logger.atWarn().log("Unable to delete auth file " + file, e);
                }
            }
        }
        logger.atInfo().log("Auth tokens have been revoked");
    }

    @Data
    public static class LocalDeploymentDetails {
        String deploymentId;
        DeploymentStatus status;
    }

    @SuppressWarnings("PMD.EmptyIfStmt")
    protected Boolean deploymentStatusChanged(Map<String, Object> deploymentDetails) {
        cliEventStreamAgent.persistLocalDeployment(config, deploymentDetails);
        return true;
    }


    /**
     * Handle all requests for CLI from the CLI client.
     *
     * @param message incoming request
     * @param context Context identifying the client and the channel
     */
    @SuppressWarnings("PMD.AvoidCatchingThrowable")
    public Future<FrameReader.Message> handleMessage(FrameReader.Message message, ConnectionContext context) {
        CompletableFuture<FrameReader.Message> fut = new CompletableFuture<>();

        ApplicationMessage applicationMessage = ApplicationMessage.fromBytes(message.getPayload());
        try {
            //TODO: add version compatibility check
            CliClientOpCodes opCode = CliClientOpCodes.values()[applicationMessage.getOpCode()];
            ApplicationMessage responseMessage = null;
            switch (opCode) {
                case GET_COMPONENT_DETAILS: {

                    GetComponentDetailsRequest request = CBOR_MAPPER
                            .readValue(applicationMessage.getPayload(), GetComponentDetailsRequest.class);
                    try {
                        CliGenericResponse cliGenericResponse = agent.getComponentDetails(request);
                        responseMessage = getSuccessfulResponseMessage(cliGenericResponse, applicationMessage
                                .getVersion());
                    } catch (InvalidArgumentsError | ComponentNotFoundError e) {
                        responseMessage = getErrorResponseMessage(e, applicationMessage.getVersion());
                    }
                    break;
                }
                case LIST_COMPONENTS: {
                    CliGenericResponse cliGenericResponse = agent.listComponents();
                    responseMessage = getSuccessfulResponseMessage(cliGenericResponse, applicationMessage.getVersion());
                    break;
                }
                case RESTART_COMPONENT: {
                    RestartComponentRequest request = CBOR_MAPPER
                            .readValue(applicationMessage.getPayload(), RestartComponentRequest.class);
                    try {
                        CliGenericResponse cliGenericResponse = agent.restartComponent(request);
                        responseMessage = getSuccessfulResponseMessage(cliGenericResponse, applicationMessage
                                .getVersion());
                    } catch (InvalidArgumentsError | ComponentNotFoundError e) {
                        responseMessage = getErrorResponseMessage(e, applicationMessage.getVersion());
                    }
                    break;
                }
                case STOP_COMPONENT: {
                    StopComponentRequest request = CBOR_MAPPER
                            .readValue(applicationMessage.getPayload(), StopComponentRequest.class);
                    try {
                        CliGenericResponse cliGenericResponse = agent.stopComponent(request);
                        responseMessage = getSuccessfulResponseMessage(cliGenericResponse, applicationMessage
                                .getVersion());
                    } catch (InvalidArgumentsError | ComponentNotFoundError e) {
                        responseMessage = getErrorResponseMessage(e, applicationMessage.getVersion());
                    }
                    break;
                }
                case UPDATE_RECIPES_AND_ARTIFACTS: {
                    UpdateRecipesAndArtifactsRequest request = CBOR_MAPPER
                            .readValue(applicationMessage.getPayload(), UpdateRecipesAndArtifactsRequest.class);
                    try {
                        agent.updateRecipesAndArtifacts(request);
                        CliGenericResponse cliGenericResponse = new CliGenericResponse();
                        cliGenericResponse.setMessageType(CliGenericResponse.MessageType.APPLICATION_MESSAGE);
                        responseMessage = getSuccessfulResponseMessage(cliGenericResponse,
                                applicationMessage.getVersion());
                    } catch (InvalidArgumentsError | InvalidRecipesDirectoryPathError
                            | InvalidArtifactsDirectoryPathError e) {
                        responseMessage = getErrorResponseMessage(e, applicationMessage.getVersion());
                    }
                    break;
                }
                case CREATE_LOCAL_DEPLOYMENT: {
                    CreateLocalDeploymentRequest request = CBOR_MAPPER
                            .readValue(applicationMessage.getPayload(), CreateLocalDeploymentRequest.class);
                    CliGenericResponse cliGenericResponse = agent.createLocalDeployment(config, request);
                    responseMessage = getSuccessfulResponseMessage(cliGenericResponse, applicationMessage.getVersion());
                    break;
                }
                case GET_LOCAL_DEPLOYMENT_STATUS: {
                    GetLocalDeploymentStatusRequest request = CBOR_MAPPER
                            .readValue(applicationMessage.getPayload(), GetLocalDeploymentStatusRequest.class);
                    try {
                        CliGenericResponse cliGenericResponse = agent.getLocalDeploymentStatus(config, request);
                        responseMessage = getSuccessfulResponseMessage(cliGenericResponse,
                                applicationMessage.getVersion());
                    } catch (InvalidArgumentsError | ResourceNotFoundError e) {
                        responseMessage = getErrorResponseMessage(e, applicationMessage.getVersion());
                    }
                    break;
                }
                case LIST_LOCAL_DEPLOYMENTS: {
                    CliGenericResponse cliGenericResponse = agent.listLocalDeployments(config);
                    responseMessage = getSuccessfulResponseMessage(cliGenericResponse, applicationMessage.getVersion());
                    break;
                }
                default:
                    CliGenericResponse cliGenericResponse = new CliGenericResponse();
                    cliGenericResponse.setMessageType(CliGenericResponse.MessageType.APPLICATION_ERROR);
                    cliGenericResponse.setErrorType("Unknown request type " + opCode.toString());
                    responseMessage = ApplicationMessage.builder().version(applicationMessage.getVersion())
                            .payload(CBOR_MAPPER.writeValueAsBytes(cliGenericResponse)).build();
                    break;
            }

            fut.complete(new FrameReader.Message(responseMessage.toByteArray()));
        } catch (Throwable e) {
            logger.atError().setEventType("cli-ipc-error").setCause(e).log("Failed to handle message");
            try {
                ServiceError error = new ServiceError(e.getMessage());
                ApplicationMessage responseMessage = getErrorResponseMessage(error, applicationMessage.getVersion());
                fut.complete(new FrameReader.Message(responseMessage.toByteArray()));
            } catch (IOException ex) {
                logger.atError("cli-ipc-error", ex).log("Failed to send error response");
            }
        }
        if (!fut.isDone()) {
            fut.completeExceptionally(new IPCException("Unable to serialize any responses"));
        }
        return fut;
    }

    private ApplicationMessage getSuccessfulResponseMessage(CliGenericResponse cliGenericResponse, int version)
            throws JsonProcessingException {
        cliGenericResponse.setMessageType(CliGenericResponse.MessageType.APPLICATION_MESSAGE);
        return ApplicationMessage.builder().version(version).payload(CBOR_MAPPER.writeValueAsBytes(cliGenericResponse))
                .build();
    }

    private ApplicationMessage getErrorResponseMessage(GenericCliIpcServerException e, int version)
            throws JsonProcessingException {
        e.setMessageType(CliGenericResponse.MessageType.APPLICATION_ERROR);
        e.setErrorType(e.getClass().getSimpleName());
        return ApplicationMessage.builder().version(version).payload(CBOR_MAPPER.writeValueAsBytes(e)).build();
    }
}<|MERGE_RESOLUTION|>--- conflicted
+++ resolved
@@ -71,15 +71,12 @@
     public static final String CLI_SERVICE = "aws.greengrass.ipc.cli";
     public static final String CLI_AUTH_TOKEN = "cli_auth_token";
     public static final String SOCKET_URL = "socket_url";
-<<<<<<< HEAD
-=======
     public static final String posixGroups = "AuthorizedPosixGroups";
 
     static final String USER_CLIENT_ID_PREFIX = "user-";
     static final String GROUP_CLIENT_ID_PREFIX = "group-";
     static final FileSystemPermission DEFAULT_FILE_PERMISSION = new FileSystemPermission(null, null,
             true, true, false, false, false, false, false, false, false);
->>>>>>> 98f5e0fb
     public static final String DOMAIN_SOCKET_PATH = "domain_socket_path";
 
     private static final ObjectMapper CBOR_MAPPER = new CBORMapper();
@@ -203,11 +200,7 @@
     }
 
     @Override
-<<<<<<< HEAD
-    protected void startup() {
-=======
     protected void startup() throws InterruptedException {
->>>>>>> 98f5e0fb
         registerIpcEventStreamHandlers();
         try {
             generateCliIpcInfo();
@@ -316,10 +309,6 @@
 
         Map<String, String> ipcInfo = new HashMap<>();
         ipcInfo.put(CLI_AUTH_TOKEN, cliAuthToken);
-<<<<<<< HEAD
-
-=======
->>>>>>> 98f5e0fb
         //TODO: Remove when UAT move to the new IPC
         ipcInfo.put(SOCKET_URL, Coerce.toString(
                 config.getRoot().find(SETENV_CONFIG_NAMESPACE, KERNEL_URI_ENV_VARIABLE_NAME)));
