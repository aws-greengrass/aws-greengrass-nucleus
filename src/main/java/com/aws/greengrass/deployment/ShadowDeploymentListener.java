/*
 * Copyright Amazon.com, Inc. or its affiliates. All Rights Reserved.
 * SPDX-License-Identifier: Apache-2.0
 */

package com.aws.greengrass.deployment;

import com.amazon.aws.iot.greengrass.configuration.common.Configuration;
import com.aws.greengrass.dependency.InjectionActions;
import com.aws.greengrass.deployment.model.Deployment;
import com.aws.greengrass.logging.api.Logger;
import com.aws.greengrass.logging.impl.LogManager;
import com.aws.greengrass.mqttclient.MqttClient;
import com.aws.greengrass.mqttclient.WrapperMqttClientConnection;
import com.aws.greengrass.util.Coerce;
import com.aws.greengrass.util.SerializerFactory;
import com.fasterxml.jackson.core.JsonProcessingException;
import edu.umd.cs.findbugs.annotations.SuppressFBWarnings;
import lombok.Getter;
import lombok.Setter;
import software.amazon.awssdk.crt.mqtt.MqttClientConnection;
import software.amazon.awssdk.crt.mqtt.MqttClientConnectionEvents;
import software.amazon.awssdk.crt.mqtt.MqttException;
import software.amazon.awssdk.crt.mqtt.QualityOfService;
import software.amazon.awssdk.iot.iotshadow.IotShadowClient;
import software.amazon.awssdk.iot.iotshadow.model.GetNamedShadowRequest;
import software.amazon.awssdk.iot.iotshadow.model.GetNamedShadowSubscriptionRequest;
import software.amazon.awssdk.iot.iotshadow.model.ShadowState;
import software.amazon.awssdk.iot.iotshadow.model.UpdateNamedShadowRequest;
import software.amazon.awssdk.iot.iotshadow.model.UpdateNamedShadowSubscriptionRequest;

import java.time.Duration;
import java.util.HashMap;
import java.util.Map;
import java.util.Random;
import java.util.UUID;
import java.util.concurrent.ExecutionException;
import java.util.concurrent.ExecutorService;
import java.util.concurrent.TimeUnit;
import java.util.concurrent.TimeoutException;
import javax.inject.Inject;

import static com.aws.greengrass.deployment.DeploymentService.DEPLOYMENT_DETAILED_STATUS_KEY;
import static com.aws.greengrass.deployment.DeploymentService.DEPLOYMENT_FAILURE_CAUSE_KEY;
import static com.aws.greengrass.deployment.DeploymentStatusKeeper.DEPLOYMENT_ID_KEY_NAME;
import static com.aws.greengrass.deployment.DeploymentStatusKeeper.DEPLOYMENT_STATUS_DETAILS_KEY_NAME;
import static com.aws.greengrass.deployment.DeploymentStatusKeeper.DEPLOYMENT_STATUS_KEY_NAME;
import static com.aws.greengrass.deployment.model.Deployment.DeploymentType;
import static com.aws.greengrass.lifecyclemanager.KernelVersion.KERNEL_VERSION;
import static com.aws.greengrass.status.DeploymentInformation.ARN_FOR_STATUS_KEY;
import static com.aws.greengrass.status.DeploymentInformation.STATUS_DETAILS_KEY;
import static com.aws.greengrass.status.DeploymentInformation.STATUS_KEY;
import static com.aws.greengrass.status.StatusDetails.DETAILED_STATUS_KEY;
import static com.aws.greengrass.status.StatusDetails.FAILURE_CAUSE_KEY;

public class ShadowDeploymentListener implements InjectionActions {

    private static final long TIMEOUT_FOR_SUBSCRIBING_TO_TOPICS_SECONDS = Duration.ofMinutes(1).getSeconds();
    private static final long TIMEOUT_FOR_PUBLISHING_TO_TOPICS_SECONDS = Duration.ofMinutes(1).getSeconds();
    private static final long WAIT_TIME_TO_SUBSCRIBE_AGAIN_IN_MS = Duration.ofMinutes(2).toMillis();
    private static final Logger logger = LogManager.getLogger(ShadowDeploymentListener.class);
    public static final String CONFIGURATION_ARN_LOG_KEY_NAME = "CONFIGURATION_ARN";
    public static final String DESIRED_STATUS_KEY = "desiredStatus";
    public static final String FLEET_CONFIG_KEY = "fleetConfig";
    public static final String GGC_VERSION_KEY = "ggcVersion";
    public static final String DESIRED_STATUS_CANCELED = "CANCELED";
    public static final String DEPLOYMENT_SHADOW_NAME = "AWSManagedGreengrassV2Deployment";
    @Inject
    private DeploymentQueue deploymentQueue;
    @Inject
    private DeploymentStatusKeeper deploymentStatusKeeper;
    @Inject
    private MqttClient mqttClient;
    @Inject
    private ExecutorService executorService;
    @Inject
    private DeviceConfiguration deviceConfiguration;
    @Setter
    private IotShadowClient iotShadowClient;
    private String thingName;
    @Getter
    public MqttClientConnectionEvents callbacks = new MqttClientConnectionEvents() {
        @Override
        public void onConnectionInterrupted(int errorCode) {
        }

        @Override
        public void onConnectionResumed(boolean sessionPresent) {
            executorService.execute(() -> {
                // Get the shadow state when connection is re-established by publishing to get topic
                publishToGetDeviceShadowTopic();
                deploymentStatusKeeper.publishPersistedStatusUpdates(DeploymentType.SHADOW);
            });
        }
    };
    private String lastConfigurationArn;
    private Integer lastVersion;

    @Override
    public void postInject() {

        if (!deviceConfiguration.isDeviceConfiguredToTalkToCloud()) {
            logger.atWarn().log("Device not configured to talk to AWS Iot cloud. Device will run in offline mode");
            return;
        }

        this.thingName = Coerce.toString(deviceConfiguration.getThingName());
        this.iotShadowClient = new IotShadowClient(getMqttClientConnection());
        mqttClient.addToCallbackEvents(callbacks);
        deploymentStatusKeeper.registerDeploymentStatusConsumer(DeploymentType.SHADOW,
                this::deploymentStatusChanged, ShadowDeploymentListener.class.getName());
        executorService.execute(() -> {
            subscribeToShadowTopics();
            // Get the shadow state when kernel starts up by publishing to get topic
            publishToGetDeviceShadowTopic();
        });
    }


    /*
        Subscribe to "$aws/things/{thingName}/shadow/update/accepted" topic to get notified when shadow is updated
        Subscribe to "$aws/things/{thingName}/shadow/get/accepted" topic to retrieve shadow by publishing to get topic
     */
    private void subscribeToShadowTopics() {
        while (true) {
            try {
                UpdateNamedShadowSubscriptionRequest updateNamedShadowSubscriptionRequest =
                        new UpdateNamedShadowSubscriptionRequest();
                updateNamedShadowSubscriptionRequest.shadowName = DEPLOYMENT_SHADOW_NAME;
                updateNamedShadowSubscriptionRequest.thingName = thingName;
                iotShadowClient.SubscribeToUpdateNamedShadowAccepted(updateNamedShadowSubscriptionRequest,
                        QualityOfService.AT_LEAST_ONCE, updateShadowResponse ->
                                shadowUpdated(updateShadowResponse.state.desired, updateShadowResponse.version),
                        (e) -> logger.atError().log("Error processing updateShadowResponse", e))
                        .get(TIMEOUT_FOR_SUBSCRIBING_TO_TOPICS_SECONDS, TimeUnit.SECONDS);
                logger.info("Subscribed to update named shadow accepted topic");
                GetNamedShadowSubscriptionRequest getNamedShadowSubscriptionRequest
                        = new GetNamedShadowSubscriptionRequest();
                getNamedShadowSubscriptionRequest.shadowName = DEPLOYMENT_SHADOW_NAME;
                getNamedShadowSubscriptionRequest.thingName = thingName;
                iotShadowClient.SubscribeToGetNamedShadowAccepted(getNamedShadowSubscriptionRequest,
                        QualityOfService.AT_MOST_ONCE,
                        getShadowResponse -> shadowUpdated(getShadowResponse.state.desired, getShadowResponse.version),
                        (e) -> logger.atError().log("Error processing getShadowResponse", e))
                        .get(TIMEOUT_FOR_SUBSCRIBING_TO_TOPICS_SECONDS, TimeUnit.SECONDS);
                logger.info("Subscribed to get named shadow topic");
                return;
            } catch (ExecutionException e) {
                Throwable cause = e.getCause();
                if (cause instanceof MqttException || cause instanceof TimeoutException) {
                    logger.atWarn().setCause(cause).log("Caught exception while subscribing to shadow topics, "
                            + "will retry shortly");
                } else if (cause instanceof InterruptedException) {
                    logger.atWarn().log("Interrupted while subscribing to shadow topics");
                    return;
                } else {
                    logger.atError().setCause(e)
                            .log("Caught exception while subscribing to shadow topics, will retry shortly");
                }
            } catch (TimeoutException e) {
                logger.atWarn().setCause(e).log("Subscribe to shadow topics timed out, will retry shortly");
            } catch (InterruptedException e) {
                //Since this method can run as runnable cannot throw exception so handling exceptions here
                logger.atWarn().log("Interrupted while subscribing to shadow topics");
                return;
            }
            try {
                // Wait for sometime and then try to subscribe again
                Random jitter = new Random();
                Thread.sleep(WAIT_TIME_TO_SUBSCRIBE_AGAIN_IN_MS + jitter.nextInt(10_000));
            } catch (InterruptedException interruptedException) {
                logger.atWarn().log("Interrupted while subscribing to device shadow topics");
                return;
            }
        }
    }

    private void publishToGetDeviceShadowTopic() {
        GetNamedShadowRequest getNamedShadowRequest = new GetNamedShadowRequest();
        getNamedShadowRequest.shadowName = DEPLOYMENT_SHADOW_NAME;
        getNamedShadowRequest.thingName = thingName;
        iotShadowClient.PublishGetNamedShadow(getNamedShadowRequest, QualityOfService.AT_LEAST_ONCE);
        logger.info("Published to get named shadow topic");
    }

    @SuppressFBWarnings
    private Boolean deploymentStatusChanged(Map<String, Object> deploymentDetails) {
        String configurationArn = (String) deploymentDetails.get(DEPLOYMENT_ID_KEY_NAME);
        try {
            ShadowState shadowState = new ShadowState();
            shadowState.reported = getReportedShadowState(deploymentDetails);
            UpdateNamedShadowRequest updateNamedShadowRequest = new UpdateNamedShadowRequest();
            updateNamedShadowRequest.shadowName = DEPLOYMENT_SHADOW_NAME;
            updateNamedShadowRequest.thingName = thingName;
            updateNamedShadowRequest.state = shadowState;
            iotShadowClient.PublishUpdateNamedShadow(updateNamedShadowRequest, QualityOfService.AT_LEAST_ONCE)
                    .get(TIMEOUT_FOR_PUBLISHING_TO_TOPICS_SECONDS, TimeUnit.SECONDS);
            logger.atInfo().kv(CONFIGURATION_ARN_LOG_KEY_NAME, configurationArn)
                    .kv(STATUS_KEY, shadowState.reported.get(STATUS_KEY))
                    .log("Updated reported state for deployment");
            return true;
        } catch (InterruptedException e) {
            //Since this method can run as runnable cannot throw exception so handling exceptions here
            logger.atWarn().log("Interrupted while publishing reported state");
        } catch (ExecutionException e) {
            logger.atError().setCause(e).log("Caught exception while publishing reported state");
        } catch (TimeoutException e) {
            logger.atWarn().setCause(e).log("Publish reported state timed out, will retry shortly");
        }
        return false;
    }

    @SuppressWarnings("PMD.LooseCoupling")
    private HashMap<String, Object> getReportedShadowState(Map<String, Object> deploymentDetails) {
        Map<String, Object> deploymentStatusDetails =
                (Map<String, Object>) deploymentDetails.get(DEPLOYMENT_STATUS_DETAILS_KEY_NAME);

        HashMap<String, Object> statusDetails = new HashMap<>();
        statusDetails.put(DETAILED_STATUS_KEY, deploymentStatusDetails.get(DEPLOYMENT_DETAILED_STATUS_KEY));
        statusDetails.put(FAILURE_CAUSE_KEY, deploymentStatusDetails.get(DEPLOYMENT_FAILURE_CAUSE_KEY));

        HashMap<String, Object> reported = new HashMap<>();
        reported.put(ARN_FOR_STATUS_KEY, deploymentDetails.get(DEPLOYMENT_ID_KEY_NAME));
        reported.put(STATUS_KEY, deploymentDetails.get(DEPLOYMENT_STATUS_KEY_NAME));
        reported.put(STATUS_DETAILS_KEY, statusDetails);
        reported.put(GGC_VERSION_KEY, KERNEL_VERSION);

        return reported;
    }

    protected void shadowUpdated(Map<String, Object> desired, Integer version) {
        if (desired == null || desired.isEmpty()) {
            logger.debug("Empty desired state, no device deployments created yet");
            return;
        }
        String fleetConfigStr = (String) desired.get(FLEET_CONFIG_KEY);
        Configuration configuration;
        try {
<<<<<<< HEAD
            configuration = SerializerFactory.getJsonObjectMapper().readValue(fleetConfigStr, Configuration.class);
=======
            fleetConfig =
                    SerializerFactory.getFailSafeJsonObjectMapper().readValue(fleetConfigStr, FleetConfiguration.class);
>>>>>>> 0b46e13c
        } catch (JsonProcessingException e) {
            logger.atError().log("failed to process shadow update", e);
            return;
        }
        String configurationArn = configuration.getConfigurationArn();
        boolean cancelDeployment = DESIRED_STATUS_CANCELED.equals(desired.get(DESIRED_STATUS_KEY));

        synchronized (ShadowDeploymentListener.class) {
            if (lastVersion != null && lastVersion > version) {
                logger.atInfo().kv(CONFIGURATION_ARN_LOG_KEY_NAME, configurationArn)
                        .kv("SHADOW_VERSION", version)
                        .log("Old deployment notification, Ignoring...");
                return;
            }
            if (lastConfigurationArn != null && lastConfigurationArn.equals(configurationArn) && !cancelDeployment) {
                logger.atInfo().kv(CONFIGURATION_ARN_LOG_KEY_NAME, configurationArn)
                        .log("Duplicate deployment notification, Ignoring...");
                return;
            }
            lastConfigurationArn = configurationArn;
            lastVersion = version;
        }

        Deployment deployment;
        if (cancelDeployment) {
            deployment = new Deployment(DeploymentType.SHADOW, UUID.randomUUID().toString(), true);
        } else {
            deployment = new Deployment(fleetConfigStr, DeploymentType.SHADOW, configurationArn);
        }
        if (deploymentQueue.offer(deployment)) {
            logger.atInfo().kv("ID", deployment.getId()).log("Added shadow deployment job");
        }
    }


    private MqttClientConnection getMqttClientConnection() {
        return new WrapperMqttClientConnection(mqttClient);
    }

}<|MERGE_RESOLUTION|>--- conflicted
+++ resolved
@@ -236,12 +236,9 @@
         String fleetConfigStr = (String) desired.get(FLEET_CONFIG_KEY);
         Configuration configuration;
         try {
-<<<<<<< HEAD
-            configuration = SerializerFactory.getJsonObjectMapper().readValue(fleetConfigStr, Configuration.class);
-=======
-            fleetConfig =
-                    SerializerFactory.getFailSafeJsonObjectMapper().readValue(fleetConfigStr, FleetConfiguration.class);
->>>>>>> 0b46e13c
+            configuration = SerializerFactory.getFailSafeJsonObjectMapper()
+                    .readValue(fleetConfigStr, Configuration.class);
+
         } catch (JsonProcessingException e) {
             logger.atError().log("failed to process shadow update", e);
             return;
