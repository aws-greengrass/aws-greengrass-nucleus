--- conflicted
+++ resolved
@@ -877,12 +877,11 @@
         return kernel.getContext().get(SecurityService.class).getDeviceIdentityKeyManagers();
     }
 
-<<<<<<< HEAD
     public Kernel getKernel() {
         return kernel;
-=======
+    }
+  
     public Topics getHttpClientOptions() {
         return getTopics("httpClient");
->>>>>>> cbb45e42
     }
 }