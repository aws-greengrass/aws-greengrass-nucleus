/*
 * Copyright Amazon.com, Inc. or its affiliates. All Rights Reserved.
 * SPDX-License-Identifier: Apache-2.0
 */

package com.aws.greengrass.deployment;


import com.aws.greengrass.deployment.model.Deployment;
import com.aws.greengrass.lifecyclemanager.Kernel;
import com.aws.greengrass.logging.api.Logger;
import com.aws.greengrass.logging.impl.LogManager;
import com.aws.greengrass.util.CommitableReader;
import com.aws.greengrass.util.CommitableWriter;
import com.aws.greengrass.util.NucleusPaths;
import com.aws.greengrass.util.SerializerFactory;
import com.aws.greengrass.util.Utils;
import lombok.AccessLevel;
import lombok.Getter;

import java.io.IOException;
import java.nio.file.Files;
import java.nio.file.Path;
import java.util.concurrent.atomic.AtomicReference;
import javax.inject.Inject;

import static com.aws.greengrass.deployment.DeploymentConfigMerger.DEPLOYMENT_ID_LOG_KEY;

/**
 * Deployment directory manager preserves deployment artifacts for configuration rollback workflow and troubleshooting.
 */
public class DeploymentDirectoryManager {
    static final String ROLLBACK_SNAPSHOT_FILE = "rollback_snapshot.tlog";
    static final String TARGET_CONFIG_FILE = "target_config.tlog";
    static final String BOOTSTRAP_TASK_FILE = "bootstrap_task.json";
    static final String DEPLOYMENT_METADATA_FILE = "deployment_metadata.json";
    static final String CONFIG_SNAPSHOT_ERROR = "config_snapshot_error";

    private static final String LINK_LOG_KEY = "link";
    private static final String FILE_LOG_KEY = "file";

    private static final String PREVIOUS_SUCCESS_LINK = "previous-success";
    private static final String PREVIOUS_FAILURE_LINK = "previous-failure";
    private static final String ONGOING_DEPLOYMENT_LINK = "ongoing";
    private static final Logger logger = LogManager.getLogger(DeploymentDirectoryManager.class);
    private final Kernel kernel;

    private final Path deploymentsDir;
    @Getter(AccessLevel.PACKAGE)
    private final Path previousSuccessDir;
    @Getter(AccessLevel.PACKAGE)
    private final Path previousFailureDir;
    @Getter(AccessLevel.PACKAGE)
    private final Path ongoingDir;

    /**
     * Constructor of deployment directory manager for kernel.
     *
     * @param kernel a kernel instance
     * @param nucleusPaths nucleus paths
     */
    @Inject
    public DeploymentDirectoryManager(Kernel kernel, NucleusPaths nucleusPaths) {
        this.kernel = kernel;
        this.deploymentsDir = nucleusPaths.deploymentPath();
        this.previousFailureDir = deploymentsDir.resolve(PREVIOUS_FAILURE_LINK);
        this.previousSuccessDir = deploymentsDir.resolve(PREVIOUS_SUCCESS_LINK);
        this.ongoingDir = deploymentsDir.resolve(ONGOING_DEPLOYMENT_LINK);
    }

    /**
     * Persist the last failed deployment and clean up earlier deployments.
     */
    public void persistLastFailedDeployment() {
        persistPointerToLastFinishedDeployment(previousFailureDir);
    }

    /**
     * Persist the last successful deployment and clean up earlier deployments.
     */
    public void persistLastSuccessfulDeployment() {
        persistPointerToLastFinishedDeployment(previousSuccessDir);
    }

    private void persistPointerToLastFinishedDeployment(Path symlink) {
        logger.atInfo().kv(LINK_LOG_KEY, symlink).log("Persist link to last deployment");
        try {
            Path deploymentPath = getDeploymentDirectoryPath();
            cleanupPreviousDeployments(previousSuccessDir);
            cleanupPreviousDeployments(previousFailureDir);

            Files.createSymbolicLink(symlink, deploymentPath);
            Files.delete(ongoingDir);
        } catch (IOException e) {
            logger.atError().log("Unable to preserve artifacts from the last deployment", e);
        }
    }

    private void cleanupPointersIfExist(Path target) {
        try {
            if (Files.isSymbolicLink(previousFailureDir) && Files.readSymbolicLink(previousFailureDir).equals(target)) {
                Files.delete(previousFailureDir);
            }
        } catch (IOException ignore) {
        }

        try {
            if (Files.isSymbolicLink(previousSuccessDir) && Files.readSymbolicLink(previousSuccessDir).equals(target)) {
                Files.delete(previousSuccessDir);
            }
        } catch (IOException ignore) {
        }
    }

    private void cleanupPreviousDeployments(Path symlink) {
        if (!Files.isSymbolicLink(symlink)) {
            return;
        }
        logger.atInfo().kv(LINK_LOG_KEY, symlink).log("Clean up link to earlier deployment");
        try {
            Utils.deleteFileRecursively(Files.readSymbolicLink(symlink).toFile());
            Files.delete(symlink);
        } catch (IOException ioException) {
            logger.atError().kv(LINK_LOG_KEY, symlink).log("Unable to clean up previous deployments", ioException);
        }
    }

    /**
     * Write Deployment object to file.
     *
     * @param deployment Deployment object
     * @throws IOException on I/O error
     */
    public void writeDeploymentMetadata(Deployment deployment) throws IOException {
        if (!Files.isSymbolicLink(ongoingDir)) {
            throw new IOException("Deployment details can not be saved to directory " + ongoingDir);
        }
        Path filePath = getDeploymentMetadataFilePath();
        logger.atInfo().kv(FILE_LOG_KEY, filePath).kv(DEPLOYMENT_ID_LOG_KEY,
                deployment.getDeploymentDocumentObj().getDeploymentId()).log("Persist deployment metadata");
        writeDeploymentMetadata(filePath, deployment);
    }

    private void writeDeploymentMetadata(Path filePath, Deployment deployment) throws IOException {
<<<<<<< HEAD
        try (OutputStream out = Files.newOutputStream(filePath)) {
            SerializerFactory.getFailSafeJsonObjectMapper().writeValue(out, deployment);
=======
        try (CommitableWriter out = CommitableWriter.commitOnClose(filePath)) {
            SerializerFactory.getJsonObjectMapper().writeValue(out, deployment);
>>>>>>> 9ed02d41
        }
    }

    /**
     * Read Deployment object from file.
     *
     * @return deployment object
     * @throws IOException on I/O error
     * @throws ClassNotFoundException when deserialization fails
     */
    @SuppressWarnings("PMD.PreserveStackTrace")
    public Deployment readDeploymentMetadata() throws IOException {
        if (!Files.isSymbolicLink(ongoingDir)) {
            throw new IOException("Deployment details can not be loaded from file " + ongoingDir);
        }

        Path filePath = getDeploymentMetadataFilePath();
        logger.atInfo().kv(FILE_LOG_KEY, filePath).log("Load deployment metadata");
<<<<<<< HEAD
        try (InputStream in = Files.newInputStream(filePath)) {
            return SerializerFactory.getFailSafeJsonObjectMapper().readValue(in, Deployment.class);
        }
=======
        AtomicReference<Deployment> deploymentAtomicReference = new AtomicReference<>();
        CommitableReader.of(filePath).read(in -> {
            Deployment deployment = SerializerFactory.getJsonObjectMapper().readValue(in, Deployment.class);
            deploymentAtomicReference.set(deployment);
            return null;
        });

        return deploymentAtomicReference.get();
>>>>>>> 9ed02d41
    }

    /**
     * Take a snapshot in a transaction log file before rollback if rollback is applicable for deployment.
     *
     * @param filepath File path to the config snapshot
     * @throws IOException if write fails
     */
    public void takeConfigSnapshot(Path filepath) throws IOException {
        logger.atInfo().kv(FILE_LOG_KEY, filepath).log("Persist configuration snapshot");
        kernel.writeEffectiveConfigAsTransactionLog(filepath);
    }

    /**
     * Resolve snapshot file path.
     *
     * @return Path to snapshot file
     * @throws IOException on I/O errors
     */
    public Path getSnapshotFilePath() throws IOException {
        return getDeploymentDirectoryPath().resolve(ROLLBACK_SNAPSHOT_FILE);
    }

    /**
     * Resolve target config file path.
     *
     * @return Path to target config file
     * @throws IOException on I/O errors
     */
    public Path getTargetConfigFilePath() throws IOException {
        return getDeploymentDirectoryPath().resolve(TARGET_CONFIG_FILE);
    }

    /**
     * Resolve file path to persisted bootstrap task list of an ongoing deployment.
     *
     * @return Path to file
     * @throws IOException on I/O errors
     */
    public Path getBootstrapTaskFilePath() throws IOException {
        return getDeploymentDirectoryPath().resolve(BOOTSTRAP_TASK_FILE);
    }

    /**
     * Resolve file path to persisted deployment metadata.
     *
     * @return Path to file
     * @throws IOException on I/O errors
     */
    private Path getDeploymentMetadataFilePath() throws IOException {
        return getDeploymentDirectoryPath().resolve(DEPLOYMENT_METADATA_FILE);
    }

    private Path getDeploymentDirectoryPath() throws IOException {
        return Files.readSymbolicLink(ongoingDir).toAbsolutePath();
    }

    /**
     * Create or return the directory for a given deployment.
     *
     * @param fleetConfigArn Fleet configuration ARN of the deployment
     * @return Path to the deployment directory
     * @throws IOException on I/O errors
     */
    public Path createNewDeploymentDirectory(String fleetConfigArn) throws IOException {
        cleanupPreviousDeployments(ongoingDir);
        Path path = deploymentsDir.resolve(getSafeFileName(fleetConfigArn));

        if (Files.exists(path)) {
            logger.atWarn().kv("directory", path)
                    .log("Deployment directory already exists. Clean up outdated artifacts and create new");
            try {
                Utils.deleteFileRecursively(path.toFile());
                cleanupPointersIfExist(path);
            } catch (IOException e) {
                logger.atError().log("Failed to clean up outdated deployment artifacts. Ignoring", e);
            }
        }

        logger.atInfo().kv("directory", path).kv(DEPLOYMENT_ID_LOG_KEY, fleetConfigArn).kv(LINK_LOG_KEY, ongoingDir)
                .log("Create work directory for new deployment");
        Utils.createPaths(path);
        Files.createSymbolicLink(ongoingDir, path);

        return path;
    }

    public static String getSafeFileName(String fleetConfigArn) {
        return fleetConfigArn.replace(':', '.').replace('/', '+');
    }
}<|MERGE_RESOLUTION|>--- conflicted
+++ resolved
@@ -142,13 +142,8 @@
     }
 
     private void writeDeploymentMetadata(Path filePath, Deployment deployment) throws IOException {
-<<<<<<< HEAD
-        try (OutputStream out = Files.newOutputStream(filePath)) {
+        try (CommitableWriter out = CommitableWriter.commitOnClose(filePath)) {
             SerializerFactory.getFailSafeJsonObjectMapper().writeValue(out, deployment);
-=======
-        try (CommitableWriter out = CommitableWriter.commitOnClose(filePath)) {
-            SerializerFactory.getJsonObjectMapper().writeValue(out, deployment);
->>>>>>> 9ed02d41
         }
     }
 
@@ -167,20 +162,14 @@
 
         Path filePath = getDeploymentMetadataFilePath();
         logger.atInfo().kv(FILE_LOG_KEY, filePath).log("Load deployment metadata");
-<<<<<<< HEAD
-        try (InputStream in = Files.newInputStream(filePath)) {
-            return SerializerFactory.getFailSafeJsonObjectMapper().readValue(in, Deployment.class);
-        }
-=======
         AtomicReference<Deployment> deploymentAtomicReference = new AtomicReference<>();
         CommitableReader.of(filePath).read(in -> {
-            Deployment deployment = SerializerFactory.getJsonObjectMapper().readValue(in, Deployment.class);
+            Deployment deployment = SerializerFactory.getFailSafeJsonObjectMapper().readValue(in, Deployment.class);
             deploymentAtomicReference.set(deployment);
             return null;
         });
 
         return deploymentAtomicReference.get();
->>>>>>> 9ed02d41
     }
 
     /**
