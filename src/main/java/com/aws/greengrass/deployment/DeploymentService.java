/*
 * Copyright Amazon.com, Inc. or its affiliates. All Rights Reserved.
 * SPDX-License-Identifier: Apache-2.0
 */

package com.aws.greengrass.deployment;


import com.amazon.aws.iot.greengrass.configuration.common.Configuration;
import com.aws.greengrass.componentmanager.ComponentManager;
import com.aws.greengrass.componentmanager.DependencyResolver;
import com.aws.greengrass.componentmanager.KernelConfigResolver;
import com.aws.greengrass.config.Node;
import com.aws.greengrass.config.Topic;
import com.aws.greengrass.config.Topics;
import com.aws.greengrass.dependency.Context;
import com.aws.greengrass.dependency.ImplementsService;
import com.aws.greengrass.dependency.State;
import com.aws.greengrass.deployment.converter.DeploymentDocumentConverter;
import com.aws.greengrass.deployment.exceptions.InvalidRequestException;
import com.aws.greengrass.deployment.exceptions.NonRetryableDeploymentTaskFailureException;
import com.aws.greengrass.deployment.exceptions.RetryableDeploymentTaskFailureException;
import com.aws.greengrass.deployment.model.Deployment;
import com.aws.greengrass.deployment.model.DeploymentDocument;
import com.aws.greengrass.deployment.model.DeploymentResult;
import com.aws.greengrass.deployment.model.DeploymentTask;
import com.aws.greengrass.deployment.model.DeploymentTaskMetadata;
import com.aws.greengrass.deployment.model.FleetConfiguration;
import com.aws.greengrass.deployment.model.LocalOverrideRequest;
import com.aws.greengrass.lifecyclemanager.GreengrassService;
import com.aws.greengrass.lifecyclemanager.Kernel;
import com.aws.greengrass.lifecyclemanager.UpdateSystemSafelyService;
import com.aws.greengrass.lifecyclemanager.exceptions.ServiceLoadException;
import com.aws.greengrass.util.Coerce;
import com.aws.greengrass.util.SerializerFactory;
import com.aws.greengrass.util.Utils;
import com.fasterxml.jackson.core.JsonProcessingException;
import com.fasterxml.jackson.databind.JsonNode;
import lombok.Getter;
import lombok.Setter;
import software.amazon.awssdk.iot.iotjobs.model.JobStatus;

import java.io.IOException;
import java.time.Duration;
import java.util.HashMap;
import java.util.HashSet;
import java.util.LinkedList;
import java.util.List;
import java.util.Map;
import java.util.Set;
import java.util.concurrent.CompletableFuture;
import java.util.concurrent.ConcurrentHashMap;
import java.util.concurrent.ExecutionException;
import java.util.concurrent.ExecutorService;
import java.util.concurrent.Future;
import java.util.concurrent.atomic.AtomicBoolean;
import java.util.concurrent.atomic.AtomicInteger;
import java.util.concurrent.atomic.AtomicLong;
import javax.inject.Inject;

import static com.aws.greengrass.componentmanager.KernelConfigResolver.VERSION_CONFIG_KEY;
import static com.aws.greengrass.deployment.DeploymentConfigMerger.DEPLOYMENT_ID_LOG_KEY;
import static com.aws.greengrass.deployment.DeviceConfiguration.DEPLOYMENT_POLLING_FREQUENCY_SECONDS;
import static com.aws.greengrass.deployment.converter.DeploymentDocumentConverter.DEFAULT_GROUP_NAME;
import static com.aws.greengrass.deployment.model.Deployment.DeploymentStage.DEFAULT;
import static com.aws.greengrass.deployment.model.Deployment.DeploymentType;

@ImplementsService(name = DeploymentService.DEPLOYMENT_SERVICE_TOPICS, autostart = true)
public class DeploymentService extends GreengrassService {

    public static final String DEPLOYMENT_SERVICE_TOPICS = "DeploymentService";
    public static final String GROUP_TO_ROOT_COMPONENTS_TOPICS = "GroupToRootComponents";
    public static final String COMPONENTS_TO_GROUPS_TOPICS = "ComponentToGroups";
    public static final String LAST_SUCCESSFUL_SHADOW_DEPLOYMENT_ID_TOPIC = "LastSuccessfulShadowDeploymentId";
    public static final String GROUP_TO_ROOT_COMPONENTS_VERSION_KEY = "version";
    public static final String GROUP_TO_ROOT_COMPONENTS_GROUP_CONFIG_ARN = "groupConfigArn";
    public static final String GROUP_TO_ROOT_COMPONENTS_GROUP_NAME = "groupConfigName";

    private static final int DEPLOYMENT_MAX_ATTEMPTS = 3;
    private static final String DEPLOYMENT_ID_LOG_KEY_NAME = "DeploymentId";

    @Inject
    @Setter
    private ExecutorService executorService;
    @Inject
    private DependencyResolver dependencyResolver;
    @Inject
    private ComponentManager componentManager;
    @Inject
    private KernelConfigResolver kernelConfigResolver;
    @Inject
    private DeploymentConfigMerger deploymentConfigMerger;
    @Inject
    private DeploymentDirectoryManager deploymentDirectoryManager;
    @Inject
    private DeploymentStatusKeeper deploymentStatusKeeper;

    @Inject
    private Kernel kernel;

    @Inject
    DeviceConfiguration deviceConfiguration;

    private DeploymentTaskMetadata currentDeploymentTaskMetadata = null;

    @Getter
    private final AtomicBoolean receivedShutdown = new AtomicBoolean(false);

    private final AtomicLong pollingFrequency = new AtomicLong();

    @Inject
    private DeploymentQueue deploymentQueue;

    /**
     * Constructor.
     *
     * @param topics the configuration coming from kernel
     */
    public DeploymentService(Topics topics) {
        super(topics);
    }

    /**
     * Constructor for unit testing.
     *
     * @param topics                 The configuration coming from  kernel
     * @param executorService        Executor service coming from kernel
     * @param dependencyResolver     {@link DependencyResolver}
     * @param componentManager       {@link ComponentManager}
     * @param kernelConfigResolver   {@link KernelConfigResolver}
     * @param deploymentConfigMerger {@link DeploymentConfigMerger}
     * @param kernel                 {@link Kernel}
     * @param deviceConfiguration    {@link DeviceConfiguration}
     */
    @SuppressWarnings("PMD.ExcessiveParameterList")
    DeploymentService(Topics topics, ExecutorService executorService, DependencyResolver dependencyResolver,
            ComponentManager componentManager, KernelConfigResolver kernelConfigResolver,
            DeploymentConfigMerger deploymentConfigMerger, DeploymentStatusKeeper deploymentStatusKeeper,
            DeploymentDirectoryManager deploymentDirectoryManager, Context context, Kernel kernel,
            DeviceConfiguration deviceConfiguration) {
        super(topics);
        this.executorService = executorService;
        this.dependencyResolver = dependencyResolver;
        this.componentManager = componentManager;
        this.kernelConfigResolver = kernelConfigResolver;
        this.deploymentConfigMerger = deploymentConfigMerger;
        this.deploymentStatusKeeper = deploymentStatusKeeper;
        this.deploymentDirectoryManager = deploymentDirectoryManager;
        this.context = context;
        this.kernel = kernel;
        this.deviceConfiguration = deviceConfiguration;
        this.pollingFrequency.set(getPollingFrequency(deviceConfiguration.getDeploymentPollingFrequencySeconds()));
    }

    @Override
    public void postInject() {
        super.postInject();
        // Informing kernel about IotJobsHelper and ShadowDeploymentListener,
        // so kernel can instantiate, inject dependencies and call post inject.
        // This is required because both the classes are independent and not Greengrass services
        context.get(IotJobsHelper.class);
        context.get(ShadowDeploymentListener.class);
        deploymentStatusKeeper.setDeploymentService(this);
        subscribeToPollingFrequencyAndGet();
    }

    @Override
    @SuppressWarnings("PMD.AvoidDeeplyNestedIfStmts")
    protected void startup() throws InterruptedException {
        logger.info("Starting up the Deployment Service");
        // Reset shutdown signal since we're trying to startup here
        this.receivedShutdown.set(false);

        reportState(State.RUNNING);
        logger.info("Running deployment service");

        while (!receivedShutdown.get()) {
            if (currentDeploymentTaskMetadata != null && currentDeploymentTaskMetadata.getDeploymentResultFuture()
                    .isDone()) {
                finishCurrentDeployment();
            }
            //Cannot wait on queue because need to listen to queue as well as the currentProcessStatus future.
            //One thread cannot wait on both. If we want to make this completely event driven then we need to put
            // the waiting on currentProcessStatus in its own thread. I currently choose to not do this.
            Deployment deployment = deploymentQueue.peek();
            if (deployment != null) {
                if (currentDeploymentTaskMetadata != null && currentDeploymentTaskMetadata.getDeploymentType()
                        .equals(deployment.getDeploymentType()) && deployment.isCancelled()
                        && currentDeploymentTaskMetadata.isCancellable()) {
                    logger.atInfo().kv(DEPLOYMENT_ID_LOG_KEY_NAME, currentDeploymentTaskMetadata.getDeploymentId())
                            .log("Canceling current deployment");
                    // Assuming cancel will either cancel the current deployment or wait till it finishes
                    cancelCurrentDeployment();
                }
                if (currentDeploymentTaskMetadata != null && deployment.getId()
                        .equals(currentDeploymentTaskMetadata.getDeploymentId()) && deployment.getDeploymentType()
                        .equals(currentDeploymentTaskMetadata.getDeploymentType())) {
                    // Duplicate message and already processing this deployment so nothing is needed
                    deploymentQueue.remove();
                    continue;
                }
                if (deployment.getDeploymentType().equals(DeploymentType.SHADOW)) {
                    // A new device deployment invalidates the previous deployment, cancel the ongoing device deployment
                    // and wait till the new device deployment can be picked up.
                    if (currentDeploymentTaskMetadata != null && DeploymentType.SHADOW.equals(
                            currentDeploymentTaskMetadata.getDeploymentType())) {
                        logger.atInfo().kv(DEPLOYMENT_ID_LOG_KEY_NAME, currentDeploymentTaskMetadata.getDeploymentId())
                                .log("Canceling current device deployment");
                        cancelCurrentDeployment();
                        continue;
                    }
                    // On device start up, Shadow listener will fetch the shadow and schedule a shadow deployment
                    // Discard the deployment if Kernel starts up from a tlog file and has already processed deployment
                    if (deployment.getId()
                            .equals(Coerce.toString(config.lookup(LAST_SUCCESSFUL_SHADOW_DEPLOYMENT_ID_TOPIC)))) {
                        deploymentQueue.remove();
                        continue;
                    }
                }
                if (currentDeploymentTaskMetadata != null) {
                    // wait till the current deployment finishes
                    continue;
                }
                deploymentQueue.remove();
                if (!deployment.isCancelled()) {
                    createNewDeployment(deployment);
                }
            }
            Thread.sleep(pollingFrequency.get());
        }
    }

    private void subscribeToPollingFrequencyAndGet() {
        deviceConfiguration.onTopicChange(DEPLOYMENT_POLLING_FREQUENCY_SECONDS, (whatHappened, frequency) -> {
            pollingFrequency.set(getPollingFrequency(frequency));
        });
    }

    private Long getPollingFrequency(Topic pollingFrequencyTopic) {
        return Duration.ofSeconds(Coerce.toLong(pollingFrequencyTopic)).toMillis();
    }

    @Override
    protected void shutdown() {
        receivedShutdown.set(true);
    }

    @SuppressWarnings("PMD.NullAssignment")
    private void finishCurrentDeployment() throws InterruptedException {
        logger.atInfo().kv(DEPLOYMENT_ID_LOG_KEY_NAME, currentDeploymentTaskMetadata.getDeploymentId())
                .log("Current deployment finished");
        try {
            // No timeout is set here. Detection of error is delegated to downstream components like
            // dependency resolver, package downloader, kernel which will have more visibility
            // if something is going wrong
            DeploymentResult result = currentDeploymentTaskMetadata.getDeploymentResultFuture().get();
            if (result != null) {
                DeploymentResult.DeploymentStatus deploymentStatus = result.getDeploymentStatus();

                Map<String, String> statusDetails = new HashMap<>();
                statusDetails.put("detailed-deployment-status", deploymentStatus.name());
                if (deploymentStatus.equals(DeploymentResult.DeploymentStatus.SUCCESSFUL)) {
                    //Add the root packages of successful deployment to the configuration
                    DeploymentDocument deploymentDocument = currentDeploymentTaskMetadata.getDeploymentDocument();
                    Topics deploymentGroupTopics =
                            config.lookupTopics(GROUP_TO_ROOT_COMPONENTS_TOPICS, deploymentDocument.getGroupName());

                    if (DeploymentType.SHADOW.equals(currentDeploymentTaskMetadata.getDeploymentType())) {
                        config.lookup(LAST_SUCCESSFUL_SHADOW_DEPLOYMENT_ID_TOPIC)
                                .withValue(currentDeploymentTaskMetadata.getDeploymentId());
                    }
                    Map<String, Object> deploymentGroupToRootPackages = new HashMap<>();
                    // TODO: [P41179087] Removal of group from the mappings. Currently there is no action taken
                    // when a device is removed from a thing group. Empty configuration is treated as a valid config
                    // for a group but not treated as removal.
                    deploymentDocument.getDeploymentPackageConfigurationList().stream().forEach(pkgConfig -> {
                        if (pkgConfig.isRootComponent()) {
                            Map<String, Object> pkgDetails = new HashMap<>();
                            pkgDetails.put(GROUP_TO_ROOT_COMPONENTS_VERSION_KEY, pkgConfig.getResolvedVersion());
                            pkgDetails.put(GROUP_TO_ROOT_COMPONENTS_GROUP_CONFIG_ARN,
                                           deploymentDocument.getDeploymentId());
                            pkgDetails.put(GROUP_TO_ROOT_COMPONENTS_GROUP_NAME, deploymentDocument.getGroupName());
                            deploymentGroupToRootPackages.put(pkgConfig.getPackageName(), pkgDetails);
                        }
                    });
                    deploymentGroupTopics.replaceAndWait(deploymentGroupToRootPackages);
                    setComponentsToGroupsMapping(deploymentGroupTopics);
                    deploymentStatusKeeper
                            .persistAndPublishDeploymentStatus(currentDeploymentTaskMetadata.getDeploymentId(),
                                                               currentDeploymentTaskMetadata.getDeploymentType(),
                                                               JobStatus.SUCCEEDED.toString(), statusDetails);
                    deploymentDirectoryManager.persistLastSuccessfulDeployment();
                } else {
                    if (result.getFailureCause() != null) {
                        statusDetails.put("deployment-failure-cause", result.getFailureCause().getMessage());
                    }
                    // TODO: [P41179126] Update the groupToRootPackages mapping in config for the case where there
                    // is no rollback and now the packages deployed for the current group are not the same as before
                    // starting deployment
                    deploymentStatusKeeper
                            .persistAndPublishDeploymentStatus(currentDeploymentTaskMetadata.getDeploymentId(),
                                                               currentDeploymentTaskMetadata.getDeploymentType(),
                                                               JobStatus.FAILED.toString(), statusDetails);
                    deploymentDirectoryManager.persistLastFailedDeployment();
                }
            }
        } catch (ExecutionException e) {
            logger.atError().kv(DEPLOYMENT_ID_LOG_KEY_NAME, currentDeploymentTaskMetadata.getDeploymentId()).setCause(e)
                    .log("Caught exception while getting the status of the Job");
            Throwable t = e.getCause();
            HashMap<String, String> statusDetails = new HashMap<>();
            statusDetails.put("error", t.getMessage());
            if (t instanceof NonRetryableDeploymentTaskFailureException
                    || currentDeploymentTaskMetadata.getDeploymentAttemptCount().get() >= DEPLOYMENT_MAX_ATTEMPTS) {
                deploymentStatusKeeper
                        .persistAndPublishDeploymentStatus(currentDeploymentTaskMetadata.getDeploymentId(),
                                                           currentDeploymentTaskMetadata.getDeploymentType(),
                                                           JobStatus.FAILED.toString(), statusDetails);
                deploymentDirectoryManager.persistLastFailedDeployment();
            } else if (t instanceof RetryableDeploymentTaskFailureException) {
                // Resubmit task, increment attempt count and return
                currentDeploymentTaskMetadata.setDeploymentResultFuture(
                        executorService.submit(currentDeploymentTaskMetadata.getDeploymentTask()));
                currentDeploymentTaskMetadata.getDeploymentAttemptCount().incrementAndGet();
                return;
            }
        }
        // Setting this to null to indicate there is not current deployment being processed
        // Did not use optionals over null due to performance
        currentDeploymentTaskMetadata = null;
    }

    /*
     * When a cancellation is received, there are following possibilities -
     *  - No task has yet been created for current deployment so result future is null, we do nothing for this
     *  - If the result future is already cancelled, nothing to do.
     *  - If the result future has already completed then we cannot cancel it, we do nothing for this
     *  - The deployment is not yet running the update, i.e. it may be in any one of dependency resolution stage/
     *    package download stage/ config resolution stage/ waiting for safe time to update as part of the merge stage,
     *    in that case we cancel that update and the DeploymentResult future
     *  - The deployment is already executing the update, so we let it finish
     * For cases when deployment cannot be cancelled customers can figure out what happened through logs
     * because in the case of IoT jobs, a cancelled job does not accept status update
     */
    @SuppressWarnings("PMD.NullAssignment")
    private void cancelCurrentDeployment() {
        if (currentDeploymentTaskMetadata.getDeploymentResultFuture() != null && !currentDeploymentTaskMetadata
                .getDeploymentResultFuture().isCancelled()) {
            if (currentDeploymentTaskMetadata.getDeploymentResultFuture().isDone() || !currentDeploymentTaskMetadata
                    .isCancellable()) {
                logger.atInfo().log("Deployment already finished processing or cannot be cancelled");
            } else {
                boolean canCancelDeployment = context.get(UpdateSystemSafelyService.class).discardPendingUpdateAction(
                        ((DefaultDeploymentTask) currentDeploymentTaskMetadata.getDeploymentTask()).getDeployment()
                                .getDeploymentDocumentObj().getDeploymentId());
                if (canCancelDeployment) {
                    currentDeploymentTaskMetadata.getDeploymentResultFuture().cancel(true);
                    logger.atInfo().kv(DEPLOYMENT_ID_LOG_KEY_NAME, currentDeploymentTaskMetadata.getDeploymentId())
                            .log("Deployment was cancelled");
                } else {
                    logger.atInfo().kv(DEPLOYMENT_ID_LOG_KEY_NAME, currentDeploymentTaskMetadata.getDeploymentId())
                            .log("Deployment is in a stage where it cannot be cancelled,"
                                         + " need to wait for it to finish");
                    try {
                        currentDeploymentTaskMetadata.getDeploymentResultFuture().get();
                    } catch (ExecutionException | InterruptedException e) {
                        logger.atError().kv(DEPLOYMENT_ID_LOG_KEY_NAME, currentDeploymentTaskMetadata.getDeploymentId())
                                .log("Error while finishing "
                                             + "deployment, no-op since the deployment was canceled at the source");
                    }
                }
            }
            // Currently cancellation for only IoT Jobs based deployments is supported and for such deployments job
            // status should not be reported back since once a job is cancelled IoT Jobs will reject any status
            // updates for it. however, if we later support cancellation for more deployment types this may need to
            // be handled on case by case basis
            currentDeploymentTaskMetadata = null;
        }
    }

    private void createNewDeployment(Deployment deployment) {
        logger.atInfo().kv(DEPLOYMENT_ID_LOG_KEY, deployment.getId())
                .kv("DeploymentType", deployment.getDeploymentType().toString())
                .log("Received deployment in the queue");

        DeploymentTask deploymentTask;
        boolean cancellable = true;
        if (DEFAULT.equals(deployment.getDeploymentStage())) {
            deploymentTask = createDefaultNewDeployment(deployment);
        } else {
            deploymentTask = createKernelUpdateDeployment(deployment);
            cancellable = false;
            if (deployment.getDeploymentType().equals(DeploymentType.IOT_JOBS)) {
                // Keep track of IoT jobs for de-duplication
                IotJobsHelper.getLatestQueuedJobs().addProcessedJob(deployment.getId());
            }
        }
        if (deploymentTask == null) {
            return;
        }
        deploymentStatusKeeper.persistAndPublishDeploymentStatus(deployment.getId(), deployment.getDeploymentType(),
                                                                 JobStatus.IN_PROGRESS.toString(), new HashMap<>());
        try {
<<<<<<< HEAD
            deploymentDirectoryManager
                    .createNewDeploymentDirectoryIfNotExists(deployment.getDeploymentDocumentObj().getDeploymentId());
=======
            deploymentDirectoryManager.createNewDeploymentDirectory(
                    deployment.getDeploymentDocumentObj().getDeploymentId());
>>>>>>> 75ad338d
            deploymentDirectoryManager.writeDeploymentMetadata(deployment);
        } catch (IOException ioException) {
            logger.atError().log("Unable to create deployment directory", ioException);
            CompletableFuture<DeploymentResult> process = new CompletableFuture<>();
            process.completeExceptionally(new NonRetryableDeploymentTaskFailureException(ioException));
            currentDeploymentTaskMetadata = new DeploymentTaskMetadata(deploymentTask, process, deployment.getId(),
                    deployment.getDeploymentType(), new AtomicInteger(1), deployment.getDeploymentDocumentObj(), false);
            return;
        }
        Future<DeploymentResult> process = executorService.submit(deploymentTask);
        logger.atInfo().kv("deployment", deployment.getId()).log("Started deployment execution");

        currentDeploymentTaskMetadata =
                new DeploymentTaskMetadata(deploymentTask, process, deployment.getId(), deployment.getDeploymentType(),
                                           new AtomicInteger(1), deployment.getDeploymentDocumentObj(), cancellable);
    }

    private KernelUpdateDeploymentTask createKernelUpdateDeployment(Deployment deployment) {
        return new KernelUpdateDeploymentTask(kernel, logger.createChild(), deployment, componentManager);
    }

    private DefaultDeploymentTask createDefaultNewDeployment(Deployment deployment) {
        try {
            logger.atInfo().kv("document", deployment.getDeploymentDocument())
                    .log("Received deployment document in queue");
            parseAndValidateJobDocument(deployment);
        } catch (InvalidRequestException e) {
            logger.atError().kv(DEPLOYMENT_ID_LOG_KEY_NAME, deployment.getId())
                    .kv("DeploymentType", deployment.getDeploymentType().toString())
                    .log("Invalid document for deployment");
            HashMap<String, String> statusDetails = new HashMap<>();
            statusDetails.put("error", e.getMessage());
            deploymentStatusKeeper.persistAndPublishDeploymentStatus(deployment.getId(), deployment.getDeploymentType(),
                                                                     JobStatus.FAILED.toString(), statusDetails);
            return null;
        }
        return new DefaultDeploymentTask(dependencyResolver, componentManager, kernelConfigResolver,
                                         deploymentConfigMerger, logger.createChild(), deployment, config);
    }

    private DeploymentDocument parseAndValidateJobDocument(Deployment deployment) throws InvalidRequestException {
        String jobDocumentString = deployment.getDeploymentDocument();
        if (Utils.isEmpty(jobDocumentString)) {
            throw new InvalidRequestException("Job document cannot be empty");
        }
        DeploymentDocument document;
        try {
            switch (deployment.getDeploymentType()) {
                case LOCAL:
                    LocalOverrideRequest localOverrideRequest = SerializerFactory.getJsonObjectMapper()
                            .readValue(jobDocumentString, LocalOverrideRequest.class);
                    Map<String, String> rootComponents = new HashMap<>();
                    Set<String> rootComponentsInRequestedGroup = new HashSet<>();
                    config.lookupTopics(GROUP_TO_ROOT_COMPONENTS_TOPICS,
                                        localOverrideRequest.getGroupName() == null ? DEFAULT_GROUP_NAME
                                                : localOverrideRequest.getGroupName())
                            .forEach(t -> rootComponentsInRequestedGroup.add(t.getName()));
                    if (!Utils.isEmpty(rootComponentsInRequestedGroup)) {
                        rootComponentsInRequestedGroup.forEach(c -> {
                            Topics serviceTopic = kernel.findServiceTopic(c);
                            if (serviceTopic != null) {
                                String version = Coerce.toString(serviceTopic.find(VERSION_CONFIG_KEY));
                                rootComponents.put(c, version);
                            }
                        });
                    }
                    document = DeploymentDocumentConverter
                            .convertFromLocalOverrideRequestAndRoot(localOverrideRequest, rootComponents);
                    break;
                case IOT_JOBS:
                case SHADOW:
                    JsonNode jsonNode =
                            SerializerFactory.getJsonObjectMapper().readValue(jobDocumentString, JsonNode.class);

                    if (jsonNode.has("packages")) {
                        // If "packages" exists, the document is in the old format, which is
                        // the result of Set/PublishConfiguration
                        // TODO remove after migrating off Set/PublishConfiguration
                        FleetConfiguration config = SerializerFactory.getJsonObjectMapper()
                                .readValue(jobDocumentString, FleetConfiguration.class);
                        document = DeploymentDocumentConverter.convertFromFleetConfiguration(config);
                    } else {
                        // Note: This is the data contract that gets sending down from FCS::CreateDeployment
                        // Configuration is really a bad name choice as it is too generic but we can change it later
                        // since it is only a internal model
                        Configuration configuration = SerializerFactory.getJsonObjectMapper()
                                .readValue(jobDocumentString, Configuration.class);
                        document = DeploymentDocumentConverter.convertFromDeploymentConfiguration(configuration);
                    }
                    break;
                default:
                    throw new IllegalArgumentException("Invalid deployment type: " + deployment.getDeploymentType());
            }
        } catch (JsonProcessingException | IllegalArgumentException e) {
            throw new InvalidRequestException("Unable to parse the job document", e);
        }
        deployment.setDeploymentDocumentObj(document);
        return document;
    }

    void setDeploymentsQueue(DeploymentQueue deploymentQueue) {
        this.deploymentQueue = deploymentQueue;
    }

    public DeploymentTaskMetadata getCurrentDeploymentTaskMetadata() {
        return currentDeploymentTaskMetadata;
    }

    private void setComponentsToGroupsMapping(Topics groupsToRootComponents) {
        List<String> pendingComponentsList = new LinkedList<>();
        Map<String, Object> componentsToGroupsMappingCache = new ConcurrentHashMap<>();
        Topics componentsToGroupsTopics = getConfig().lookupTopics(COMPONENTS_TO_GROUPS_TOPICS);
        /*
         * Structure of COMPONENTS_TO_GROUPS_TOPICS is:
         * COMPONENTS_TO_GROUPS_TOPICS :
         * |_ <componentName> :
         *     |_ <deploymentID> : <GroupName>
         * This stores all the components with the list of deployment IDs associated to it along with the thing group
         * (if available) to be associated to the deployment.
         */
        // Get all the groups associated to the root components.
        groupsToRootComponents.iterator().forEachRemaining(groupNode -> {
            Topics componentTopics = (Topics) groupNode;

            Topic groupConfigTopic = componentTopics.lookup(GROUP_TO_ROOT_COMPONENTS_GROUP_CONFIG_ARN);
            String groupConfig = Coerce.toString(groupConfigTopic);

            Topic groupNameTopic = componentTopics.lookup(GROUP_TO_ROOT_COMPONENTS_GROUP_NAME);
            String groupName = Coerce.toString(groupNameTopic);

            Map<String, Object> groupDeploymentIdSet = (Map<String, Object>) componentsToGroupsMappingCache
                    .getOrDefault(componentTopics.getName(), new HashMap<>());
            groupDeploymentIdSet.putIfAbsent(groupConfig, groupName);
            componentsToGroupsMappingCache.put(componentTopics.getName(), groupDeploymentIdSet);
            pendingComponentsList.add(componentTopics.getName());
        });

        // Associate the groups to the dependant services based on the services it is depending on.
        while (!pendingComponentsList.isEmpty()) {
            String componentName = pendingComponentsList.get(0);
            try {
                GreengrassService greengrassService = kernel.locate(componentName);
                Map<String, Object> groupNamesForComponent = (Map<String, Object>) componentsToGroupsMappingCache
                        .getOrDefault(greengrassService.getName(), new HashMap<>());

                greengrassService.getDependencies().forEach((greengrassService1, dependencyType) -> {
                    pendingComponentsList.add(greengrassService1.getName());
                    Map<String, Object> groupNamesForDependentComponent =
                            (Map<String, Object>) componentsToGroupsMappingCache
                                    .getOrDefault(greengrassService1.getName(), new HashMap<>());
                    groupNamesForDependentComponent.putAll(groupNamesForComponent);
                    componentsToGroupsMappingCache.put(greengrassService1.getName(), groupNamesForDependentComponent);
                });
            } catch (ServiceLoadException ex) {
                logger.atError().cause(ex).log("Unable to get status for {}.", componentName);
            }
            pendingComponentsList.remove(0);
        }

        if (componentsToGroupsTopics != null) {
            componentsToGroupsTopics.replaceAndWait(componentsToGroupsMappingCache);
        }

    }

    /**
     * Gets the list of all the groups that the component is a part of.
     *
     * @param componentName The name of the component.
     * @return The list of groups the component is a part of.
     */
    public Set<String> getGroupNamesForUserComponent(String componentName) {
        Topics componentsToGroupsTopics = config.lookupTopics(COMPONENTS_TO_GROUPS_TOPICS);

        Set<String> componentGroups = new HashSet<>();
        if (componentsToGroupsTopics != null) {
            Topics groupsTopics = componentsToGroupsTopics.lookupTopics(componentName);
            groupsTopics.children.values().stream().map(n -> (Topic) n).forEach(topic -> {
                String groupName = Coerce.toString(topic);
                if (!Utils.isEmpty(groupName)) {
                    componentGroups.add(groupName);
                }
            });
        }
        return componentGroups;
    }

    /**
     * Gets the list of all the groups that the thing is a part of.
     *
     * @return All the group configs.
     */
    public Set<String> getAllGroupNames() {
        Topics componentsToGroupsTopics = config.lookupTopics(COMPONENTS_TO_GROUPS_TOPICS);

        Set<String> allGroupNames = new HashSet<>();
        if (componentsToGroupsTopics != null) {
            componentsToGroupsTopics.iterator().forEachRemaining(node -> {
                Topics groupsTopics = (Topics) node;
                groupsTopics.children.values().stream().map(n -> (Topic) n).forEach(topic -> {
                    String groupName = Coerce.toString(topic);
                    if (!Utils.isEmpty(groupName)) {
                        allGroupNames.add(groupName);
                    }
                });

            });
        }
        return allGroupNames;
    }

    /**
     * Checks whether a component is a root component or not.
     * @param componentName The name of the component.
     * @return a boolean indicating whether a component is a root component or not.
     */
    public boolean isComponentRoot(String componentName) {
        Topics groupToRootComponentsTopics = config.lookupTopics(GROUP_TO_ROOT_COMPONENTS_TOPICS);
        if (groupToRootComponentsTopics != null) {
            for (Node node: groupToRootComponentsTopics.children.values()) {
                if (node instanceof Topics) {
                    Topics groupTopics = (Topics) node;
                    for (Node componentNode: groupTopics.children.values()) {
                        if (componentNode instanceof Topics) {
                            Topics componentTopics = (Topics) componentNode;
                            if (componentName.equals(componentTopics.getName())) {
                                return true;
                            }
                        }
                    }
                }
            }
        }
        return false;
    }
}<|MERGE_RESOLUTION|>--- conflicted
+++ resolved
@@ -401,13 +401,9 @@
         deploymentStatusKeeper.persistAndPublishDeploymentStatus(deployment.getId(), deployment.getDeploymentType(),
                                                                  JobStatus.IN_PROGRESS.toString(), new HashMap<>());
         try {
-<<<<<<< HEAD
             deploymentDirectoryManager
                     .createNewDeploymentDirectoryIfNotExists(deployment.getDeploymentDocumentObj().getDeploymentId());
-=======
-            deploymentDirectoryManager.createNewDeploymentDirectory(
-                    deployment.getDeploymentDocumentObj().getDeploymentId());
->>>>>>> 75ad338d
+
             deploymentDirectoryManager.writeDeploymentMetadata(deployment);
         } catch (IOException ioException) {
             logger.atError().log("Unable to create deployment directory", ioException);
