/*
 * Copyright Amazon.com, Inc. or its affiliates. All Rights Reserved.
 * SPDX-License-Identifier: Apache-2.0
 */

package com.aws.greengrass.deployment;

import com.aws.greengrass.componentmanager.ComponentManager;
import com.aws.greengrass.componentmanager.DependencyResolver;
import com.aws.greengrass.componentmanager.KernelConfigResolver;
import com.aws.greengrass.componentmanager.exceptions.PackageLoadingException;
import com.aws.greengrass.componentmanager.models.ComponentIdentifier;
import com.aws.greengrass.config.Topics;
import com.aws.greengrass.deployment.exceptions.DeploymentTaskFailureException;
import com.aws.greengrass.deployment.model.Deployment;
import com.aws.greengrass.deployment.model.DeploymentDocument;
import com.aws.greengrass.deployment.model.DeploymentResult;
import com.aws.greengrass.deployment.model.DeploymentTask;
import com.aws.greengrass.logging.api.Logger;
import com.aws.greengrass.util.Coerce;
import com.vdurmont.semver4j.Semver;
import lombok.Getter;

import java.io.IOException;
import java.util.ArrayList;
import java.util.HashMap;
import java.util.HashSet;
import java.util.List;
import java.util.Map;
import java.util.Optional;
import java.util.Set;
import java.util.concurrent.ExecutionException;
import java.util.concurrent.ExecutorService;
import java.util.concurrent.Future;

import static com.aws.greengrass.deployment.DeploymentConfigMerger.DEPLOYMENT_ID_LOG_KEY;
<<<<<<< HEAD
import static com.aws.greengrass.lifecyclemanager.Kernel.LARGE_CONFIGURATION;
=======
import static com.aws.greengrass.deployment.DeploymentService.GROUP_TO_ROOT_COMPONENTS_VERSION_KEY;
>>>>>>> 59a89f19

/**
 * A task of deploying a configuration specified by a deployment document to a Greengrass device.
 */
public class DefaultDeploymentTask implements DeploymentTask {
    private static final String DEPLOYMENT_TASK_EVENT_TYPE = "deployment-task-execution";
    public static final String DEVICE_DEPLOYMENT_GROUP_NAME_PREFIX = "thing/";
    private final DependencyResolver dependencyResolver;
    private final ComponentManager componentManager;
    private final KernelConfigResolver kernelConfigResolver;
    private final DeploymentConfigMerger deploymentConfigMerger;
    private final ExecutorService executorService;
    private final Logger logger;
    @Getter
    private final Deployment deployment;
    private final Topics deploymentServiceConfig;

<<<<<<< HEAD
    private final DeploymentDocumentDownloader deploymentDocumentDownloader;
=======
    private final ThingGroupHelper thingGroupHelper;
>>>>>>> 59a89f19

    /**
     * Constructor for DefaultDeploymentTask.
     *
<<<<<<< HEAD
     * @param dependencyResolver           DependencyResolver instance
     * @param componentManager             PackageManager instance
     * @param kernelConfigResolver         KernelConfigResolver instance
     * @param deploymentConfigMerger       DeploymentConfigMerger instance
     * @param logger                       Logger instance
     * @param deployment                   Deployment instance
     * @param deploymentServiceConfig      Deployment service configuration Topics
     * @param executorService              Executor service
     * @param deploymentDocumentDownloader download large deployment document.
=======
     * @param dependencyResolver      DependencyResolver instance
     * @param componentManager        PackageManager instance
     * @param kernelConfigResolver    KernelConfigResolver instance
     * @param deploymentConfigMerger  DeploymentConfigMerger instance
     * @param logger                  Logger instance
     * @param deployment              Deployment instance
     * @param deploymentServiceConfig Deployment service configuration Topics
     * @param executorService         Executor service
     * @param thingGroupHelper         Executor service
>>>>>>> 59a89f19
     */
    public DefaultDeploymentTask(DependencyResolver dependencyResolver, ComponentManager componentManager,
                                 KernelConfigResolver kernelConfigResolver,
                                 DeploymentConfigMerger deploymentConfigMerger, Logger logger, Deployment deployment,
                                 Topics deploymentServiceConfig, ExecutorService executorService,
<<<<<<< HEAD
                                 DeploymentDocumentDownloader deploymentDocumentDownloader) {
=======
                                 ThingGroupHelper thingGroupHelper) {
>>>>>>> 59a89f19
        this.dependencyResolver = dependencyResolver;
        this.componentManager = componentManager;
        this.kernelConfigResolver = kernelConfigResolver;
        this.deploymentConfigMerger = deploymentConfigMerger;
        this.logger = logger.dfltKv(DEPLOYMENT_ID_LOG_KEY, deployment.getDeploymentDocumentObj().getDeploymentId());
        this.deployment = deployment;
        this.deploymentServiceConfig = deploymentServiceConfig;
        this.executorService = executorService;
<<<<<<< HEAD
        this.deploymentDocumentDownloader = deploymentDocumentDownloader;
=======
        this.thingGroupHelper = thingGroupHelper;
>>>>>>> 59a89f19
    }

    @Override
    @SuppressWarnings({"PMD.PreserveStackTrace", "PMD.PrematureDeclaration"})
    public DeploymentResult call() throws InterruptedException {
        Future<List<ComponentIdentifier>> resolveDependenciesFuture = null;
        Future<Void> preparePackagesFuture = null;
        Future<DeploymentResult> deploymentMergeFuture = null;
        DeploymentDocument deploymentDocument = deployment.getDeploymentDocumentObj();
        try {
            logger.atInfo().setEventType(DEPLOYMENT_TASK_EVENT_TYPE)
                    .kv("Deployment service config", deploymentServiceConfig.toPOJO().toString())
                    .log("Starting deployment task");

<<<<<<< HEAD
            // download configuration if large
            List<String> requiredCapabilities = deploymentDocument.getRequiredCapabilities();
            if (requiredCapabilities != null && requiredCapabilities.contains(LARGE_CONFIGURATION)) {
                DeploymentDocument downloadedDeploymentDocument =
                        deploymentDocumentDownloader.download(deploymentDocument.getDeploymentId());

                deployment.getDeploymentDocumentObj().setDeploymentPackageConfigurationList(
                        downloadedDeploymentDocument.getDeploymentPackageConfigurationList());

            }

            Set<String> rootPackages = new HashSet<>(deploymentDocument.getRootPackages());
=======
            Map<String, Set<ComponentIdentifier>> nonTargetGroupsToRootPackagesMap =
                    getNonTargetGroupToRootPackagesMap(deploymentDocument);
>>>>>>> 59a89f19

            // Root packages for the target group is taken from deployment document.
            Set<String> rootPackages = new HashSet<>(deploymentDocument.getRootPackages());
            // Add root components from non-target groups.
            nonTargetGroupsToRootPackagesMap.values().forEach(packages -> {
                packages.forEach(p -> rootPackages.add(p.getName()));
            });

            resolveDependenciesFuture = executorService.submit(() ->
                    dependencyResolver.resolveDependencies(deploymentDocument, nonTargetGroupsToRootPackagesMap));

            List<ComponentIdentifier> desiredPackages = resolveDependenciesFuture.get();


            // Check that all prerequisites for preparing components are met
            componentManager.checkPreparePackagesPrerequisites(desiredPackages);

            // Block this without timeout because a device can be offline and it can take quite a long time
            // to download a package.
            preparePackagesFuture = componentManager.preparePackages(desiredPackages);
            preparePackagesFuture.get();

            Map<String, Object> newConfig =
                    kernelConfigResolver.resolve(desiredPackages, deploymentDocument, new ArrayList<>(rootPackages));
            if (Thread.currentThread().isInterrupted()) {
                throw new InterruptedException("Deployment task is interrupted");
            }
            deploymentMergeFuture = deploymentConfigMerger.mergeInNewConfig(deployment, newConfig);

            // Block this without timeout because it can take a long time for the device to update the config
            // (if it's not in a safe window).
            DeploymentResult result = deploymentMergeFuture.get();

            logger.atInfo(DEPLOYMENT_TASK_EVENT_TYPE).setEventType(DEPLOYMENT_TASK_EVENT_TYPE)
                    .log("Finished deployment task");

            componentManager.cleanupStaleVersions();
            return result;
        } catch (PackageLoadingException | DeploymentTaskFailureException | IOException e) {
            return new DeploymentResult(DeploymentResult.DeploymentStatus.FAILED_NO_STATE_CHANGE, e);
        } catch (ExecutionException e) {
            logger.atError().setCause(e).log("Error occurred while processing deployment");
            Throwable t = e.getCause();
            if (t instanceof InterruptedException) {
                throw (InterruptedException) t;
            } else {
                return new DeploymentResult(DeploymentResult.DeploymentStatus.FAILED_NO_STATE_CHANGE, t);
            }
        } catch (InterruptedException e) {
            // DeploymentTask got interrupted while performing a blocking step.
            cancelDeploymentTask(resolveDependenciesFuture, preparePackagesFuture, deploymentMergeFuture);
            // Populate the exception up to the stack
            throw e;
        }
    }


    private Map<String, Set<ComponentIdentifier>> getNonTargetGroupToRootPackagesMap(
            DeploymentDocument deploymentDocument)
            throws DeploymentTaskFailureException, InterruptedException {
        Map<String, Set<ComponentIdentifier>> nonTargetGroupsToRootPackagesMap = new HashMap<>();

        Topics groupsToRootPackages =
                deploymentServiceConfig.lookupTopics(DeploymentService.GROUP_TO_ROOT_COMPONENTS_TOPICS);

        Optional<Set<String>> groupsDeviceBelongsToOptional = thingGroupHelper.listThingGroupsForDevice();
        groupsToRootPackages.iterator().forEachRemaining(node -> {
            Topics groupTopics = (Topics) node;
            // skip group the deployment is targeting as the root packages for it are taken from the deployment document
            // skip root packages if device does not belong to that group anymore
            if (!groupTopics.getName().equals(deploymentDocument.getGroupName())
                    && (groupTopics.getName().startsWith(DEVICE_DEPLOYMENT_GROUP_NAME_PREFIX)
                    || groupsDeviceBelongsToOptional.isPresent() && groupsDeviceBelongsToOptional.get()
                    .contains(groupTopics.getName()))) {
                groupTopics.forEach(pkgNode -> {
                    Topics pkgTopics = (Topics) pkgNode;
                    Semver version = new Semver(Coerce.toString(pkgTopics
                            .lookup(GROUP_TO_ROOT_COMPONENTS_VERSION_KEY)));
                    nonTargetGroupsToRootPackagesMap.putIfAbsent(groupTopics.getName(), new HashSet<>());
                    nonTargetGroupsToRootPackagesMap.get(groupTopics.getName())
                            .add(new ComponentIdentifier(pkgTopics.getName(), version));
                });
            }
        });

        deploymentServiceConfig.lookupTopics(DeploymentService.GROUP_MEMBERSHIP_TOPICS).remove();
        Topics groupMembership =
                deploymentServiceConfig.lookupTopics(DeploymentService.GROUP_MEMBERSHIP_TOPICS);

        if (groupsDeviceBelongsToOptional.isPresent()) {
            groupsDeviceBelongsToOptional.get().forEach(groupName -> groupMembership.createLeafChild(groupName));
        }

        return nonTargetGroupsToRootPackagesMap;
    }

    private void cancelDeploymentTask(Future<List<ComponentIdentifier>> resolveDependenciesFuture,
                                      Future<Void> preparePackagesFuture,
                                      Future<DeploymentResult> deploymentMergeFuture) {
        if (resolveDependenciesFuture != null && !resolveDependenciesFuture.isDone()) {
            resolveDependenciesFuture.cancel(true);
            logger.atInfo(DEPLOYMENT_TASK_EVENT_TYPE).log("Cancelled dependency resolution due to received interrupt");
            return;
        }
        // Stop downloading packages since the task was cancelled
        if (preparePackagesFuture != null && !preparePackagesFuture.isDone()) {
            preparePackagesFuture.cancel(true);
            logger.atInfo(DEPLOYMENT_TASK_EVENT_TYPE).log("Cancelled package download due to received interrupt");
            return;
        }
        // Cancel deployment config merge future
        if (deploymentMergeFuture != null && !deploymentMergeFuture.isDone()) {
            deploymentMergeFuture.cancel(false);
            logger.atInfo(DEPLOYMENT_TASK_EVENT_TYPE)
                    .log("Cancelled deployment merge future due to interrupt, update may not get cancelled if"
                            + " it is already being applied");
        }
    }
}<|MERGE_RESOLUTION|>--- conflicted
+++ resolved
@@ -34,11 +34,8 @@
 import java.util.concurrent.Future;
 
 import static com.aws.greengrass.deployment.DeploymentConfigMerger.DEPLOYMENT_ID_LOG_KEY;
-<<<<<<< HEAD
+import static com.aws.greengrass.deployment.DeploymentService.GROUP_TO_ROOT_COMPONENTS_VERSION_KEY;
 import static com.aws.greengrass.lifecyclemanager.Kernel.LARGE_CONFIGURATION;
-=======
-import static com.aws.greengrass.deployment.DeploymentService.GROUP_TO_ROOT_COMPONENTS_VERSION_KEY;
->>>>>>> 59a89f19
 
 /**
  * A task of deploying a configuration specified by a deployment document to a Greengrass device.
@@ -56,16 +53,12 @@
     private final Deployment deployment;
     private final Topics deploymentServiceConfig;
 
-<<<<<<< HEAD
     private final DeploymentDocumentDownloader deploymentDocumentDownloader;
-=======
     private final ThingGroupHelper thingGroupHelper;
->>>>>>> 59a89f19
 
     /**
      * Constructor for DefaultDeploymentTask.
      *
-<<<<<<< HEAD
      * @param dependencyResolver           DependencyResolver instance
      * @param componentManager             PackageManager instance
      * @param kernelConfigResolver         KernelConfigResolver instance
@@ -75,27 +68,15 @@
      * @param deploymentServiceConfig      Deployment service configuration Topics
      * @param executorService              Executor service
      * @param deploymentDocumentDownloader download large deployment document.
-=======
-     * @param dependencyResolver      DependencyResolver instance
-     * @param componentManager        PackageManager instance
-     * @param kernelConfigResolver    KernelConfigResolver instance
-     * @param deploymentConfigMerger  DeploymentConfigMerger instance
-     * @param logger                  Logger instance
-     * @param deployment              Deployment instance
-     * @param deploymentServiceConfig Deployment service configuration Topics
-     * @param executorService         Executor service
-     * @param thingGroupHelper         Executor service
->>>>>>> 59a89f19
+     * @param thingGroupHelper             Executor service
      */
+    @SuppressWarnings("PMD.ExcessiveParameterList")
     public DefaultDeploymentTask(DependencyResolver dependencyResolver, ComponentManager componentManager,
                                  KernelConfigResolver kernelConfigResolver,
                                  DeploymentConfigMerger deploymentConfigMerger, Logger logger, Deployment deployment,
                                  Topics deploymentServiceConfig, ExecutorService executorService,
-<<<<<<< HEAD
-                                 DeploymentDocumentDownloader deploymentDocumentDownloader) {
-=======
+                                 DeploymentDocumentDownloader deploymentDocumentDownloader,
                                  ThingGroupHelper thingGroupHelper) {
->>>>>>> 59a89f19
         this.dependencyResolver = dependencyResolver;
         this.componentManager = componentManager;
         this.kernelConfigResolver = kernelConfigResolver;
@@ -104,11 +85,8 @@
         this.deployment = deployment;
         this.deploymentServiceConfig = deploymentServiceConfig;
         this.executorService = executorService;
-<<<<<<< HEAD
         this.deploymentDocumentDownloader = deploymentDocumentDownloader;
-=======
         this.thingGroupHelper = thingGroupHelper;
->>>>>>> 59a89f19
     }
 
     @Override
@@ -123,23 +101,9 @@
                     .kv("Deployment service config", deploymentServiceConfig.toPOJO().toString())
                     .log("Starting deployment task");
 
-<<<<<<< HEAD
-            // download configuration if large
-            List<String> requiredCapabilities = deploymentDocument.getRequiredCapabilities();
-            if (requiredCapabilities != null && requiredCapabilities.contains(LARGE_CONFIGURATION)) {
-                DeploymentDocument downloadedDeploymentDocument =
-                        deploymentDocumentDownloader.download(deploymentDocument.getDeploymentId());
-
-                deployment.getDeploymentDocumentObj().setDeploymentPackageConfigurationList(
-                        downloadedDeploymentDocument.getDeploymentPackageConfigurationList());
-
-            }
-
-            Set<String> rootPackages = new HashSet<>(deploymentDocument.getRootPackages());
-=======
+
             Map<String, Set<ComponentIdentifier>> nonTargetGroupsToRootPackagesMap =
                     getNonTargetGroupToRootPackagesMap(deploymentDocument);
->>>>>>> 59a89f19
 
             // Root packages for the target group is taken from deployment document.
             Set<String> rootPackages = new HashSet<>(deploymentDocument.getRootPackages());
@@ -153,6 +117,16 @@
 
             List<ComponentIdentifier> desiredPackages = resolveDependenciesFuture.get();
 
+            // download configuration if large
+            List<String> requiredCapabilities = deploymentDocument.getRequiredCapabilities();
+            if (requiredCapabilities != null && requiredCapabilities.contains(LARGE_CONFIGURATION)) {
+                DeploymentDocument downloadedDeploymentDocument =
+                        deploymentDocumentDownloader.download(deploymentDocument.getDeploymentId());
+
+                deployment.getDeploymentDocumentObj().setDeploymentPackageConfigurationList(
+                        downloadedDeploymentDocument.getDeploymentPackageConfigurationList());
+
+            }
 
             // Check that all prerequisites for preparing components are met
             componentManager.checkPreparePackagesPrerequisites(desiredPackages);
