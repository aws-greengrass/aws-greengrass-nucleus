/*
 * Copyright Amazon.com, Inc. or its affiliates. All Rights Reserved.
 * SPDX-License-Identifier: Apache-2.0
 */

package com.aws.greengrass.deployment;

import com.amazon.aws.iot.greengrass.configuration.common.DeploymentCapability;
import com.aws.greengrass.componentmanager.ComponentManager;
import com.aws.greengrass.componentmanager.DependencyResolver;
import com.aws.greengrass.componentmanager.KernelConfigResolver;
import com.aws.greengrass.componentmanager.exceptions.PackageLoadingException;
import com.aws.greengrass.componentmanager.models.ComponentIdentifier;
import com.aws.greengrass.config.Node;
import com.aws.greengrass.config.Topics;
import com.aws.greengrass.deployment.exceptions.DeploymentTaskFailureException;
import com.aws.greengrass.deployment.model.Deployment;
import com.aws.greengrass.deployment.model.DeploymentDocument;
import com.aws.greengrass.deployment.model.DeploymentResult;
import com.aws.greengrass.deployment.model.DeploymentTask;
import com.aws.greengrass.logging.api.Logger;
import com.aws.greengrass.util.Coerce;
import com.vdurmont.semver4j.Semver;
import lombok.Getter;
<<<<<<< HEAD
=======
import software.amazon.awssdk.http.HttpStatusCode;
>>>>>>> f8160a4b
import software.amazon.awssdk.services.greengrassv2data.model.GreengrassV2DataException;

import java.io.IOException;
import java.util.ArrayList;
import java.util.Collections;
import java.util.HashMap;
import java.util.HashSet;
import java.util.List;
import java.util.Map;
import java.util.Optional;
import java.util.Set;
import java.util.concurrent.ExecutionException;
import java.util.concurrent.ExecutorService;
import java.util.concurrent.Future;
import java.util.stream.Collectors;

import static com.aws.greengrass.deployment.DeploymentConfigMerger.DEPLOYMENT_ID_LOG_KEY;
import static com.aws.greengrass.deployment.DeploymentService.GROUP_TO_ROOT_COMPONENTS_VERSION_KEY;
import static com.aws.greengrass.deployment.converter.DeploymentDocumentConverter.LOCAL_DEPLOYMENT_GROUP_NAME;

/**
 * A task of deploying a configuration specified by a deployment document to a Greengrass device.
 */
public class DefaultDeploymentTask implements DeploymentTask {
    private static final int INFINITE_RETRY_COUNT = Integer.MAX_VALUE;

    private static final String DEPLOYMENT_TASK_EVENT_TYPE = "deployment-task-execution";
    public static final String DEVICE_DEPLOYMENT_GROUP_NAME_PREFIX = "thing/";

    private final DependencyResolver dependencyResolver;
    private final ComponentManager componentManager;
    private final KernelConfigResolver kernelConfigResolver;
    private final DeploymentConfigMerger deploymentConfigMerger;
    private final ExecutorService executorService;
    private final Logger logger;
    @Getter
    private final Deployment deployment;
    private final Topics deploymentServiceConfig;

    private final DeploymentDocumentDownloader deploymentDocumentDownloader;
    private final ThingGroupHelper thingGroupHelper;

    /**
     * Constructor for DefaultDeploymentTask.
     *
     * @param dependencyResolver           DependencyResolver instance
     * @param componentManager             PackageManager instance
     * @param kernelConfigResolver         KernelConfigResolver instance
     * @param deploymentConfigMerger       DeploymentConfigMerger instance
     * @param logger                       Logger instance
     * @param deployment                   Deployment instance
     * @param deploymentServiceConfig      Deployment service configuration Topics
     * @param executorService              Executor service
     * @param deploymentDocumentDownloader download large deployment document.
     * @param thingGroupHelper             Executor service
     */
    @SuppressWarnings("PMD.ExcessiveParameterList")
    public DefaultDeploymentTask(DependencyResolver dependencyResolver, ComponentManager componentManager,
                                 KernelConfigResolver kernelConfigResolver,
                                 DeploymentConfigMerger deploymentConfigMerger, Logger logger, Deployment deployment,
                                 Topics deploymentServiceConfig, ExecutorService executorService,
                                 DeploymentDocumentDownloader deploymentDocumentDownloader,
                                 ThingGroupHelper thingGroupHelper) {
        this.dependencyResolver = dependencyResolver;
        this.componentManager = componentManager;
        this.kernelConfigResolver = kernelConfigResolver;
        this.deploymentConfigMerger = deploymentConfigMerger;
        this.logger = logger.dfltKv(DEPLOYMENT_ID_LOG_KEY, deployment.getDeploymentDocumentObj().getDeploymentId());
        this.deployment = deployment;
        this.deploymentServiceConfig = deploymentServiceConfig;
        this.executorService = executorService;
        this.deploymentDocumentDownloader = deploymentDocumentDownloader;
        this.thingGroupHelper = thingGroupHelper;
    }

    @Override
    @SuppressWarnings({"PMD.PreserveStackTrace", "PMD.PrematureDeclaration"})
    public DeploymentResult call() throws InterruptedException {
        Future<List<ComponentIdentifier>> resolveDependenciesFuture = null;
        Future<Void> preparePackagesFuture = null;
        Future<DeploymentResult> deploymentMergeFuture = null;
        DeploymentDocument deploymentDocument = deployment.getDeploymentDocumentObj();
        try {
            logger.atInfo().setEventType(DEPLOYMENT_TASK_EVENT_TYPE)
                    .kv("Deployment service config", deploymentServiceConfig.toPOJO().toString())
                    .log("Starting deployment task");


            Map<String, Set<ComponentIdentifier>> nonTargetGroupsToRootPackagesMap =
                    getNonTargetGroupToRootPackagesMap(deploymentDocument);

            // Root packages for the target group is taken from deployment document.
            Set<String> rootPackages = new HashSet<>(deploymentDocument.getRootPackages());
            // Add root components from non-target groups.
            nonTargetGroupsToRootPackagesMap.values().forEach(packages -> {
                packages.forEach(p -> rootPackages.add(p.getName()));
            });

            resolveDependenciesFuture = executorService.submit(() ->
                    dependencyResolver.resolveDependencies(deploymentDocument, nonTargetGroupsToRootPackagesMap));

            List<ComponentIdentifier> desiredPackages = resolveDependenciesFuture.get();

            // download configuration if large
            List<String> requiredCapabilities = deploymentDocument.getRequiredCapabilities();
            if (requiredCapabilities != null && requiredCapabilities
                    .contains(DeploymentCapability.LARGE_CONFIGURATION.toString())) {
                DeploymentDocument downloadedDeploymentDocument =
                        deploymentDocumentDownloader.download(deploymentDocument.getDeploymentId());

                deployment.getDeploymentDocumentObj().setDeploymentPackageConfigurationList(
                        downloadedDeploymentDocument.getDeploymentPackageConfigurationList());

            }

            // Check that all prerequisites for preparing components are met
            componentManager.checkPreparePackagesPrerequisites(desiredPackages);

            // Block this without timeout because a device can be offline and it can take quite a long time
            // to download a package.
            preparePackagesFuture = componentManager.preparePackages(desiredPackages);
            preparePackagesFuture.get();

            Map<String, Object> newConfig =
                    kernelConfigResolver.resolve(desiredPackages, deploymentDocument, new ArrayList<>(rootPackages));
            if (Thread.currentThread().isInterrupted()) {
                throw new InterruptedException("Deployment task is interrupted");
            }
            deploymentMergeFuture = deploymentConfigMerger.mergeInNewConfig(deployment, newConfig);

            // Block this without timeout because it can take a long time for the device to update the config
            // (if it's not in a safe window).
            DeploymentResult result = deploymentMergeFuture.get();

            logger.atInfo(DEPLOYMENT_TASK_EVENT_TYPE).setEventType(DEPLOYMENT_TASK_EVENT_TYPE)
                    .log("Finished deployment task");

            componentManager.cleanupStaleVersions();
            return result;
        } catch (PackageLoadingException | DeploymentTaskFailureException | IOException e) {
            logger.atError().setCause(e).log("Error occurred while processing deployment");
            return new DeploymentResult(DeploymentResult.DeploymentStatus.FAILED_NO_STATE_CHANGE, e);
        } catch (ExecutionException e) {
            logger.atError().setCause(e).log("Error occurred while processing deployment");
            Throwable t = e.getCause();
            if (t instanceof InterruptedException) {
                throw (InterruptedException) t;
            } else {
                return new DeploymentResult(DeploymentResult.DeploymentStatus.FAILED_NO_STATE_CHANGE, t);
            }
        } catch (InterruptedException e) {
            // DeploymentTask got interrupted while performing a blocking step.
            cancelDeploymentTask(resolveDependenciesFuture, preparePackagesFuture, deploymentMergeFuture);
            // Populate the exception up to the stack
            throw e;
        }
    }

    @SuppressWarnings("PMD.AvoidCatchingGenericException")
    private Map<String, Set<ComponentIdentifier>> getNonTargetGroupToRootPackagesMap(
            DeploymentDocument deploymentDocument)
            throws DeploymentTaskFailureException, InterruptedException {

        // Don't block local deployments due to device being offline by using finite retries for getting the
        // hierarchy and fall back to hierarchy stored previously in worst case. For cloud deployment, use infinite
        // retries by default similar/to all other cloud interactions.
        boolean isLocalDeployment = Deployment.DeploymentType.LOCAL.equals(deployment.getDeploymentType());
        // SDK already retries with RetryMode.STANDARD. For local deployment we don't retry on top of that
        int retryCount = isLocalDeployment ? 1 : INFINITE_RETRY_COUNT;

        Optional<Set<String>> groupsForDeviceOpt;
        try {
            groupsForDeviceOpt = thingGroupHelper.listThingGroupsForDevice(retryCount);
        } catch (GreengrassV2DataException e) {
<<<<<<< HEAD
            if (e.statusCode() == 403) {
=======
            if (e.statusCode() == HttpStatusCode.FORBIDDEN) {
>>>>>>> f8160a4b
                // Getting group hierarchy requires permission to call the ListThingGroupsForCoreDevice API which
                // may not be configured on existing IoT Thing policy in use for current device, log a warning in
                // that case and move on.
                logger.atWarn().setCause(e).log("Failed to get thing group hierarchy. Deployment will proceed. "
                        + "To automatically clean up unused components, please add "
                        + "greengrass:ListThingGroupsForCoreDevice permission to your IoT Thing policy.");
                groupsForDeviceOpt = getPersistedMembershipInfo();
            } else {
                throw new DeploymentTaskFailureException("Error fetching thing group information", e);
            }
        } catch (Exception e) {
            if (isLocalDeployment && ThingGroupHelper.DEVICE_OFFLINE_INDICATIVE_EXCEPTIONS.contains(e.getClass())) {
                logger.atWarn().setCause(e).log("Failed to get thing group hierarchy, local deployment will proceed");
                groupsForDeviceOpt = getPersistedMembershipInfo();
            } else {
                throw new DeploymentTaskFailureException("Error fetching thing group information", e);
            }
        }
        Set<String> groupsForDevice =
                groupsForDeviceOpt.isPresent() ? groupsForDeviceOpt.get() : Collections.emptySet();

        Map<String, Set<ComponentIdentifier>> nonTargetGroupsToRootPackagesMap = new HashMap<>();
        Topics groupsToRootPackages =
                deploymentServiceConfig.lookupTopics(DeploymentService.GROUP_TO_ROOT_COMPONENTS_TOPICS);

        groupsToRootPackages.iterator().forEachRemaining(node -> {
            Topics groupTopics = (Topics) node;
            // skip group the deployment is targeting as the root packages for it are taken from the deployment document
            // skip root packages if device does not belong to that group anymore
            if (!groupTopics.getName().equals(deploymentDocument.getGroupName())
                    && (groupTopics.getName().startsWith(DEVICE_DEPLOYMENT_GROUP_NAME_PREFIX)
                    || groupTopics.getName().equals(LOCAL_DEPLOYMENT_GROUP_NAME)
                    || groupsForDevice.contains(groupTopics.getName()))) {
                groupTopics.forEach(pkgNode -> {
                    Topics pkgTopics = (Topics) pkgNode;
                    Semver version = new Semver(Coerce.toString(pkgTopics
                            .lookup(GROUP_TO_ROOT_COMPONENTS_VERSION_KEY)));
                    nonTargetGroupsToRootPackagesMap.putIfAbsent(groupTopics.getName(), new HashSet<>());
                    nonTargetGroupsToRootPackagesMap.get(groupTopics.getName())
                            .add(new ComponentIdentifier(pkgTopics.getName(), version));
                });
            }
        });

        deploymentServiceConfig.lookupTopics(DeploymentService.GROUP_MEMBERSHIP_TOPICS).remove();
        Topics groupMembership =
                deploymentServiceConfig.lookupTopics(DeploymentService.GROUP_MEMBERSHIP_TOPICS);
        groupsForDevice.forEach(groupName -> groupMembership.createLeafChild(groupName));

        return nonTargetGroupsToRootPackagesMap;
    }

    /*
     * Get device's thing group membership info stored in config as last obtained from cloud
     */
    private Optional<Set<String>> getPersistedMembershipInfo() {
        Topics groupsToRootPackages =
                deploymentServiceConfig.lookupTopics(DeploymentService.GROUP_TO_ROOT_COMPONENTS_TOPICS);
        return Optional.of(groupsToRootPackages.children.values().stream().map(Node::getName)
                .filter(g -> !LOCAL_DEPLOYMENT_GROUP_NAME.equals(g))
                .filter(g -> !g.startsWith(DEVICE_DEPLOYMENT_GROUP_NAME_PREFIX))
                .collect(Collectors.toSet()));
    }

    private void cancelDeploymentTask(Future<List<ComponentIdentifier>> resolveDependenciesFuture,
                                      Future<Void> preparePackagesFuture,
                                      Future<DeploymentResult> deploymentMergeFuture) {
        if (resolveDependenciesFuture != null && !resolveDependenciesFuture.isDone()) {
            resolveDependenciesFuture.cancel(true);
            logger.atInfo(DEPLOYMENT_TASK_EVENT_TYPE).log("Cancelled dependency resolution due to received interrupt");
            return;
        }
        // Stop downloading packages since the task was cancelled
        if (preparePackagesFuture != null && !preparePackagesFuture.isDone()) {
            preparePackagesFuture.cancel(true);
            logger.atInfo(DEPLOYMENT_TASK_EVENT_TYPE).log("Cancelled package download due to received interrupt");
            return;
        }
        // Cancel deployment config merge future
        if (deploymentMergeFuture != null && !deploymentMergeFuture.isDone()) {
            deploymentMergeFuture.cancel(false);
            logger.atInfo(DEPLOYMENT_TASK_EVENT_TYPE)
                    .log("Cancelled deployment merge future due to interrupt, update may not get cancelled if"
                            + " it is already being applied");
        }
    }
}<|MERGE_RESOLUTION|>--- conflicted
+++ resolved
@@ -22,10 +22,7 @@
 import com.aws.greengrass.util.Coerce;
 import com.vdurmont.semver4j.Semver;
 import lombok.Getter;
-<<<<<<< HEAD
-=======
 import software.amazon.awssdk.http.HttpStatusCode;
->>>>>>> f8160a4b
 import software.amazon.awssdk.services.greengrassv2data.model.GreengrassV2DataException;
 
 import java.io.IOException;
@@ -200,11 +197,7 @@
         try {
             groupsForDeviceOpt = thingGroupHelper.listThingGroupsForDevice(retryCount);
         } catch (GreengrassV2DataException e) {
-<<<<<<< HEAD
-            if (e.statusCode() == 403) {
-=======
             if (e.statusCode() == HttpStatusCode.FORBIDDEN) {
->>>>>>> f8160a4b
                 // Getting group hierarchy requires permission to call the ListThingGroupsForCoreDevice API which
                 // may not be configured on existing IoT Thing policy in use for current device, log a warning in
                 // that case and move on.
