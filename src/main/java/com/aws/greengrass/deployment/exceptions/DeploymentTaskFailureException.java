/*
 * Copyright Amazon.com, Inc. or its affiliates. All Rights Reserved.
 * SPDX-License-Identifier: Apache-2.0
 */

package com.aws.greengrass.deployment.exceptions;

public class DeploymentTaskFailureException extends DeploymentException {
    static final long serialVersionUID = -3387516993124229948L;

    public DeploymentTaskFailureException(String message) {
        super(message);
    }

<<<<<<< HEAD
    public DeploymentTaskFailureException(String message, Throwable e) {
        super(message, e);
    }

    public DeploymentTaskFailureException(String message) {
        super(message);
=======
    public DeploymentTaskFailureException(String message, Throwable cause) {
        super(message, cause);
    }

    public DeploymentTaskFailureException(Throwable throwable) {
        super(throwable);
>>>>>>> 59a89f19
    }
}<|MERGE_RESOLUTION|>--- conflicted
+++ resolved
@@ -12,20 +12,12 @@
         super(message);
     }
 
-<<<<<<< HEAD
-    public DeploymentTaskFailureException(String message, Throwable e) {
-        super(message, e);
-    }
-
-    public DeploymentTaskFailureException(String message) {
-        super(message);
-=======
     public DeploymentTaskFailureException(String message, Throwable cause) {
         super(message, cause);
     }
 
     public DeploymentTaskFailureException(Throwable throwable) {
         super(throwable);
->>>>>>> 59a89f19
+
     }
 }