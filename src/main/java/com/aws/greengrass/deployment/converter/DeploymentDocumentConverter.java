--- conflicted
+++ resolved
@@ -96,76 +96,7 @@
                                 : localOverrideRequest.getGroupName()).build();
     }
 
-<<<<<<< HEAD
-=======
-    /**
-     * Convert {@link FleetConfiguration} to a {@link DeploymentDocument}.
-     *
-     * @param config config received from Iot cloud
-     * @return equivalent {@link DeploymentDocument}
-     */
-    @SuppressWarnings("PMD:NullAssignment") // this will be remove soon after switching to new createDeployment API
-    public static DeploymentDocument convertFromFleetConfiguration(FleetConfiguration config) {
-        ComponentUpdatePolicy componentUpdatePolicy =
-                new ComponentUpdatePolicy(config.getComponentUpdatePolicy().getTimeoutInSeconds(),
-                        DeploymentComponentUpdatePolicyAction.fromValue(config.getComponentUpdatePolicy().getAction()));
-        DeploymentConfigurationValidationPolicy configurationValidationPolicy =
-                new DeploymentConfigurationValidationPolicy();
-        configurationValidationPolicy
-                .setTimeoutInSeconds(config.getConfigurationValidationPolicy().getTimeoutInSeconds());
-
-        DeploymentDocument deploymentDocument = DeploymentDocument.builder().deploymentId(config.getConfigurationArn())
-                .timestamp(config.getCreationTimestamp()).failureHandlingPolicy(config.getFailureHandlingPolicy())
-                .componentUpdatePolicy(componentUpdatePolicy).deploymentPackageConfigurationList(new ArrayList<>())
-                .configurationValidationPolicy(configurationValidationPolicy)
-                .build();
-
-        String groupName;
-        try {
-            // Resource name formats:
-            // configuration:thing/<thing-name>:version
-            // configuration:thinggroup/<thing-group-name>:version
-            groupName = Arn.fromString(config.getConfigurationArn()).getResource().getResource();
-        } catch (IllegalArgumentException e) {
-            groupName = config.getConfigurationArn();
-        }
-        deploymentDocument.setGroupName(groupName);
-
-        if (config.getPackages() == null) {
-            return deploymentDocument;
-        }
-        for (Map.Entry<String, PackageInfo> entry : config.getPackages().entrySet()) {
-            String pkgName = entry.getKey();
-            PackageInfo pkgInfo = entry.getValue();
-
-            // Create component config update from the config field for backward compatibility
-            // GG_NEEDS_REVIEW: TODO This will be removed along with the function when migrating to
-            // new createDeployment API
-            ConfigurationUpdateOperation configurationUpdateOperation = new ConfigurationUpdateOperation();
-
-
-            Map<String, Object> configuration = pkgInfo.getConfiguration();
-            if (configuration.containsKey(ConfigurationUpdateOperation.MERGE_KEY)) {
-                Object mergeVal = configuration.get(ConfigurationUpdateOperation.MERGE_KEY);
-                if (mergeVal instanceof Map) {
-                    configurationUpdateOperation.setValueToMerge((Map) mergeVal);
-                }
-            }
-            if (configuration.containsKey(ConfigurationUpdateOperation.RESET_KEY)) {
-                Object resetPaths = configuration.get(ConfigurationUpdateOperation.RESET_KEY);
-                if (resetPaths instanceof List) {
-                    configurationUpdateOperation.setPathsToReset((List<String>) resetPaths);
-                }
-            }
-
-            deploymentDocument.getDeploymentPackageConfigurationList().add(
-                    new DeploymentPackageConfiguration(pkgName, pkgInfo.isRootComponent(),
-                            pkgInfo.getVersion(), configurationUpdateOperation));
-        }
-        return deploymentDocument;
-    }
-
->>>>>>> 0b46e13c
+
     private static List<DeploymentPackageConfiguration> buildDeploymentPackageConfigurations(
             LocalOverrideRequest localOverrideRequest, Map<String, String> newRootComponents) {
         Map<String, DeploymentPackageConfiguration> packageConfigurations = new HashMap<>();
