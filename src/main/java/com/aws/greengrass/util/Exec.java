--- conflicted
+++ resolved
@@ -493,13 +493,8 @@
         Platform platformInstance = Platform.getInstance();
 
         try {
-<<<<<<< HEAD
             platformInstance.killProcessAndChildren(p, false, userDecorator);
-            // TODO: configurable timeout?
-=======
-            platformInstance.killProcessAndChildren(p, false);
             // GG_NEEDS_REVIEW: TODO: configurable timeout?
->>>>>>> 04511fca
             if (!p.waitFor(2, TimeUnit.SECONDS)) {
                 platformInstance.killProcessAndChildren(p, true, userDecorator);
                 if (!p.waitFor(5, TimeUnit.SECONDS) && !isClosed.get()) {
