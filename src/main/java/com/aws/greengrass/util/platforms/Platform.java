/*
 * Copyright Amazon.com, Inc. or its affiliates. All Rights Reserved.
 * SPDX-License-Identifier: Apache-2.0
 */

package com.aws.greengrass.util.platforms;

import com.aws.greengrass.config.PlatformResolver;
import com.aws.greengrass.logging.api.Logger;
import com.aws.greengrass.logging.impl.LogManager;
import com.aws.greengrass.util.CrashableFunction;
import com.aws.greengrass.util.Exec;
import com.aws.greengrass.util.FileSystemPermission;
import com.aws.greengrass.util.FileSystemPermission.Option;
import com.aws.greengrass.util.Utils;
import com.aws.greengrass.util.platforms.android.AndroidPackageManager;
#if ANDROID
import com.aws.greengrass.util.platforms.android.AndroidPlatform;
#endif
import com.aws.greengrass.util.platforms.unix.DarwinPlatform;
import com.aws.greengrass.util.platforms.unix.QNXPlatform;
import com.aws.greengrass.util.platforms.unix.UnixPlatform;
import com.aws.greengrass.util.platforms.unix.linux.LinuxPlatform;
import com.aws.greengrass.util.platforms.windows.WindowsPlatform;

import java.io.IOException;
import java.nio.file.FileVisitResult;
import java.nio.file.Files;
import java.nio.file.Path;
import java.nio.file.SimpleFileVisitor;
import java.nio.file.attribute.BasicFileAttributes;
import java.nio.file.attribute.GroupPrincipal;
import java.nio.file.attribute.UserPrincipal;
import java.nio.file.attribute.UserPrincipalLookupService;
import java.util.Arrays;
import java.util.EnumSet;
import java.util.Set;

import software.amazon.awssdk.crt.io.SocketOptions;

#if ANDROID
import static com.aws.greengrass.config.PlatformResolver.OS_ANDROID;
#endif
import static com.aws.greengrass.config.PlatformResolver.OS_DARWIN;
import static com.aws.greengrass.config.PlatformResolver.OS_LINUX;

public abstract class Platform implements UserPlatform {

    public static final Logger logger = LogManager.getLogger(Platform.class);
    public static final String SET_PERMISSIONS_EVENT = "set-permissions";
    protected static final String PATH_LOG_KEY = "path";

    private static Platform INSTANCE;

    /**
     * Get the appropriate instance of Platform for the current platform.
     *
     * @return Platform
     */
    public static synchronized Platform getInstance() {
        if (INSTANCE != null) {
            return INSTANCE;
        }

        if (PlatformResolver.isWindows) {
            INSTANCE = new WindowsPlatform();
        } else if (OS_DARWIN.equals(PlatformResolver.getOSInfo())) {
            INSTANCE = new DarwinPlatform();
#if ANDROID
<<<<<<< HEAD
        } else if (PlatformResolver.isAndroid) {
=======
        } else if (OS_ANDROID.equals(PlatformResolver.getOSInfo())) {
>>>>>>> f3a98a7b
            INSTANCE = new AndroidPlatform();
#endif
        } else if (System.getProperty("os.name").toLowerCase().contains("qnx")) {
            INSTANCE = new QNXPlatform();
        } else if (OS_LINUX.equals(PlatformResolver.getOSInfo())) {
            INSTANCE = new LinuxPlatform();
        } else {
            INSTANCE = new UnixPlatform();
        }

        logger.atInfo().log("Getting platform instance {}.", INSTANCE.getClass().getName());

        return INSTANCE;
    }

    public abstract Set<Integer> killProcessAndChildren(Process process, boolean force, Set<Integer> additionalPids,
                                                        UserDecorator decorator)
            throws IOException, InterruptedException;

    public abstract ShellDecorator getShellDecorator();

    public abstract int exitCodeWhenCommandDoesNotExist();

    public abstract String formatEnvironmentVariableCmd(String envVarName);

    public abstract UserDecorator getUserDecorator();

    public abstract String getPrivilegedGroup();

    public abstract String getPrivilegedUser();

    public abstract RunWithGenerator getRunWithGenerator();

    public abstract void createUser(String user) throws IOException;

    public abstract void createGroup(String group) throws IOException;

    public abstract void addUserToGroup(String user, String group) throws IOException;

    public abstract SystemResourceController getSystemResourceController();

    public abstract Exec createNewProcessRunner();

    public UserPrincipal lookupUserByName(Path path, String name) throws IOException {
        return path.getFileSystem().getUserPrincipalLookupService().lookupPrincipalByName(name);
    }

    /**
     * Set permissions on a path.
     *
     * @param permission permissions to set
     * @param path       path to apply to
     * @param options    options for how to apply the permission to the path - if none, then the mode is set
     * @throws IOException if any exception occurs while changing permissions
     */
    public void setPermissions(FileSystemPermission permission, Path path,
                                        Option... options) throws IOException {
        // convert to set for easier checking of set options
        EnumSet<Option> set = options.length == 0 ? EnumSet.of(Option.SetMode) :
                EnumSet.copyOf(Arrays.asList(options));
        setPermissions(permission, path, set);
    }

    /**
     * Set permissions on a path. This changes the mode and owner.
     *
     * @param permission permissions to set
     * @param path path to apply to
     * @throws IOException if any exception occurs while changing permissions
     */
    public void setPermissions(FileSystemPermission permission, Path path) throws IOException {
        setPermissions(permission, path, EnumSet.of(Option.SetMode, Option.SetOwner));
    }

    /**
     * Set permission on a path.
     *
     * @param permission permissions to set
     * @param path path to apply to
     * @param options options for how to apply the permission to the path
     * @throws IOException if any exception occurs while changing permissions
     */
    protected void setPermissions(FileSystemPermission permission, Path path, EnumSet<Option> options)
            throws IOException {

        // noop function that does not set owner
        CrashableFunction<Path, Void, IOException> setOwner = (p) -> null;

        if (options.contains(Option.SetOwner)) {
            if (Utils.isEmpty(permission.getOwnerUser())) {
                logger.atTrace().setEventType(SET_PERMISSIONS_EVENT).kv(PATH_LOG_KEY, path)
                        .log("No owner to set for path");
            } else {
                UserPrincipalLookupService lookupService = path.getFileSystem().getUserPrincipalLookupService();
                UserPrincipal userPrincipal = this.lookupUserByName(path, permission.getOwnerUser());
                GroupPrincipal groupPrincipal = Utils.isEmpty(permission.getOwnerGroup()) ? null :
                        lookupService.lookupPrincipalByGroupName(permission.getOwnerGroup());

                setOwner = (p) -> {
                    this.setOwner(userPrincipal, groupPrincipal, p);
                    return null;
                };
            }
        }

        // noop function that does not change the file mode
        CrashableFunction<Path, Void, IOException> setMode = (p) -> null;

        if (options.contains(Option.SetMode)) {
            FileSystemPermissionView view = getFileSystemPermissionView(permission, path);
            setMode = (p) -> {
                this.setMode(view, p);
                return null;
            };
        }

        final CrashableFunction<Path, Void, IOException> setModeFunc = setMode;
        final CrashableFunction<Path, Void, IOException> setOwnerFunc = setOwner;
        if (options.contains(Option.Recurse)) {
            Files.walkFileTree(path, new SimpleFileVisitor<Path>() {
                @Override
                public FileVisitResult preVisitDirectory(Path dir, BasicFileAttributes attrs) throws IOException {
                    setModeFunc.apply(dir);
                    setOwnerFunc.apply(dir);
                    return FileVisitResult.CONTINUE;
                }

                @Override
                public FileVisitResult visitFile(Path file, BasicFileAttributes attrs) throws IOException {
                    setModeFunc.apply(file);
                    setOwnerFunc.apply(file);
                    return FileVisitResult.CONTINUE;
                }
            });
        } else {
            setModeFunc.apply(path);
            setOwnerFunc.apply(path);
        }
    }

    protected abstract void setOwner(UserPrincipal userPrincipal, GroupPrincipal groupPrincipal, Path path)
            throws IOException;

    protected abstract FileSystemPermissionView getFileSystemPermissionView(FileSystemPermission permission, Path path)
            throws IOException;

    protected abstract void setMode(FileSystemPermissionView permissionView, Path path) throws IOException;

    public abstract SocketOptions prepareIpcSocketOptions();

    public abstract int prepareIpcSocketPort(final int defaultPort);

    public abstract String prepareIpcFilepath(Path rootPath);

    public abstract String prepareIpcFilepathForComponent(Path rootPath);

    public abstract String prepareIpcFilepathForRpcServer(Path rootPath);

    public abstract void setIpcFilePermissions(Path rootPath);

    public abstract void cleanupIpcFiles(Path rootPath);

    public abstract String loaderFilename();

    /**
     * Get Android package manager
     * @return null by default
     */
    public AndroidPackageManager getAndroidPackageManager() {
        return null;
    }

    protected static class FileSystemPermissionView {
    }
}<|MERGE_RESOLUTION|>--- conflicted
+++ resolved
@@ -38,9 +38,6 @@
 
 import software.amazon.awssdk.crt.io.SocketOptions;
 
-#if ANDROID
-import static com.aws.greengrass.config.PlatformResolver.OS_ANDROID;
-#endif
 import static com.aws.greengrass.config.PlatformResolver.OS_DARWIN;
 import static com.aws.greengrass.config.PlatformResolver.OS_LINUX;
 
@@ -67,11 +64,7 @@
         } else if (OS_DARWIN.equals(PlatformResolver.getOSInfo())) {
             INSTANCE = new DarwinPlatform();
 #if ANDROID
-<<<<<<< HEAD
         } else if (PlatformResolver.isAndroid) {
-=======
-        } else if (OS_ANDROID.equals(PlatformResolver.getOSInfo())) {
->>>>>>> f3a98a7b
             INSTANCE = new AndroidPlatform();
 #endif
         } else if (System.getProperty("os.name").toLowerCase().contains("qnx")) {
