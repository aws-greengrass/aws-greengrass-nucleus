--- conflicted
+++ resolved
@@ -7,26 +7,6 @@
 ComponentDependencies:
   {{Mosquitto}}:
     VersionRequirement: 1.0.0
-<<<<<<< HEAD
-ComponentConfiguration:
-  DefaultConfiguration:
-    sampleText: This is a test
-
-Manifests:
-  - Platform:
-      os: macos
-    Parameters:
-      - name: sampleText
-        value: This is a test
-        type: STRING
-    Lifecycle:
-      run: |-
-        sleep 2
-        echo "Hello Greengrass. {{params:sampleText.value}}"
-        echo "Hello Greengrass. {configuration:/sampleText}"
-=======
->>>>>>> 1652aaf0
-
 ComponentConfiguration:
   DefaultConfiguration:
     sampleText: This is a test
@@ -35,20 +15,13 @@
     listKey:
       - 'item1'
       - 'item2'
-
 Manifests:
   - Platform:
       os: all
     Lifecycle:
-<<<<<<< HEAD
-      run: |-
-        sleep 2
-        echo "Hello Greengrass. {configuration:/sampleText}"
-=======
       run: >-
         echo 'Hello Greengrass. CustomerApp output.
         Value for /sampleText: {configuration:/sampleText}.
         Value for /path/leafKey: {configuration:/path/leafKey}.
         Value for /newKey: {configuration:/newKey}.
-        Value for /listKey/0: {configuration:/listKey/0}.'
->>>>>>> 1652aaf0
+        Value for /listKey/0: {configuration:/listKey/0}.'