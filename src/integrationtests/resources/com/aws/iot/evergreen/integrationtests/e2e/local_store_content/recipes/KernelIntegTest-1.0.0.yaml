--- conflicted
+++ resolved
@@ -1,10 +1,9 @@
 ---
-TemplateVersion: '2020-01-25'
+RecipeTemplateVersion: '2020-01-25'
 ComponentName: {{KernelIntegTest}}
 Description: Test recipe for Evergreen packages
 Publisher: Me
 Version: '1.0.0'
-<<<<<<< HEAD
 Manifests:
   - Platform:
       os: all
@@ -13,37 +12,11 @@
         skipif: onpath git
         script: echo KernelIntegTest-1.0.0
     Artifacts:
-      - Uri: greengrass:kernel_integ_test_artifact.txt
+      - Uri: s3://{{eg-e2e-test-artifacts}}/KernelIntegTest-1.0.0/kernel_integ_test_artifact.txt
     Dependencies:
       {{Log}}:
         VersionRequirement: '>1.0'
         DependencyType: Soft
       {{KernelIntegTestDependency}}:
         VersionRequirement: '1.0.0'
-        DependencyType: Hard
-=======
-Platforms:
-  - ubuntu
-  - debian
-  - macos
-  - windows
-Lifecycle:
-  install:
-    debian:
-      skipif: onpath git
-      script: sudo apt-get install git
-    macos:
-      skipif: onpath git
-      script: brew install git
-Artifacts:
-  all:
-  - s3://{{eg-e2e-test-artifacts}}/KernelIntegTest-1.0.0/kernel_integ_test_artifact.txt
-Dependencies:
-  all:
-    {{Log}}:
-      VersionRequirements: '>1.0'
-      DependencyType: Soft
-    {{KernelIntegTestDependency}}:
-      VersionRequirements: '1.0.0'
-      DependencyType: Hard
->>>>>>> 0474cd41
+        DependencyType: Hard