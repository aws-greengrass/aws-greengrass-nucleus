/*
 * Copyright Amazon.com, Inc. or its affiliates. All Rights Reserved.
 * SPDX-License-Identifier: Apache-2.0
 */

package com.aws.greengrass.integrationtests.componentmanager;

import com.aws.greengrass.componentmanager.ComponentManager;
import com.aws.greengrass.componentmanager.GreengrassComponentServiceHelper;
import com.aws.greengrass.componentmanager.ComponentStore;
import com.aws.greengrass.componentmanager.models.ComponentIdentifier;
import com.aws.greengrass.componentmanager.plugins.ArtifactDownloader;
import com.aws.greengrass.componentmanager.plugins.ArtifactDownloaderFactory;
import com.aws.greengrass.integrationtests.BaseITCase;
import com.aws.greengrass.lifecyclemanager.Kernel;
import com.aws.greengrass.util.FileSystemPermission;
import com.aws.greengrass.util.NucleusPaths;
import com.aws.greengrass.util.platforms.Platform;
import com.vdurmont.semver4j.Semver;
import org.apache.commons.io.FileUtils;
import org.apache.commons.lang3.SystemUtils;
import org.junit.jupiter.api.AfterEach;
import org.junit.jupiter.api.BeforeEach;
import org.junit.jupiter.api.Test;
import org.mockito.stubbing.Answer;

import java.io.File;
import java.nio.file.Files;
import java.nio.file.Path;
import java.nio.file.Paths;
import java.util.Collections;
import java.util.concurrent.TimeUnit;

import static com.aws.greengrass.testcommons.testutilities.Matchers.hasPermission;
import static org.hamcrest.MatcherAssert.assertThat;
import static org.hamcrest.io.FileMatchers.anExistingDirectory;
import static org.hamcrest.io.FileMatchers.anExistingFile;
import static org.mockito.ArgumentMatchers.any;
import static org.mockito.Mockito.mock;
import static org.mockito.Mockito.when;

class ComponentManagerIntegTest extends BaseITCase {
    private Kernel kernel;

    private static final String ROOT = Platform.getInstance().getPrivilegedUser();

    @BeforeEach
    void before() {
        kernel = new Kernel();
    }

    @AfterEach
    void afterEach() {
        kernel.shutdown();
    }

    @Test
    void GIVEN_component_with_archived_artifact_WHEN_prepareArtifacts_THEN_unarchives_artifacts() throws Exception {
        // GIVEN
        ComponentIdentifier ident = new ComponentIdentifier("A", new Semver("1.0.0"));

        NucleusPaths nucleusPaths = kernel.getNucleusPaths();
        nucleusPaths.setComponentStorePath(tempRootDir);
        ComponentStore store = new ComponentStore(nucleusPaths);
        kernel.getContext().put(ComponentStore.class, store);

        ArtifactDownloader mockDownloader = mock(ArtifactDownloader.class);
        File artifactFile = store.resolveArtifactDirectoryPath(ident).resolve("zip.zip").toFile();
        when(mockDownloader.downloadRequired()).thenReturn(true);
        when(mockDownloader.getArtifactFile()).thenReturn(artifactFile);
        when(mockDownloader.downloadToPath()).thenAnswer(downloadToPath("zip.zip", artifactFile));

        ArtifactDownloaderFactory mockDownloaderFactory = mock(ArtifactDownloaderFactory.class);
        when(mockDownloaderFactory.getArtifactDownloader(any(), any(), any())).thenReturn(mockDownloader);

        kernel.getContext().put(ArtifactDownloaderFactory.class, mockDownloaderFactory);

        GreengrassComponentServiceHelper mockServiceHelper = mock(GreengrassComponentServiceHelper.class);

        String testRecipeContent =
                FileUtils.readFileToString(Paths.get(this.getClass().getResource("zip.yaml").toURI()).toFile());
        when(mockServiceHelper.downloadPackageRecipeAsString(any())).thenReturn(testRecipeContent);
        kernel.getContext().put(GreengrassComponentServiceHelper.class, mockServiceHelper);

        // THEN
        kernel.getContext().get(ComponentManager.class).preparePackages(Collections.singletonList(ident))
                .get(10, TimeUnit.SECONDS);

        Path zipPath = nucleusPaths.unarchiveArtifactPath(ident, "zip");
        assertThat(zipPath.toFile(), anExistingDirectory());
        assertThat(zipPath.resolve("zip").toFile(), anExistingDirectory());
        assertThat(zipPath.resolve("zip").resolve("1").toFile(), anExistingFile());
        assertThat(zipPath.resolve("zip").resolve("2").toFile(), anExistingFile());

        // check everyone can enter dir
        assertThat(zipPath.resolve("zip"), hasPermission(FileSystemPermission.builder()
                        .ownerRead(true).ownerWrite(true).ownerExecute(true)
                        .groupRead(true).groupExecute(true)
                        .otherRead(true).otherExecute(true).build()));

        // check perms match what we gave
        FileSystemPermission allRead = FileSystemPermission.builder()
                .ownerRead(true).groupRead(true).otherRead(true)
                .ownerWrite(!SystemUtils.USER_NAME.equals(ROOT)) // we preserve write permissions for non-root user
                .build();

        assertThat(zipPath.resolve("zip").resolve("1"), hasPermission(allRead));
        assertThat(zipPath.resolve("zip").resolve("2"), hasPermission(allRead));
    }

    @Test
    void GIVEN_component_with_artifact_WHEN_prepareArtifacts_THEN_set_permissions_on_artifacts() throws Exception {
        ComponentIdentifier ident = new ComponentIdentifier("A", new Semver("1.0.0"));

        NucleusPaths nucleusPaths = kernel.getNucleusPaths();
        nucleusPaths.setComponentStorePath(tempRootDir);
        ComponentStore store = new ComponentStore(nucleusPaths);
        kernel.getContext().put(ComponentStore.class, store);
        File scriptFile = store.resolveArtifactDirectoryPath(ident).resolve("script.sh").toFile();
        File emptyFile = store.resolveArtifactDirectoryPath(ident).resolve("empty.txt").toFile();
        ArtifactDownloader mockDownloader = mock(ArtifactDownloader.class);
        when(mockDownloader.downloadRequired()).thenReturn(true);
        when(mockDownloader.getArtifactFile()).thenReturn(scriptFile).thenReturn(emptyFile);
        when(mockDownloader.downloadToPath())
                .thenAnswer(downloadToPath("script.sh", scriptFile))
                .thenAnswer(downloadToPath("empty.txt", emptyFile));

<<<<<<< HEAD
        GreengrassComponentServiceHelper mockServiceHelper = mock(GreengrassComponentServiceHelper.class);
=======
        ArtifactDownloaderFactory mockDownloaderFactory = mock(ArtifactDownloaderFactory.class);
        when(mockDownloaderFactory.getArtifactDownloader(any(), any(), any())).thenReturn(mockDownloader);
        kernel.getContext().put(ArtifactDownloaderFactory.class, mockDownloaderFactory);

        ComponentServiceHelper mockServiceHelper = mock(ComponentServiceHelper.class);
>>>>>>> b3c4e2ab

        String testRecipeContent =
                FileUtils.readFileToString(Paths.get(this.getClass().getResource("perms.yaml").toURI()).toFile());
        when(mockServiceHelper.downloadPackageRecipeAsString(any())).thenReturn(testRecipeContent);
        kernel.getContext().put(GreengrassComponentServiceHelper.class, mockServiceHelper);

        // THEN
        kernel.getContext().get(ComponentManager.class).preparePackages(Collections.singletonList(ident))
                .get(10, TimeUnit.SECONDS);
        assertThat(nucleusPaths.artifactPath(ident).resolve("script.sh"), hasPermission(FileSystemPermission.builder()
                .ownerRead(true).groupRead(true).otherRead(true)
                .ownerWrite(!SystemUtils.USER_NAME.equals(ROOT)) // we preserve write permissions for  non-root user
                .ownerExecute(true).groupExecute(true)
                .build()));

        assertThat(nucleusPaths.artifactPath(ident).resolve("empty.txt"), hasPermission(FileSystemPermission.builder()
                .ownerRead(true).groupRead(true)
                .ownerWrite(!SystemUtils.USER_NAME.equals(ROOT)) // we preserve write permissions for non-root user
                .build()));
    }

    /**
     * Mock download a file to a path using a class resource.
     *
     * @param resource the resource to copy
     * @param f the file location to copy to.
     * @return an answer that can be used for mocking.
     */
    Answer<File> downloadToPath(String resource, File f) {
        return (i) -> {
            Files.copy(getClass().getResourceAsStream(resource), f.toPath());
            return f;
        };
    }
}<|MERGE_RESOLUTION|>--- conflicted
+++ resolved
@@ -125,15 +125,11 @@
                 .thenAnswer(downloadToPath("script.sh", scriptFile))
                 .thenAnswer(downloadToPath("empty.txt", emptyFile));
 
-<<<<<<< HEAD
-        GreengrassComponentServiceHelper mockServiceHelper = mock(GreengrassComponentServiceHelper.class);
-=======
         ArtifactDownloaderFactory mockDownloaderFactory = mock(ArtifactDownloaderFactory.class);
         when(mockDownloaderFactory.getArtifactDownloader(any(), any(), any())).thenReturn(mockDownloader);
         kernel.getContext().put(ArtifactDownloaderFactory.class, mockDownloaderFactory);
 
-        ComponentServiceHelper mockServiceHelper = mock(ComponentServiceHelper.class);
->>>>>>> b3c4e2ab
+        GreengrassComponentServiceHelper mockServiceHelper = mock(GreengrassComponentServiceHelper.class);
 
         String testRecipeContent =
                 FileUtils.readFileToString(Paths.get(this.getClass().getResource("perms.yaml").toURI()).toFile());
