--- conflicted
+++ resolved
@@ -16,11 +16,7 @@
 import com.aws.greengrass.lifecyclemanager.Kernel;
 import com.aws.greengrass.logging.api.Logger;
 import com.aws.greengrass.logging.impl.GreengrassLogMessage;
-<<<<<<< HEAD
 import com.aws.greengrass.logging.impl.LogManager;
-import com.aws.greengrass.logging.impl.Slf4jLogAdapter;
-=======
->>>>>>> c7f6227a
 import com.aws.greengrass.status.FleetStatusService;
 import com.aws.greengrass.testcommons.testutilities.GGExtension;
 import com.aws.greengrass.testcommons.testutilities.NoOpArtifactHandler;
@@ -133,79 +129,51 @@
                 if (service.getName().equals("NonDisruptableService") && newState.equals(State.RUNNING)) {
                     nonDisruptableServiceServiceLatch.countDown();
 
-<<<<<<< HEAD
-            }
-        });
-        assertTrue(nonDisruptableServiceServiceLatch.await(30, TimeUnit.SECONDS));
-        try(EventStreamRPCConnection connection = IPCTestUtils.getEventStreamRpcConnection(kernel,"NonDisruptableService")){
-            GreengrassCoreIPCClient ipcEventStreamClient = new GreengrassCoreIPCClient(connection);
-            ipcEventStreamClient.subscribeToComponentUpdates(new SubscribeToComponentUpdatesRequest(), Optional.of(
-                    new StreamResponseHandler<ComponentUpdatePolicyEvents>() {
-
-                        @Override
-                        public void onStreamEvent(ComponentUpdatePolicyEvents streamEvent) {
-                            if (streamEvent.getPreUpdateEvent() != null) {
-                                try {
-                                    DeferComponentUpdateRequest deferComponentUpdateRequest =
-                                            new DeferComponentUpdateRequest();
-                                    deferComponentUpdateRequest.setRecheckAfterMs(TimeUnit.SECONDS.toMillis(60));
-                                    deferComponentUpdateRequest.setMessage("Test");
-                                    ipcEventStreamClient.deferComponentUpdate(deferComponentUpdateRequest,
-                                            Optional.empty()).getResponse().get(DEFAULT_IPC_API_TIMEOUT_SECONDS, TimeUnit.SECONDS);
-                                } catch (InterruptedException | ExecutionException | TimeoutException e) {
-                                }
-                            }
-                        }
-
-                        @Override
-                        public boolean onStreamError(Throwable error) {
-                            logger.atError().setCause(error).log("Caught error stream when subscribing for component "
-                                    + "updates");
-                            return false;
-                        }
-
-                        @Override
-                        public void onStreamClosed() {
-
-                        }
-                    }));
-            assertTrue(cdlDeployNonDisruptable.await(30, TimeUnit.SECONDS));
-            submitSampleJobDocument(DeploymentServiceIntegrationTest.class.getResource("FleetConfigWithRedSignalService.json").toURI(),
-                    "deployRedSignal", DeploymentType.SHADOW);
-            submitSampleJobDocument(DeploymentServiceIntegrationTest.class.getResource("FleetConfigWithNonDisruptableService.json").toURI(),
-                    "redeployNonDisruptable", DeploymentType.SHADOW);
-            assertTrue(cdlRedeployNonDisruptable.await(15, TimeUnit.SECONDS));
-            assertTrue(cdlDeployRedSignal.await(1, TimeUnit.SECONDS));
-        }
-        Slf4jLogAdapter.removeGlobalListener(listener);
-=======
                 }
             });
             assertTrue(nonDisruptableServiceServiceLatch.await(30, TimeUnit.SECONDS));
 
-            KernelIPCClientConfig nonDisruptable = getIPCConfigForService("NonDisruptableService", kernel);
-            IPCClientImpl ipcClient = new IPCClientImpl(nonDisruptable);
-            Lifecycle lifecycle = new LifecycleImpl(ipcClient);
-            lifecycle.subscribeToComponentUpdate((event) -> {
-                if (event instanceof PreComponentUpdateEvent) {
-                    try {
-                        lifecycle.deferComponentUpdate("NonDisruptableService", TimeUnit.SECONDS.toMillis(60));
-                    } catch (LifecycleIPCException e) {
-                    }
-                }
-            });
-            assertTrue(cdlDeployNonDisruptable.await(30, TimeUnit.SECONDS));
-            submitSampleJobDocument(
-                    DeploymentServiceIntegrationTest.class.getResource("FleetConfigWithRedSignalService.json").toURI(),
-                    "deployRedSignal", DeploymentType.SHADOW);
-            submitSampleJobDocument(
-                    DeploymentServiceIntegrationTest.class.getResource("FleetConfigWithNonDisruptableService.json").toURI(),
-                    "redeployNonDisruptable", DeploymentType.SHADOW);
-            assertTrue(cdlRedeployNonDisruptable.await(15, TimeUnit.SECONDS));
-            ipcClient.disconnect();
-            assertTrue(cdlDeployRedSignal.await(1, TimeUnit.SECONDS));
+            try (EventStreamRPCConnection connection = IPCTestUtils.getEventStreamRpcConnection(kernel,
+                    "NonDisruptableService")) {
+                GreengrassCoreIPCClient ipcEventStreamClient = new GreengrassCoreIPCClient(connection);
+                ipcEventStreamClient.subscribeToComponentUpdates(new SubscribeToComponentUpdatesRequest(),
+                        Optional.of(new StreamResponseHandler<ComponentUpdatePolicyEvents>() {
+
+                            @Override
+                            public void onStreamEvent(ComponentUpdatePolicyEvents streamEvent) {
+                                if (streamEvent.getPreUpdateEvent() != null) {
+                                    try {
+                                        DeferComponentUpdateRequest deferComponentUpdateRequest = new DeferComponentUpdateRequest();
+                                        deferComponentUpdateRequest.setRecheckAfterMs(TimeUnit.SECONDS.toMillis(60));
+                                        deferComponentUpdateRequest.setMessage("Test");
+                                        ipcEventStreamClient.deferComponentUpdate(deferComponentUpdateRequest, Optional.empty())
+                                                .getResponse().get(DEFAULT_IPC_API_TIMEOUT_SECONDS, TimeUnit.SECONDS);
+                                    } catch (InterruptedException | ExecutionException | TimeoutException e) {
+                                    }
+                                }
+                            }
+
+                            @Override
+                            public boolean onStreamError(Throwable error) {
+                                logger.atError().setCause(error).log("Caught error stream when subscribing for component " + "updates");
+                                return false;
+                            }
+
+                            @Override
+                            public void onStreamClosed() {
+
+                            }
+                        }));
+
+                assertTrue(cdlDeployNonDisruptable.await(30, TimeUnit.SECONDS));
+                submitSampleJobDocument(DeploymentServiceIntegrationTest.class.getResource("FleetConfigWithRedSignalService.json")
+                        .toURI(), "deployRedSignal", DeploymentType.SHADOW);
+                submitSampleJobDocument(DeploymentServiceIntegrationTest.class.getResource("FleetConfigWithNonDisruptableService.json")
+                        .toURI(), "redeployNonDisruptable", DeploymentType.SHADOW);
+                assertTrue(cdlRedeployNonDisruptable.await(15, TimeUnit.SECONDS));
+                assertTrue(cdlDeployRedSignal.await(1, TimeUnit.SECONDS));
+            }
         }
->>>>>>> c7f6227a
     }
 
     private void submitSampleJobDocument(URI uri, String arn, DeploymentType type) throws Exception {
