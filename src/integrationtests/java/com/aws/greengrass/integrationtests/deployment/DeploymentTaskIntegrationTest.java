/*
 * Copyright Amazon.com, Inc. or its affiliates. All Rights Reserved.
 * SPDX-License-Identifier: Apache-2.0
 */

package com.aws.greengrass.integrationtests.deployment;

import com.aws.greengrass.componentmanager.ComponentManager;
import com.aws.greengrass.componentmanager.ComponentStore;
import com.aws.greengrass.componentmanager.DependencyResolver;
import com.aws.greengrass.componentmanager.KernelConfigResolver;
import com.aws.greengrass.componentmanager.exceptions.PackageDownloadException;
import com.aws.greengrass.componentmanager.models.ComponentIdentifier;
import com.aws.greengrass.config.Topics;
import com.aws.greengrass.dependency.State;
import com.aws.greengrass.deployment.DefaultDeploymentTask;
import com.aws.greengrass.deployment.DeploymentConfigMerger;
import com.aws.greengrass.deployment.DeploymentDirectoryManager;
import com.aws.greengrass.deployment.DeploymentService;
import com.aws.greengrass.deployment.exceptions.ServiceUpdateException;
import com.aws.greengrass.deployment.model.Deployment;
import com.aws.greengrass.deployment.model.DeploymentDocument;
import com.aws.greengrass.deployment.model.DeploymentResult;
import com.aws.greengrass.ipc.IPCClientImpl;
import com.aws.greengrass.ipc.config.KernelIPCClientConfig;
import com.aws.greengrass.ipc.services.lifecycle.Lifecycle;
import com.aws.greengrass.ipc.services.lifecycle.LifecycleImpl;
import com.aws.greengrass.ipc.services.lifecycle.PreComponentUpdateEvent;
import com.aws.greengrass.ipc.services.lifecycle.exceptions.LifecycleIPCException;
import com.aws.greengrass.lifecyclemanager.GenericExternalService;
import com.aws.greengrass.lifecyclemanager.GreengrassService;
import com.aws.greengrass.lifecyclemanager.Kernel;
import com.aws.greengrass.lifecyclemanager.exceptions.ServiceLoadException;
import com.aws.greengrass.logging.api.Logger;
import com.aws.greengrass.logging.impl.GreengrassLogMessage;
import com.aws.greengrass.logging.impl.LogManager;
import com.aws.greengrass.logging.impl.Slf4jLogAdapter;
import com.aws.greengrass.testcommons.testutilities.GGExtension;
import com.fasterxml.jackson.databind.DeserializationFeature;
import com.fasterxml.jackson.databind.ObjectMapper;
import com.vdurmont.semver4j.Semver;
import org.hamcrest.Matchers;
import org.hamcrest.collection.IsMapContaining;
import org.hamcrest.collection.IsMapWithSize;
import org.junit.jupiter.api.AfterAll;
import org.junit.jupiter.api.AfterEach;
import org.junit.jupiter.api.BeforeAll;
import org.junit.jupiter.api.BeforeEach;
import org.junit.jupiter.api.MethodOrderer;
import org.junit.jupiter.api.Order;
import org.junit.jupiter.api.Test;
import org.junit.jupiter.api.TestMethodOrder;
import org.junit.jupiter.api.extension.ExtendWith;
import org.junit.jupiter.api.extension.ExtensionContext;
import org.junit.jupiter.api.io.TempDir;
import software.amazon.awssdk.utils.ImmutableMap;

import java.io.File;
import java.io.IOException;
import java.net.URI;
import java.net.URISyntaxException;
import java.nio.file.FileAlreadyExistsException;
import java.nio.file.Files;
import java.nio.file.Path;
import java.nio.file.Paths;
import java.util.Arrays;
import java.util.Collections;
import java.util.HashMap;
import java.util.List;
import java.util.Map;
import java.util.Set;
import java.util.concurrent.CopyOnWriteArrayList;
import java.util.concurrent.CountDownLatch;
import java.util.concurrent.ExecutorService;
import java.util.concurrent.Executors;
import java.util.concurrent.Future;
import java.util.concurrent.TimeUnit;
import java.util.concurrent.atomic.AtomicInteger;
import java.util.function.Consumer;
import java.util.stream.Collectors;

import static com.aws.greengrass.deployment.DeploymentService.GROUP_TO_ROOT_COMPONENTS_TOPICS;
import static com.aws.greengrass.deployment.DeploymentService.GROUP_TO_ROOT_COMPONENTS_VERSION_KEY;
import static com.aws.greengrass.deployment.model.Deployment.DeploymentStage.DEFAULT;
import static com.aws.greengrass.integrationtests.ipc.IPCTestUtils.getIPCConfigForService;
import static com.aws.greengrass.testcommons.testutilities.ExceptionLogProtector.ignoreExceptionOfType;
import static com.aws.greengrass.testcommons.testutilities.ExceptionLogProtector.ignoreExceptionUltimateCauseOfType;
import static com.aws.greengrass.util.Utils.copyFolderRecursively;
import static java.nio.file.StandardCopyOption.REPLACE_EXISTING;
import static org.hamcrest.MatcherAssert.assertThat;
import static org.hamcrest.Matchers.containsInAnyOrder;
import static org.hamcrest.Matchers.not;
import static org.hamcrest.io.FileMatchers.anExistingDirectory;
import static org.hamcrest.io.FileMatchers.anExistingFile;
import static org.junit.jupiter.api.Assertions.assertEquals;
import static org.junit.jupiter.api.Assertions.assertFalse;
import static org.junit.jupiter.api.Assertions.assertThrows;
import static org.junit.jupiter.api.Assertions.assertTrue;

@ExtendWith(GGExtension.class)
@TestMethodOrder(MethodOrderer.OrderAnnotation.class)
class DeploymentTaskIntegrationTest {

    private static final String TEST_CUSTOMER_APP_STRING = "Hello Greengrass. This is a test";
    private static final String MOCK_GROUP_NAME = "thinggroup/group1";

    // Based on the recipe files of the packages in sample job document
    private static final String TEST_CUSTOMER_APP_STRING_UPDATED = "Hello Greengrass. This is a new value";
    private static final String TEST_MOSQUITTO_STRING = "Hello this is mosquitto getting started";
    private static final String TEST_TICK_TOCK_STRING = "Go ahead with 2 approvals";

    private static final ObjectMapper OBJECT_MAPPER =
            new ObjectMapper().configure(DeserializationFeature.FAIL_ON_UNKNOWN_PROPERTIES, true);
    public static final String SIMPLE_APP_NAME = "SimpleApp";

    private static Logger logger;

    private static DependencyResolver dependencyResolver;
    private static ComponentManager componentManager;
    private static ComponentStore componentStore;
    private static KernelConfigResolver kernelConfigResolver;
    private static DeploymentConfigMerger deploymentConfigMerger;

    private DeploymentDocument sampleJobDocument;
    private static Kernel kernel;

    private static Map<String, Long> outputMessagesToTimestamp;
    private CountDownLatch countDownLatch;
    private final ExecutorService executorService = Executors.newSingleThreadExecutor();
    private Topics groupToRootComponentsTopics;
    private Topics deploymentServiceTopics;

    private final AtomicInteger deploymentCount = new AtomicInteger();

    @TempDir
    static Path rootDir;

    @BeforeAll
    static void setupLogger() {
        outputMessagesToTimestamp = new HashMap<>();
        logger = LogManager.getLogger(DeploymentTaskIntegrationTest.class);
    }

    @BeforeAll
    static void setupKernel() {
        System.setProperty("root", rootDir.toAbsolutePath().toString());
        kernel = new Kernel();
        kernel.parseArgs("-i", DeploymentTaskIntegrationTest.class.getResource("onlyMain.yaml").toString());

        kernel.launch();

        // get required instances from context
        componentManager = kernel.getContext().get(ComponentManager.class);
        componentStore = kernel.getContext().get(ComponentStore.class);
        dependencyResolver = kernel.getContext().get(DependencyResolver.class);
        kernelConfigResolver = kernel.getContext().get(KernelConfigResolver.class);
        deploymentConfigMerger = kernel.getContext().get(DeploymentConfigMerger.class);
    }

    @BeforeEach
    void beforeEach(ExtensionContext context) throws Exception {
        ignoreExceptionOfType(context, PackageDownloadException.class);

        deploymentServiceTopics = Topics.of(kernel.getContext(), DeploymentService.DEPLOYMENT_SERVICE_TOPICS, null);
        groupToRootComponentsTopics =
                deploymentServiceTopics.lookupTopics(GROUP_TO_ROOT_COMPONENTS_TOPICS, MOCK_GROUP_NAME);

        // pre-load contents to package store
        preloadLocalStoreContent();
    }

    @AfterEach
    void afterEach() {
        executorService.shutdownNow();
    }

    @AfterAll
    static void tearDown() {
        kernel.shutdown();
    }

    /**
     * Deploy versions 1.0.0 through 4.0.0 sequentially. Stale version should be removed.
     * In this test we need to preload recipe/artifact before a deployment so that it can be found locally,
     * because unused local files are removed by cleanup from previous deployment.
     * After this we'll reload local files again so that the following tests can proceed normally.
     */
    @Test
    @Order(1)
<<<<<<< HEAD
    void GIVEN_component_with_multiple_versions_WHEN_deploy_sequentially_THEN_stale_version_removed() throws Exception {
        ComponentIdentifier simpleApp1 = new ComponentIdentifier(SIMPLE_APP_NAME, new Semver("1.0.0"));
        ComponentIdentifier simpleApp2 = new ComponentIdentifier(SIMPLE_APP_NAME, new Semver("2.0.0"));
=======
    void GIVEN_component_with_multiple_versions_WHEN_deploy_sequentially_THEN_stale_version_removed(
            ExtensionContext context) throws Exception {
        ComponentIdentifier simpleApp1 = new ComponentIdentifier(SIMPLE_APP_NAME, new Semver("1.0.0"),
                PRIVATE_STORE_NAMESPACE_TOPIC);
        ComponentIdentifier simpleApp2 = new ComponentIdentifier(SIMPLE_APP_NAME, new Semver("2.0.0"),
                PRIVATE_STORE_NAMESPACE_TOPIC);
>>>>>>> d326148f

        // deploy version 1
        Future<DeploymentResult> resultFuture1 = submitSampleJobDocument(
                DeploymentTaskIntegrationTest.class.getResource("SimpleAppJobDoc1.json").toURI(),
                System.currentTimeMillis());
        DeploymentResult result1 = resultFuture1.get(30, TimeUnit.SECONDS);
        assertEquals(DeploymentResult.DeploymentStatus.SUCCESSFUL, result1.getDeploymentStatus());

        // version 2 should not exist now. preload it before deployment. we'll do the same for later deployments
        assertRecipeArtifactNotExists(simpleApp2);
        preloadLocalStoreContent(SIMPLE_APP_NAME, "2.0.0");

        // deploy version 2
        Future<DeploymentResult> resultFuture2 = submitSampleJobDocument(
                DeploymentTaskIntegrationTest.class.getResource("SimpleAppJobDoc2.json").toURI(),
                System.currentTimeMillis());
        DeploymentResult result2 = resultFuture2.get(30, TimeUnit.SECONDS);
        assertEquals(DeploymentResult.DeploymentStatus.SUCCESSFUL, result2.getDeploymentStatus());

        // both 1 and 2 should exist in component store at this point
        assertRecipeArtifactExists(simpleApp1);
        assertRecipeArtifactExists(simpleApp2);

        // deploy version 3
        preloadLocalStoreContent(SIMPLE_APP_NAME, "3.0.0");
        Future<DeploymentResult> resultFuture3 = submitSampleJobDocument(
                DeploymentTaskIntegrationTest.class.getResource("SimpleAppJobDoc3.json").toURI(),
                System.currentTimeMillis());
        DeploymentResult result3 = resultFuture3.get(30, TimeUnit.SECONDS);
        assertEquals(DeploymentResult.DeploymentStatus.SUCCESSFUL, result3.getDeploymentStatus());

        // version 1 removed by preemptive cleanup
        assertRecipeArtifactNotExists(simpleApp1);

        // deploy version 4
        preloadLocalStoreContent(SIMPLE_APP_NAME, "4.0.0");
        Future<DeploymentResult> resultFuture4 = submitSampleJobDocument(
                DeploymentTaskIntegrationTest.class.getResource("SimpleAppJobDoc4.json").toURI(),
                System.currentTimeMillis());
        DeploymentResult result4 = resultFuture4.get(30, TimeUnit.SECONDS);
        assertEquals(DeploymentResult.DeploymentStatus.SUCCESSFUL, result4.getDeploymentStatus());

        // version 2 removed by preemptive cleanup
        assertRecipeArtifactNotExists(simpleApp2);
    }

    /**
     * Deploy version 1, 2, and 1 again. Then 1 should not be cleaned up. If cleanup buggy this can fail
     */
    @Test
    @Order(2)
    void GIVEN_component_with_multiple_versions_WHEN_deploy_previous_version_THEN_running_version_not_cleaned_up()
            throws Exception {
        ComponentIdentifier simpleApp1 = new ComponentIdentifier(SIMPLE_APP_NAME, new Semver("1.0.0"));

        // deploy version 1 and 2
        preloadLocalStoreContent(SIMPLE_APP_NAME, "1.0.0");
        Future<DeploymentResult> resultFuture1 = submitSampleJobDocument(
                DeploymentTaskIntegrationTest.class.getResource("SimpleAppJobDoc1.json").toURI(),
                System.currentTimeMillis());
        resultFuture1.get(30, TimeUnit.SECONDS);

        preloadLocalStoreContent(SIMPLE_APP_NAME, "2.0.0");
        Future<DeploymentResult> resultFuture2 = submitSampleJobDocument(
                DeploymentTaskIntegrationTest.class.getResource("SimpleAppJobDoc2.json").toURI(),
                System.currentTimeMillis());
        resultFuture2.get(30, TimeUnit.SECONDS);

        // deploy V1 again
        Future<DeploymentResult> resultFuture1Again = submitSampleJobDocument(
                DeploymentTaskIntegrationTest.class.getResource("SimpleAppJobDoc1.json").toURI(),
                System.currentTimeMillis());
        resultFuture1Again.get(30, TimeUnit.SECONDS);
        assertRecipeArtifactExists(simpleApp1);

        // load files again for the subsequent tests
        preloadLocalStoreContent();
    }

    @Test
    @Order(3)
    void GIVEN_sample_deployment_doc_WHEN_submitted_to_deployment_task_THEN_services_start_in_kernel(ExtensionContext context)
            throws Exception {
        ((Map) kernel.getContext().getvIfExists(Kernel.SERVICE_TYPE_TO_CLASS_MAP_KEY).get()).put("plugin",
                                                                                                 GreengrassService.class
                                                                                                         .getName());
        outputMessagesToTimestamp.clear();
        final List<String> listOfExpectedMessages =
                Arrays.asList(TEST_TICK_TOCK_STRING, TEST_MOSQUITTO_STRING, TEST_CUSTOMER_APP_STRING);
        countDownLatch = new CountDownLatch(3);
        Consumer<GreengrassLogMessage> listener = m -> {
            Map<String, String> contexts = m.getContexts();
            String messageOnStdout = contexts.get("stdout");
            if (messageOnStdout == null) {
                return;
            }
            // Windows has quotes in the echo, so strip them
            messageOnStdout = messageOnStdout.replaceAll("\"", "");
            if (listOfExpectedMessages.contains(messageOnStdout)) {
                //TODO: Deduping is needed, as currently kernel is running the GreenSignal and Mosquitto dependencies
                // multiple times before the CustomerApp runs. This should not be the expected behavior. Sim to
                // capture this https://sim.amazon.com/issues/P34042537
                if (!outputMessagesToTimestamp.containsKey(messageOnStdout)) {
                    outputMessagesToTimestamp.put(messageOnStdout, m.getTimestamp());
                    countDownLatch.countDown();
                }
            }
        };
        Slf4jLogAdapter.addGlobalListener(listener);

        Future<DeploymentResult> resultFuture = submitSampleJobDocument(
                DeploymentTaskIntegrationTest.class.getResource("SampleJobDocument.json").toURI(),
                System.currentTimeMillis());

        resultFuture.get(10, TimeUnit.SECONDS);

        countDownLatch.await(10, TimeUnit.SECONDS);
        Set<String> listOfStdoutMessagesTapped = outputMessagesToTimestamp.keySet();
        assertThat(listOfStdoutMessagesTapped, containsInAnyOrder(Matchers.equalTo(TEST_CUSTOMER_APP_STRING),
                                                                  Matchers.equalTo(TEST_MOSQUITTO_STRING),
                                                                  Matchers.equalTo(TEST_TICK_TOCK_STRING)));
        Slf4jLogAdapter.removeGlobalListener(listener);

        // Check that ClassService is a raw EvergreenService and not a GenericExternalService
        assertEquals(GreengrassService.class, kernel.locate("ClassService").getClass());
    }

    @Test
    @Order(2)
    void GIVEN_multiple_deployments_with_config_update_WHEN_submitted_to_deployment_task_THEN_configs_are_updated()
            throws Exception {

        // Two things are verified in this test
        // 1. The component's configurations are updated correctly in the kernel's config store
        // 2. The interpolation is correct by taking the newly updated configuration, that is consistent

//        List<CountDownLatch> countDownLatches = new ArrayList<>();

//        for (int i=0; i < 5; i++) {
//             5 deployments and each need a countdown
//            countDownLatches.add(new CountDownLatch(1));
//        }


        // Set up stdout listener to capture stdout for verify #2 interpolation
        List<String> stdouts = new CopyOnWriteArrayList<>();
        Consumer<GreengrassLogMessage> listener = m -> {
            Map<String, String> contexts = m.getContexts();
            String messageOnStdout = contexts.get("stdout");
            if (messageOnStdout != null && messageOnStdout.contains(
                    "aws.iot.gg.test.integ.ComponentConfigTestService output")) {
                stdouts.add(messageOnStdout);
                countDownLatch.countDown(); // countdown when received output to verify
            }
        };
        Slf4jLogAdapter.addGlobalListener(listener);


        /*
         * 1st deployment. Default Config.
         */
        countDownLatch = new CountDownLatch(1);
        Future<DeploymentResult> resultFuture = submitSampleJobDocument(
                DeploymentTaskIntegrationTest.class.getResource("ComponentConfigTest_DeployDocument_1.json").toURI(),
                System.currentTimeMillis());
        resultFuture.get(10, TimeUnit.SECONDS);

        // verify config in config store and interpolation result
        Map<String, Object> resultConfig = kernel.findServiceTopic("aws.iot.gg.test.integ.ComponentConfigTestService")
                .findTopics(KernelConfigResolver.CONFIGURATION_CONFIG_KEY)
                .toPOJO();

        verifyDefaultValueIsApplied(stdouts, resultConfig);

        /*
         * 2nd deployment. MERGE existing keys.
         */
        countDownLatch = new CountDownLatch(1); // reset countdown
        resultFuture = submitSampleJobDocument(
                DeploymentTaskIntegrationTest.class.getResource("ComponentConfigTest_DeployDocument_2.json").toURI(),
                System.currentTimeMillis());
        resultFuture.get(10, TimeUnit.SECONDS);

        // verify config in config store
        resultConfig = kernel.findServiceTopic("aws.iot.gg.test.integ.ComponentConfigTestService")
                .findTopics(KernelConfigResolver.CONFIGURATION_CONFIG_KEY)
                .toPOJO();

        countDownLatch.await(5, TimeUnit.SECONDS); // the output should appear within 5 seconds
        // Asserted values can be found in ComponentConfigTest_DeployDocument_2.json
        assertThat(resultConfig, IsMapContaining.hasEntry("singleLevelKey", "updated value of singleLevelKey"));
        assertThat(resultConfig, IsMapContaining.hasEntry("listKey", Collections.singletonList("item3")));
        assertThat(resultConfig, IsMapContaining.hasEntry("emptyStringKey", ""));
        assertThat(resultConfig, IsMapContaining.hasEntry("emptyListKey", Collections.emptyList()));
        assertThat(resultConfig, IsMapContaining.hasEntry("emptyObjectKey", Collections.emptyMap()));
        assertThat(resultConfig, IsMapContaining.hasEntry("defaultIsNullKey", "updated value of defaultIsNullKey"));
        assertThat(resultConfig, IsMapContaining.hasEntry("willBeNullKey", null));

        assertThat(resultConfig, IsMapContaining.hasKey("path"));
        assertThat(resultConfig, IsMapWithSize.aMapWithSize(8));    // no more keys

        assertThat((Map<String, String>) resultConfig.get("path"),
                   IsMapContaining.hasEntry("leafKey", "updated value of /path/leafKey"));
        assertThat((Map<String, String>) resultConfig.get("path"), IsMapWithSize.aMapWithSize(1));  // no more keys

        // verify interpolation result
        assertTrue(stdouts.get(0).contains("Value for /singleLevelKey: updated value of singleLevelKey."));
        assertTrue(stdouts.get(0).contains("Value for /path/leafKey: updated value of /path/leafKey."));
        assertTrue(stdouts.get(0).contains("Value for /listKey/0: item3."));
        assertTrue(stdouts.get(0).contains("Value for /emptyStringKey: ."));
        assertTrue(stdouts.get(0).contains("Value for /defaultIsNullKey: updated value of defaultIsNullKey."));
        assertTrue(stdouts.get(0).contains("Value for /newSingleLevelKey: {configuration:/newSingleLevelKey}."));
        stdouts.clear();

        /*
         * 3rd deployment MERGE not existed keys
         */
        countDownLatch = new CountDownLatch(1); // reset countdown
        resultFuture = submitSampleJobDocument(
                DeploymentTaskIntegrationTest.class.getResource("ComponentConfigTest_DeployDocument_3.json").toURI(),
                System.currentTimeMillis());
        resultFuture.get(10, TimeUnit.SECONDS);

        // verify config in config store
        resultConfig = kernel.findServiceTopic("aws.iot.gg.test.integ.ComponentConfigTestService")
                .findTopics(KernelConfigResolver.CONFIGURATION_CONFIG_KEY)
                .toPOJO();
        assertThat(resultConfig, IsMapContaining.hasEntry("singleLevelKey", "updated value of singleLevelKey"));
        assertThat(resultConfig, IsMapContaining.hasEntry("listKey", Collections.singletonList("item3")));
        assertThat(resultConfig, IsMapContaining.hasEntry("emptyStringKey", ""));
        assertThat(resultConfig, IsMapContaining.hasEntry("emptyListKey", Collections.emptyList()));
        assertThat(resultConfig, IsMapContaining.hasEntry("emptyObjectKey", Collections.emptyMap()));
        assertThat(resultConfig, IsMapContaining.hasEntry("defaultIsNullKey", "updated value of defaultIsNullKey"));
        assertThat(resultConfig, IsMapContaining.hasEntry("willBeNullKey", null));

        assertThat(resultConfig, IsMapContaining.hasKey("path"));
        assertThat(resultConfig, IsMapContaining.hasEntry("newSingleLevelKey", "value of newSingleLevelKey"));
        assertThat(resultConfig, IsMapWithSize.aMapWithSize(9));    // no more keys

        assertThat((Map<String, String>) resultConfig.get("path"),
                   IsMapContaining.hasEntry("leafKey", "updated value of /path/leafKey"));
        assertThat((Map<String, String>) resultConfig.get("path"),
                   IsMapContaining.hasEntry("newLeafKey", "value of /path/newLeafKey"));
        assertThat((Map<String, String>) resultConfig.get("path"), IsMapWithSize.aMapWithSize(2));  // no more keys

        // verify interpolation result
        countDownLatch.await(5, TimeUnit.SECONDS); // the output should appear within 5 seconds
        assertTrue(stdouts.get(0).contains("Value for /singleLevelKey: updated value of singleLevelKey."));
        assertTrue(stdouts.get(0).contains("Value for /path/leafKey: updated value of /path/leafKey."));
        assertTrue(stdouts.get(0).contains("Value for /listKey/0: item3."));
        assertTrue(stdouts.get(0).contains("Value for /emptyStringKey: ."));
        assertTrue(stdouts.get(0).contains("Value for /defaultIsNullKey: updated value of defaultIsNullKey."));
        assertTrue(stdouts.get(0).contains("Value for /newSingleLevelKey: value of newSingleLevelKey."));
        stdouts.clear();

        /*
         * 4th deployment. RESET.
         */
        countDownLatch = new CountDownLatch(1); // reset countdown
        resultFuture = submitSampleJobDocument(
                DeploymentTaskIntegrationTest.class.getResource("ComponentConfigTest_DeployDocument_4.json").toURI(),
                System.currentTimeMillis());
        resultFuture.get(10, TimeUnit.SECONDS);

        // verify config in config store
        resultConfig = kernel.findServiceTopic("aws.iot.gg.test.integ.ComponentConfigTestService")
                .findTopics(KernelConfigResolver.CONFIGURATION_CONFIG_KEY)
                .toPOJO();
        assertThat(resultConfig, IsMapContaining.hasEntry("singleLevelKey", "updated value of singleLevelKey"));
        assertThat(resultConfig, IsMapContaining.hasEntry("listKey", Arrays.asList("item1", "item2")));
        assertThat(resultConfig, IsMapContaining.hasEntry("emptyStringKey", ""));
        assertThat(resultConfig, IsMapContaining.hasEntry("emptyListKey", Collections.emptyList()));
        assertThat(resultConfig, IsMapContaining.hasEntry("emptyObjectKey", Collections.emptyMap()));
        assertThat(resultConfig, IsMapContaining.hasEntry("defaultIsNullKey", "updated value of defaultIsNullKey"));
        assertThat(resultConfig, IsMapContaining.hasEntry("willBeNullKey", null));

        assertThat(resultConfig, IsMapContaining.hasKey("path"));
        assertThat((Map<String, String>) resultConfig.get("path"),
                   IsMapContaining.hasEntry("leafKey", "updated value of /path/leafKey"));

        assertFalse(resultConfig.containsKey("newSingleLevelKey"),
                    "newSingleLevelKey should be cleared after RESET because it doesn't have a default value");
        assertThat(resultConfig, IsMapWithSize.aMapWithSize(8));    // no more keys

        assertFalse(((Map<String, String>) resultConfig.get("path")).containsKey("newLeafKey"),
                    "/path/newSingleLevelKey should be cleared after RESET because it doesn't have a default value");
        assertThat((Map<String, String>) resultConfig.get("path"), IsMapWithSize.aMapWithSize(1));  // no more keys

        // verify interpolation result
        countDownLatch.await(5, TimeUnit.SECONDS); // the output should appear within 5 seconds
        assertTrue(stdouts.get(0).contains("Value for /singleLevelKey: updated value of singleLevelKey."));
        assertTrue(stdouts.get(0).contains("Value for /path/leafKey: updated value of /path/leafKey."));
        assertTrue(stdouts.get(0).contains("Value for /listKey/0: item1."));
        assertTrue(stdouts.get(0).contains("Value for /emptyStringKey: ."));
        assertTrue(stdouts.get(0).contains("Value for /defaultIsNullKey: updated value of defaultIsNullKey."));
        assertTrue(stdouts.get(0).contains("Value for /newSingleLevelKey: {configuration:/newSingleLevelKey}."));
        stdouts.clear();

        // 5th RESET entirely to default
        countDownLatch = new CountDownLatch(1); // reset countdown
        resultFuture = submitSampleJobDocument(
                DeploymentTaskIntegrationTest.class.getResource("ComponentConfigTest_DeployDocument_5.json").toURI(),
                System.currentTimeMillis());
        resultFuture.get(10, TimeUnit.SECONDS);

        // verify config in config store and interpolation result
        resultConfig = kernel.findServiceTopic("aws.iot.gg.test.integ.ComponentConfigTestService")
                .findTopics(KernelConfigResolver.CONFIGURATION_CONFIG_KEY)
                .toPOJO();
        verifyDefaultValueIsApplied(stdouts, resultConfig);

        Slf4jLogAdapter.removeGlobalListener(listener);
    }

    private void verifyDefaultValueIsApplied(List<String> stdouts, Map<String, Object> resultConfig)
            throws InterruptedException {
        // Asserted default values are from the aws.iot.gg.test.integ.ComponentConfigTestService-1.0.0.yaml recipe file
        assertThat(resultConfig, IsMapWithSize.aMapWithSize(8));
        assertThat(resultConfig, IsMapContaining.hasEntry("singleLevelKey", "default value of singleLevelKey"));
        assertThat(resultConfig, IsMapContaining.hasEntry("listKey", Arrays.asList("item1", "item2")));
        assertThat(resultConfig, IsMapContaining.hasEntry("emptyStringKey", ""));
        assertThat(resultConfig, IsMapContaining.hasEntry("emptyListKey", Collections.emptyList()));
        assertThat(resultConfig, IsMapContaining.hasEntry("emptyObjectKey", Collections.emptyMap()));
        assertThat(resultConfig, IsMapContaining.hasEntry("defaultIsNullKey", null));
        assertThat(resultConfig, IsMapContaining.hasEntry("willBeNullKey", "I will be set to null soon"));


        assertThat(resultConfig, IsMapContaining.hasKey("path"));
        assertThat((Map<String, String>) resultConfig.get("path"),
                   IsMapContaining.hasEntry("leafKey", "default value of /path/leafKey"));

        // verify interpolation result
        countDownLatch.await(5, TimeUnit.SECONDS); // the output should appear within 5 seconds
        assertTrue(stdouts.get(0).contains("Value for /singleLevelKey: default value of singleLevelKey."));
        assertTrue(stdouts.get(0).contains("Value for /path/leafKey: default value of /path/leafKey."));
        assertTrue(stdouts.get(0).contains("Value for /path: {\"leafKey\":\"default value of /path/leafKey\"}"));

        assertTrue(stdouts.get(0).contains("Value for /listKey/0: item1."));
        assertTrue(stdouts.get(0).contains("Value for /defaultIsNullKey: null"));
        assertTrue(stdouts.get(0).contains("Value for /emptyStringKey: ."));
        assertTrue(stdouts.get(0).contains("Value for /newSingleLevelKey: {configuration:/newSingleLevelKey}."));
        stdouts.clear();
    }

    @Test
    @Order(2)
    void GIVEN_a_deployment_with_dependency_has_config_WHEN_submitted_THEN_dependency_configs_are_interpolated()
            throws Exception {
        // Set up stdout listener to capture stdout for verify #2 interpolation
        List<String> stdouts = new CopyOnWriteArrayList<>();
        Consumer<GreengrassLogMessage> listener = m -> {
            Map<String, String> contexts = m.getContexts();
            String messageOnStdout = contexts.get("stdout");
            if (messageOnStdout != null && messageOnStdout.contains(
                    "aws.iot.gg.test.integ.ComponentConfigTestMain output")) {
                stdouts.add(messageOnStdout);
            }
        };
        Slf4jLogAdapter.addGlobalListener(listener);


        /*
         * 1st deployment. Default Config.
         */
        Future<DeploymentResult> resultFuture = submitSampleJobDocument(
                DeploymentTaskIntegrationTest.class.getResource("CrossComponentConfigTest_DeployDocument.json").toURI(),
                System.currentTimeMillis());
        resultFuture.get(10, TimeUnit.SECONDS);

        // verify interpolation result
        assertTrue(stdouts.get(0).contains("Value for /singleLevelKey: default value of singleLevelKey."));
        assertTrue(stdouts.get(0).contains("Value for /path/leafKey: default value of /path/leafKey."));
        assertTrue(stdouts.get(0).contains("Value for /listKey/0: item1."));
        assertTrue(stdouts.get(0).contains("Value for /emptyStringKey: ."));

        Slf4jLogAdapter.removeGlobalListener(listener);
    }


    @Test
    @Order(2)
    void GIVEN_a_deployment_has_component_use_system_config_WHEN_submitted_THEN_system_configs_are_interpolated()
            throws Exception {

        // Set up stdout listener to capture stdout for verify #2 interpolation
        List<String> stdouts = new CopyOnWriteArrayList<>();
        Consumer<GreengrassLogMessage> listener = m -> {
            Map<String, String> contexts = m.getContexts();
            String messageOnStdout = contexts.get("stdout");
            if (messageOnStdout != null && messageOnStdout.contains("aws.iot.gg.test.integ.SystemConfigTest output")) {
                stdouts.add(messageOnStdout);
            }
        };
        Slf4jLogAdapter.addGlobalListener(listener);


        /*
         * 1st deployment. Default Config.
         */
        Future<DeploymentResult> resultFuture = submitSampleJobDocument(
                DeploymentTaskIntegrationTest.class.getResource("SystemConfigTest_DeployDocument.json").toURI(),
                System.currentTimeMillis());
        resultFuture.get(10, TimeUnit.SECONDS);

        // The main comes from SystemConfigTest_DeployDocument.json
        String mainComponentName = "aws.iot.gg.test.integ.SystemConfigTest";
        String mainComponentNameVer = "0.0.1";

        // The dependency is specified in aws.iot.gg.test.integ.SystemConfigTest-0.1.1
        String otherComponentName = "GreenSignal";
        String otherComponentVer = "1.0.0";

        // verify interpolation result
        assertTrue(stdouts.get(0).contains("I'm kernel's root path: " + rootDir.toAbsolutePath().toString()));

        assertTrue(stdouts.get(0)
                           .contains("I'm my own artifact path: " + rootDir.resolve("packages")
                                   .resolve(ComponentStore.ARTIFACT_DIRECTORY)
                                   .resolve(mainComponentName)
                                   .resolve(mainComponentNameVer)
                                   .toAbsolutePath()
                                   .toString()));

        assertTrue(stdouts.get(0)
                           .contains("I'm my own artifact decompressed path: " + rootDir.resolve("packages")
                                   .resolve(ComponentStore.ARTIFACTS_DECOMPRESSED_DIRECTORY)
                                   .resolve(mainComponentName)
                                   .resolve(mainComponentNameVer)
                                   .toAbsolutePath()
                                   .toString()));


        assertTrue(stdouts.get(0)
                           .contains("I'm GreenSignal's artifact path: " + rootDir.resolve("packages")
                                   .resolve(ComponentStore.ARTIFACT_DIRECTORY)
                                   .resolve(otherComponentName)
                                   .resolve(otherComponentVer)
                                   .toAbsolutePath()
                                   .toString()));

        assertTrue(stdouts.get(0)
                           .contains("I'm GreenSignal's artifact decompressed path: " + rootDir.resolve("packages")
                                   .resolve(ComponentStore.ARTIFACTS_DECOMPRESSED_DIRECTORY)
                                   .resolve(otherComponentName)
                                   .resolve(otherComponentVer)
                                   .toAbsolutePath()
                                   .toString()));


        Slf4jLogAdapter.removeGlobalListener(listener);
    }

    @Test
    @Order(4)
    @Deprecated
    void GIVEN_services_running_WHEN_updated_params_THEN_services_start_with_updated_params_in_kernel()
            throws Exception {
        outputMessagesToTimestamp.clear();
        countDownLatch = new CountDownLatch(1);
        Consumer<GreengrassLogMessage> listener = m -> {
            Map<String, String> contexts = m.getContexts();
            String messageOnStdout = contexts.get("stdout");
            if (messageOnStdout == null) {
                return;
            }
            // Windows has quotes in the echo, so strip them
            messageOnStdout = messageOnStdout.replaceAll("\"", "");
            if (messageOnStdout.equals(TEST_CUSTOMER_APP_STRING_UPDATED)) {
                outputMessagesToTimestamp.put(messageOnStdout, m.getTimestamp());
                countDownLatch.countDown();
            }
        };
        Slf4jLogAdapter.addGlobalListener(listener);
        groupToRootComponentsTopics.lookupTopics("CustomerApp")
                .replaceAndWait(ImmutableMap.of(GROUP_TO_ROOT_COMPONENTS_VERSION_KEY, "1.0.0"));

        Future<DeploymentResult> resultFuture = submitSampleJobDocument(
                DeploymentTaskIntegrationTest.class.getResource("SampleJobDocument_updated.json").toURI(),
                System.currentTimeMillis());
        resultFuture.get(10, TimeUnit.SECONDS);
        countDownLatch.await(10, TimeUnit.SECONDS);
        assertTrue(outputMessagesToTimestamp.containsKey(TEST_CUSTOMER_APP_STRING_UPDATED));
        Slf4jLogAdapter.removeGlobalListener(listener);
    }

    /**
     * First deployment contains packages yellow and customerApp Second deployment updates the root packages to yellow
     * and red. Red is added, customerApp is removed and no update for yellow
     *
     * @throws Exception
     */
    @Test
    @Order(5)
    void GIVEN_services_running_WHEN_service_added_and_deleted_THEN_add_remove_service_accordingly() throws Exception {

        Future<DeploymentResult> resultFuture = submitSampleJobDocument(
                DeploymentTaskIntegrationTest.class.getResource("CustomerAppAndYellowSignal.json").toURI(),
                System.currentTimeMillis());
        resultFuture.get(10, TimeUnit.SECONDS);
        List<String> services = kernel.orderedDependencies()
                .stream()
                .filter(greengrassService -> greengrassService instanceof GenericExternalService)
                .map(GreengrassService::getName)
                .collect(Collectors.toList());

        //should contain main, YellowSignal, CustomerApp, Mosquitto and GreenSignal
        assertEquals(5, services.size());
        assertThat(services, containsInAnyOrder("main", "YellowSignal", "CustomerApp", "Mosquitto", "GreenSignal"));
        groupToRootComponentsTopics.lookupTopics("CustomerApp")
                .replaceAndWait(ImmutableMap.of(GROUP_TO_ROOT_COMPONENTS_VERSION_KEY, "1.0.0"));
        groupToRootComponentsTopics.lookupTopics("YellowSignal")
                .replaceAndWait(ImmutableMap.of(GROUP_TO_ROOT_COMPONENTS_VERSION_KEY, "1.0.0"));
        resultFuture = submitSampleJobDocument(
                DeploymentTaskIntegrationTest.class.getResource("YellowAndRedSignal.json").toURI(),
                System.currentTimeMillis());
        resultFuture.get(30, TimeUnit.SECONDS);
        services = kernel.orderedDependencies()
                .stream()
                .filter(greengrassService -> greengrassService instanceof GenericExternalService)
                .map(GreengrassService::getName)
                .collect(Collectors.toList());

        //"should contain main, YellowSignal, RedSignal"
        assertEquals(3, services.size());
        assertThat(services, containsInAnyOrder("main", "YellowSignal", "RedSignal"));
        assertThrows(ServiceLoadException.class, () -> kernel.locate("CustomerApp"));
        assertThrows(ServiceLoadException.class, () -> kernel.locate("Mosquitto"));
        assertThrows(ServiceLoadException.class, () -> kernel.locate("GreenSignal"));
    }

    /**
     * First deployment starts some services. Second deployment tries to add a service that breaks and removes an
     * existing service but the failure handling policy is to do nothing As a result, no corrective action will be taken
     * on failure
     *
     * @throws Exception
     */
    @Test
    @Order(6)
    void GIVEN_services_running_WHEN_new_service_breaks_failure_handling_policy_do_nothing_THEN_service_stays_broken(
            ExtensionContext context) throws Exception {
        Future<DeploymentResult> resultFuture = submitSampleJobDocument(
                DeploymentTaskIntegrationTest.class.getResource("YellowAndRedSignal.json").toURI(),
                System.currentTimeMillis());
        resultFuture.get(30, TimeUnit.SECONDS);
        List<String> services = kernel.orderedDependencies()
                .stream()
                .filter(greengrassService -> greengrassService instanceof GenericExternalService)
                .map(GreengrassService::getName)
                .collect(Collectors.toList());

        // should contain main, YellowSignal and RedSignal
        assertEquals(3, services.size());
        assertThat(services, containsInAnyOrder("main", "YellowSignal", "RedSignal"));
        groupToRootComponentsTopics.lookupTopics("RedSignal")
                .replaceAndWait(ImmutableMap.of(GROUP_TO_ROOT_COMPONENTS_VERSION_KEY, "1.0.0"));
        groupToRootComponentsTopics.lookupTopics("YellowSignal")
                .replaceAndWait(ImmutableMap.of(GROUP_TO_ROOT_COMPONENTS_VERSION_KEY, "1.0.0"));
        ignoreExceptionUltimateCauseOfType(context, ServiceUpdateException.class);

        preloadLocalStoreContent();
        resultFuture = submitSampleJobDocument(
                DeploymentTaskIntegrationTest.class.getResource("FailureDoNothingDeployment.json").toURI(),
                System.currentTimeMillis());
        DeploymentResult result = resultFuture.get(30, TimeUnit.SECONDS);
        services = kernel.orderedDependencies()
                .stream()
                .filter(greengrassService -> greengrassService instanceof GenericExternalService)
                .map(GreengrassService::getName)
                .collect(Collectors.toList());

        // should contain main, RedSignal, BreakingService, Mosquitto and GreenSignal
        assertEquals(5, services.size());
        assertThat(services, containsInAnyOrder("main", "RedSignal", "BreakingService", "Mosquitto", "GreenSignal"));
        assertEquals(State.BROKEN, kernel.locate("BreakingService").getState());
        assertEquals(DeploymentResult.DeploymentStatus.FAILED_ROLLBACK_NOT_REQUESTED, result.getDeploymentStatus());
    }

    /**
     * First deployment starts some services. Second deployment tries to add a service that breaks and removes an
     * existing service and the failure handling policy is to rollback As a result, kernel should be reverted to the
     * state before deployment
     *
     * @throws Exception
     */
    @Test
    @Order(7)
    void GIVEN_services_running_WHEN_new_service_breaks_failure_handling_policy_rollback_THEN_services_are_rolled_back(
            ExtensionContext context) throws Exception {
        Map<String, Object> pkgDetails = new HashMap<>();
        pkgDetails.put(GROUP_TO_ROOT_COMPONENTS_VERSION_KEY, "1.0.0");
        groupToRootComponentsTopics.lookupTopics("RedSignal").replaceAndWait(pkgDetails);
        groupToRootComponentsTopics.lookupTopics("YellowSignal").replaceAndWait(pkgDetails);
        Future<DeploymentResult> resultFuture = submitSampleJobDocument(
                DeploymentTaskIntegrationTest.class.getResource("YellowAndRedSignal.json").toURI(),
                System.currentTimeMillis());
        resultFuture.get(30, TimeUnit.SECONDS);
        List<String> services = kernel.orderedDependencies()
                .stream()
                .filter(greengrassService -> greengrassService instanceof GenericExternalService)
                .map(GreengrassService::getName)
                .collect(Collectors.toList());

        // should contain main, YellowSignal and RedSignal
        assertEquals(3, services.size());
        assertThat(services, containsInAnyOrder("main", "YellowSignal", "RedSignal"));

        ignoreExceptionUltimateCauseOfType(context, ServiceUpdateException.class);
        groupToRootComponentsTopics.lookupTopics("YellowSignal").remove();
        groupToRootComponentsTopics.lookupTopics("BreakingService").replaceAndWait(
                ImmutableMap.of(GROUP_TO_ROOT_COMPONENTS_VERSION_KEY, "1.0.0"));

        preloadLocalStoreContent();
        resultFuture = submitSampleJobDocument(
                DeploymentTaskIntegrationTest.class.getResource("FailureRollbackDeployment.json").toURI(),
                System.currentTimeMillis());
        DeploymentResult result = resultFuture.get(60, TimeUnit.SECONDS);
        services = kernel.orderedDependencies()
                .stream()
                .filter(greengrassService -> greengrassService instanceof GenericExternalService)
                .map(GreengrassService::getName)
                .collect(Collectors.toList());

        // should contain main, YellowSignal, RedSignal
        assertEquals(3, services.size());
        assertThat(services, containsInAnyOrder("main", "YellowSignal", "RedSignal"));
        assertThrows(ServiceLoadException.class, () -> kernel.locate("BreakingService"));
        assertThrows(ServiceLoadException.class, () -> kernel.locate("Mosquitto"));
        assertThrows(ServiceLoadException.class, () -> kernel.locate("GreenSignal"));
        assertEquals(DeploymentResult.DeploymentStatus.FAILED_ROLLBACK_COMPLETE, result.getDeploymentStatus());
    }

    @Test
    @Order(8)
    void GIVEN_deployment_in_progress_WHEN_deployment_task_is_cancelled_THEN_stop_processing() throws Exception {
        Future<DeploymentResult> resultFuture = submitSampleJobDocument(
                DeploymentTaskIntegrationTest.class.getResource("AddNewServiceWithSafetyCheck.json").toURI(),
                System.currentTimeMillis());
        resultFuture.get(30, TimeUnit.SECONDS);

        KernelIPCClientConfig nonDisruptable = getIPCConfigForService("NonDisruptableService", kernel);
        IPCClientImpl ipcClient = new IPCClientImpl(nonDisruptable);
        Lifecycle lifecycle = new LifecycleImpl(ipcClient);

        lifecycle.subscribeToComponentUpdate((event) -> {
            if (event instanceof PreComponentUpdateEvent) {
                try {
                    lifecycle.deferComponentUpdate("NonDisruptableService", TimeUnit.SECONDS.toMillis(60));
                    ipcClient.disconnect();
                } catch (LifecycleIPCException e) {
                }
            }
        });

        List<String> services = kernel.orderedDependencies()
                .stream()
                .filter(greengrassService -> greengrassService instanceof GenericExternalService)
                .map(greengrassService -> greengrassService.getName())
                .collect(Collectors.toList());

        // should contain main, NonDisruptableService 1.0.0
        assertEquals(2, services.size(), "Actual services: " + services);
        assertThat(services, containsInAnyOrder("main", "NonDisruptableService"));

        CountDownLatch cdlUpdateStarted = new CountDownLatch(1);
        CountDownLatch cdlMergeCancelled = new CountDownLatch(1);
        Consumer<GreengrassLogMessage> listener = m -> {
            if (m.getMessage() != null && m.getMessage().contains("deferred by NonDisruptableService")) {
                cdlUpdateStarted.countDown();
            }
            if (m.getMessage() != null && m.getMessage()
                    .contains("Cancelled deployment merge future due to interrupt")) {
                cdlMergeCancelled.countDown();
            }
        };
        Slf4jLogAdapter.addGlobalListener(listener);

        resultFuture = submitSampleJobDocument(
                DeploymentTaskIntegrationTest.class.getResource("UpdateServiceWithSafetyCheck.json").toURI(),
                System.currentTimeMillis());

        assertTrue(cdlUpdateStarted.await(40, TimeUnit.SECONDS));
        resultFuture.cancel(true);

        assertTrue(cdlMergeCancelled.await(30, TimeUnit.SECONDS));

        services = kernel.orderedDependencies()
                .stream()
                .filter(greengrassService -> greengrassService instanceof GenericExternalService)
                .map(greengrassService -> greengrassService.getName())
                .collect(Collectors.toList());

        // should contain main, NonDisruptableService 1.0.0
        assertEquals(2, services.size());
        assertThat(services, containsInAnyOrder("main", "NonDisruptableService"));
        assertThat(services, containsInAnyOrder("main", "NonDisruptableService"));
        assertEquals("1.0.0", kernel.findServiceTopic("NonDisruptableService").find("version").getOnce());

        Slf4jLogAdapter.removeGlobalListener(listener);
    }

    @Test
    @Order(9)
    void GIVEN_services_running_WHEN_new_deployment_asks_to_skip_safety_check_THEN_deployment_is_successful() throws Exception {
        // The previous test has NonDisruptableService 1.0.0 running in kernel that always returns false when its
        // safety check script is run, this test demonstrates that when a next deployment configured to skip safety
        // check is processed, it can still update the NonDisruptableService service to version 1.0.1 bypassing the
        // safety check
        Future<DeploymentResult> resultFuture =
                submitSampleJobDocument(DeploymentTaskIntegrationTest.class.getResource("SkipSafetyCheck.json").toURI(),
                                        System.currentTimeMillis());
        DeploymentResult result = resultFuture.get(30, TimeUnit.SECONDS);
        List<String> services = kernel.orderedDependencies()
                .stream()
                .filter(greengrassService -> greengrassService instanceof GenericExternalService)
                .map(greengrassService -> greengrassService.getName())
                .collect(Collectors.toList());

        // should contain main, NonDisruptableService 1.0.1
        assertEquals(2, services.size(), "Existing services: " + services);
        assertThat(services, containsInAnyOrder("main", "NonDisruptableService"));
        assertEquals("1.0.1", kernel.findServiceTopic("NonDisruptableService").find("version").getOnce());
        assertEquals(DeploymentResult.DeploymentStatus.SUCCESSFUL, result.getDeploymentStatus());
    }

    private static void assertRecipeArtifactExists(ComponentIdentifier compId) {
        assertThat(componentStore.resolveRecipePath(compId).toFile(), anExistingFile());
        Path artifactDirPath = kernel.getNucleusPaths().artifactPath().resolve(compId.getName())
                .resolve(compId.getVersion().getValue());
        assertThat(artifactDirPath.toFile(), anExistingDirectory());
    }

    private static void assertRecipeArtifactNotExists(ComponentIdentifier compId) {
        assertThat(componentStore.resolveRecipePath(compId).toFile(), not(anExistingFile()));
        Path artifactDirPath = kernel.getNucleusPaths().artifactPath().resolve(compId.getName())
                .resolve(compId.getVersion().getValue());
        assertThat(artifactDirPath.toFile(), not(anExistingDirectory()));
    }

    /* sync packages directory with local_store_content */
    private static void preloadLocalStoreContent() throws URISyntaxException, IOException {
        Path localStoreContentPath =
                Paths.get(DeploymentTaskIntegrationTest.class.getResource("local_store_content").toURI());
        copyFolderRecursively(localStoreContentPath, kernel.getNucleusPaths().componentStorePath(), REPLACE_EXISTING);
    }

    /* just copy recipe and artifacts of a single component-version */
    private static void preloadLocalStoreContent(String compName, String version) throws URISyntaxException,
            IOException {
        try {
            Path localStoreContentPath = Paths.get(DeploymentTaskIntegrationTest.class.getResource("local_store_content").toURI());
            Files.copy(resolveRecipePathFromCompStoreRoot(localStoreContentPath, compName, version),
                    resolveRecipePathFromCompStoreRoot(kernel.getNucleusPaths().componentStorePath(), compName, version));
            copyFolderRecursively(resolveArtifactPathFromCompStoreRoot(localStoreContentPath, compName, version),
                    resolveArtifactPathFromCompStoreRoot(kernel.getNucleusPaths().componentStorePath(), compName,
                            version), REPLACE_EXISTING);
        } catch (FileAlreadyExistsException e) {
            // ignore
        }
    }

    private static Path resolveRecipePathFromCompStoreRoot(Path compStoreRootPath, String name, String version) {
        return compStoreRootPath.resolve("recipes").resolve(String.format("%s-%s.yaml", name, version));
    }

    private static Path resolveArtifactPathFromCompStoreRoot(Path compStoreRootPath, String name, String version) {
        return compStoreRootPath.resolve("artifacts").resolve(name).resolve(version);
    }

    @SuppressWarnings("PMD.AvoidCatchingGenericException")
    private Future<DeploymentResult> submitSampleJobDocument(URI uri, Long timestamp) throws Exception {
        kernel.getContext()
                .get(DeploymentDirectoryManager.class)
                .createNewDeploymentDirectoryIfNotExists("testFleetConfigArn" + deploymentCount.getAndIncrement());

        sampleJobDocument = OBJECT_MAPPER.readValue(new File(uri), DeploymentDocument.class);
        sampleJobDocument.setTimestamp(timestamp);
        sampleJobDocument.setGroupName(MOCK_GROUP_NAME);
        DefaultDeploymentTask deploymentTask =
                new DefaultDeploymentTask(dependencyResolver, componentManager, kernelConfigResolver,
                                          deploymentConfigMerger, logger,
                                          new Deployment(sampleJobDocument, Deployment.DeploymentType.IOT_JOBS, "jobId",
                                                         DEFAULT), deploymentServiceTopics);
        return executorService.submit(deploymentTask);
    }
}<|MERGE_RESOLUTION|>--- conflicted
+++ resolved
@@ -187,18 +187,9 @@
      */
     @Test
     @Order(1)
-<<<<<<< HEAD
     void GIVEN_component_with_multiple_versions_WHEN_deploy_sequentially_THEN_stale_version_removed() throws Exception {
         ComponentIdentifier simpleApp1 = new ComponentIdentifier(SIMPLE_APP_NAME, new Semver("1.0.0"));
         ComponentIdentifier simpleApp2 = new ComponentIdentifier(SIMPLE_APP_NAME, new Semver("2.0.0"));
-=======
-    void GIVEN_component_with_multiple_versions_WHEN_deploy_sequentially_THEN_stale_version_removed(
-            ExtensionContext context) throws Exception {
-        ComponentIdentifier simpleApp1 = new ComponentIdentifier(SIMPLE_APP_NAME, new Semver("1.0.0"),
-                PRIVATE_STORE_NAMESPACE_TOPIC);
-        ComponentIdentifier simpleApp2 = new ComponentIdentifier(SIMPLE_APP_NAME, new Semver("2.0.0"),
-                PRIVATE_STORE_NAMESPACE_TOPIC);
->>>>>>> d326148f
 
         // deploy version 1
         Future<DeploymentResult> resultFuture1 = submitSampleJobDocument(
