--- conflicted
+++ resolved
@@ -11,7 +11,6 @@
 import com.aws.greengrass.componentmanager.KernelConfigResolver;
 import com.aws.greengrass.componentmanager.exceptions.ComponentVersionNegotiationException;
 import com.aws.greengrass.componentmanager.exceptions.PackageDownloadException;
-import com.aws.greengrass.componentmanager.exceptions.PackageLoadingException;
 import com.aws.greengrass.componentmanager.models.ComponentIdentifier;
 import com.aws.greengrass.config.Topics;
 import com.aws.greengrass.dependency.State;
@@ -23,7 +22,6 @@
 import com.aws.greengrass.deployment.model.Deployment;
 import com.aws.greengrass.deployment.model.DeploymentDocument;
 import com.aws.greengrass.deployment.model.DeploymentResult;
-import com.aws.greengrass.helper.PreloadComponentStoreHelper;
 import com.aws.greengrass.integrationtests.ipc.IPCTestUtils;
 import com.aws.greengrass.integrationtests.util.ConfigPlatformResolver;
 import com.aws.greengrass.lifecyclemanager.GenericExternalService;
@@ -73,6 +71,7 @@
 import java.net.URI;
 import java.net.URISyntaxException;
 import java.nio.charset.StandardCharsets;
+import java.nio.file.FileAlreadyExistsException;
 import java.nio.file.Files;
 import java.nio.file.Path;
 import java.nio.file.Paths;
@@ -99,7 +98,6 @@
 import static com.aws.greengrass.deployment.DeploymentService.GROUP_TO_ROOT_COMPONENTS_VERSION_KEY;
 import static com.aws.greengrass.deployment.DeviceConfiguration.DEFAULT_NUCLEUS_COMPONENT_NAME;
 import static com.aws.greengrass.deployment.model.Deployment.DeploymentStage.DEFAULT;
-import static com.aws.greengrass.helper.PreloadComponentStoreHelper.getRecipeStorageFilenameFromTestSource;
 import static com.aws.greengrass.lifecyclemanager.GreengrassService.POSIX_USER_KEY;
 import static com.aws.greengrass.lifecyclemanager.GreengrassService.RUN_WITH_NAMESPACE_TOPIC;
 import static com.aws.greengrass.testcommons.testutilities.ExceptionLogProtector.ignoreExceptionOfType;
@@ -124,8 +122,7 @@
 
 @ExtendWith(GGExtension.class)
 @TestMethodOrder(MethodOrderer.OrderAnnotation.class)
-@SuppressWarnings("PMD.ExcessiveClassLength")
-        // This test is essential and verified many details. Could be breakdown.
+@SuppressWarnings("PMD.ExcessiveClassLength") // This test is essential and verified many details. Could be breakdown.
 class DeploymentTaskIntegrationTest {
 
     private static final String TEST_CUSTOMER_APP_STRING = "Hello Greengrass. This is a test";
@@ -201,6 +198,7 @@
         preloadLocalStoreContent();
 
         assumeCanSudoShell(kernel);
+
     }
 
     @AfterEach
@@ -217,10 +215,10 @@
     }
 
     /**
-     * Deploy versions 1.0.0 through 4.0.0 sequentially. Stale version should be removed. In this test we need to
-     * preload recipe/artifact before a deployment so that it can be found locally, because unused local files are
-     * removed by cleanup from previous deployment. After this we'll reload local files again so that the following
-     * tests can proceed normally.
+     * Deploy versions 1.0.0 through 4.0.0 sequentially. Stale version should be removed.
+     * In this test we need to preload recipe/artifact before a deployment so that it can be found locally,
+     * because unused local files are removed by cleanup from previous deployment.
+     * After this we'll reload local files again so that the following tests can proceed normally.
      */
     @Test
     @Order(1)
@@ -308,10 +306,11 @@
 
     @Test
     @Order(3)
-    void GIVEN_sample_deployment_doc_WHEN_submitted_to_deployment_task_THEN_services_start_in_kernel(
-            ExtensionContext context) throws Exception {
-        ((Map) kernel.getContext().getvIfExists(Kernel.SERVICE_TYPE_TO_CLASS_MAP_KEY).get())
-                .put("plugin", GreengrassService.class.getName());
+    void GIVEN_sample_deployment_doc_WHEN_submitted_to_deployment_task_THEN_services_start_in_kernel(ExtensionContext context)
+            throws Exception {
+        ((Map) kernel.getContext().getvIfExists(Kernel.SERVICE_TYPE_TO_CLASS_MAP_KEY).get()).put("plugin",
+                GreengrassService.class
+                        .getName());
         outputMessagesToTimestamp.clear();
         final List<String> listOfExpectedMessages =
                 Arrays.asList(TEST_TICK_TOCK_STRING, TEST_MOSQUITTO_STRING, TEST_CUSTOMER_APP_STRING);
@@ -337,8 +336,7 @@
         Slf4jLogAdapter.addGlobalListener(listener);
         try {
             Future<DeploymentResult> resultFuture = submitSampleJobDocument(
-                    DeploymentTaskIntegrationTest.class.getResource("SampleJobDocument.json").toURI(),
-                    System.currentTimeMillis());
+                    DeploymentTaskIntegrationTest.class.getResource("SampleJobDocument.json").toURI(), System.currentTimeMillis());
 
             resultFuture.get(10, TimeUnit.SECONDS);
 
@@ -368,8 +366,8 @@
         Consumer<GreengrassLogMessage> listener = m -> {
             Map<String, String> contexts = m.getContexts();
             String messageOnStdout = contexts.get("stdout");
-            if (messageOnStdout != null && messageOnStdout
-                    .contains("aws.iot.gg.test.integ.ComponentConfigTestService output")) {
+            if (messageOnStdout != null && messageOnStdout.contains(
+                    "aws.iot.gg.test.integ.ComponentConfigTestService output")) {
                 stdouts.add(messageOnStdout);
                 countDownLatch.countDown(); // countdown when received output to verify
             }
@@ -382,14 +380,13 @@
              */
             countDownLatch = new CountDownLatch(1);
             Future<DeploymentResult> resultFuture = submitSampleJobDocument(
-                    DeploymentTaskIntegrationTest.class.getResource("ComponentConfigTest_DeployDocument_1.json")
-                            .toURI(), System.currentTimeMillis());
+                    DeploymentTaskIntegrationTest.class.getResource("ComponentConfigTest_DeployDocument_1.json").toURI(),
+                    System.currentTimeMillis());
             resultFuture.get(10, TimeUnit.SECONDS);
 
             // verify config in config store and interpolation result
             Map<String, Object> resultConfig =
-                    kernel.findServiceTopic("aws.iot.gg.test.integ.ComponentConfigTestService")
-                            .findTopics(KernelConfigResolver.CONFIGURATION_CONFIG_KEY).toPOJO();
+                    kernel.findServiceTopic("aws.iot.gg.test.integ.ComponentConfigTestService").findTopics(KernelConfigResolver.CONFIGURATION_CONFIG_KEY).toPOJO();
 
             verifyDefaultValueIsApplied(stdouts, resultConfig);
 
@@ -398,13 +395,12 @@
              */
             countDownLatch = new CountDownLatch(1); // reset countdown
             resultFuture = submitSampleJobDocument(
-                    DeploymentTaskIntegrationTest.class.getResource("ComponentConfigTest_DeployDocument_2.json")
-                            .toURI(), System.currentTimeMillis());
+                    DeploymentTaskIntegrationTest.class.getResource("ComponentConfigTest_DeployDocument_2.json").toURI(),
+                    System.currentTimeMillis());
             resultFuture.get(10, TimeUnit.SECONDS);
 
             // verify config in config store
-            resultConfig = kernel.findServiceTopic("aws.iot.gg.test.integ.ComponentConfigTestService")
-                    .findTopics(KernelConfigResolver.CONFIGURATION_CONFIG_KEY).toPOJO();
+            resultConfig = kernel.findServiceTopic("aws.iot.gg.test.integ.ComponentConfigTestService").findTopics(KernelConfigResolver.CONFIGURATION_CONFIG_KEY).toPOJO();
 
             // Asserted values can be found in ComponentConfigTest_DeployDocument_2.json
             assertThat(resultConfig, IsMapContaining.hasEntry("singleLevelKey", "updated value of singleLevelKey"));
@@ -418,8 +414,7 @@
             assertThat(resultConfig, IsMapContaining.hasKey("path"));
             assertThat(resultConfig, IsMapWithSize.aMapWithSize(8));    // no more keys
 
-            assertThat((Map<String, String>) resultConfig.get("path"),
-                    IsMapContaining.hasEntry("leafKey", "updated value of /path/leafKey"));
+            assertThat((Map<String, String>) resultConfig.get("path"), IsMapContaining.hasEntry("leafKey", "updated value of /path/leafKey"));
             assertThat((Map<String, String>) resultConfig.get("path"), IsMapWithSize.aMapWithSize(1));  // no more keys
 
             // verify interpolation result
@@ -439,13 +434,12 @@
              */
             countDownLatch = new CountDownLatch(1); // reset countdown
             resultFuture = submitSampleJobDocument(
-                    DeploymentTaskIntegrationTest.class.getResource("ComponentConfigTest_DeployDocument_3.json")
-                            .toURI(), System.currentTimeMillis());
+                    DeploymentTaskIntegrationTest.class.getResource("ComponentConfigTest_DeployDocument_3.json").toURI(),
+                    System.currentTimeMillis());
             resultFuture.get(10, TimeUnit.SECONDS);
 
             // verify config in config store
-            resultConfig = kernel.findServiceTopic("aws.iot.gg.test.integ.ComponentConfigTestService")
-                    .findTopics(KernelConfigResolver.CONFIGURATION_CONFIG_KEY).toPOJO();
+            resultConfig = kernel.findServiceTopic("aws.iot.gg.test.integ.ComponentConfigTestService").findTopics(KernelConfigResolver.CONFIGURATION_CONFIG_KEY).toPOJO();
             assertThat(resultConfig, IsMapContaining.hasEntry("singleLevelKey", "updated value of singleLevelKey"));
             assertThat(resultConfig, IsMapContaining.hasEntry("listKey", Collections.singletonList("item3")));
             assertThat(resultConfig, IsMapContaining.hasEntry("emptyStringKey", ""));
@@ -458,10 +452,8 @@
             assertThat(resultConfig, IsMapContaining.hasEntry("newSingleLevelKey", "value of newSingleLevelKey"));
             assertThat(resultConfig, IsMapWithSize.aMapWithSize(9));    // no more keys
 
-            assertThat((Map<String, String>) resultConfig.get("path"),
-                    IsMapContaining.hasEntry("leafKey", "updated value of /path/leafKey"));
-            assertThat((Map<String, String>) resultConfig.get("path"),
-                    IsMapContaining.hasEntry("newLeafKey", "value of /path/newLeafKey"));
+            assertThat((Map<String, String>) resultConfig.get("path"), IsMapContaining.hasEntry("leafKey", "updated value of /path/leafKey"));
+            assertThat((Map<String, String>) resultConfig.get("path"), IsMapContaining.hasEntry("newLeafKey", "value of /path/newLeafKey"));
             assertThat((Map<String, String>) resultConfig.get("path"), IsMapWithSize.aMapWithSize(2));  // no more keys
 
             // verify interpolation result
@@ -481,13 +473,12 @@
              */
             countDownLatch = new CountDownLatch(1); // reset countdown
             resultFuture = submitSampleJobDocument(
-                    DeploymentTaskIntegrationTest.class.getResource("ComponentConfigTest_DeployDocument_4.json")
-                            .toURI(), System.currentTimeMillis());
+                    DeploymentTaskIntegrationTest.class.getResource("ComponentConfigTest_DeployDocument_4.json").toURI(),
+                    System.currentTimeMillis());
             resultFuture.get(10, TimeUnit.SECONDS);
 
             // verify config in config store
-            resultConfig = kernel.findServiceTopic("aws.iot.gg.test.integ.ComponentConfigTestService")
-                    .findTopics(KernelConfigResolver.CONFIGURATION_CONFIG_KEY).toPOJO();
+            resultConfig = kernel.findServiceTopic("aws.iot.gg.test.integ.ComponentConfigTestService").findTopics(KernelConfigResolver.CONFIGURATION_CONFIG_KEY).toPOJO();
             assertThat(resultConfig, IsMapContaining.hasEntry("singleLevelKey", "updated value of singleLevelKey"));
             assertThat(resultConfig, IsMapContaining.hasEntry("listKey", Arrays.asList("item1", "item2")));
             assertThat(resultConfig, IsMapContaining.hasEntry("emptyStringKey", ""));
@@ -497,8 +488,7 @@
             assertThat(resultConfig, IsMapContaining.hasEntry("willBeNullKey", null));
 
             assertThat(resultConfig, IsMapContaining.hasKey("path"));
-            assertThat((Map<String, String>) resultConfig.get("path"),
-                    IsMapContaining.hasEntry("leafKey", "updated value of /path/leafKey"));
+            assertThat((Map<String, String>) resultConfig.get("path"), IsMapContaining.hasEntry("leafKey", "updated value of /path/leafKey"));
 
             assertFalse(resultConfig.containsKey("newSingleLevelKey"),
                     "newSingleLevelKey should be cleared after RESET because it doesn't have a default value");
@@ -523,13 +513,12 @@
             // 5th RESET entirely to default
             countDownLatch = new CountDownLatch(1); // reset countdown
             resultFuture = submitSampleJobDocument(
-                    DeploymentTaskIntegrationTest.class.getResource("ComponentConfigTest_DeployDocument_5.json")
-                            .toURI(), System.currentTimeMillis());
+                    DeploymentTaskIntegrationTest.class.getResource("ComponentConfigTest_DeployDocument_5.json").toURI(),
+                    System.currentTimeMillis());
             resultFuture.get(10, TimeUnit.SECONDS);
 
             // verify config in config store and interpolation result
-            resultConfig = kernel.findServiceTopic("aws.iot.gg.test.integ.ComponentConfigTestService")
-                    .findTopics(KernelConfigResolver.CONFIGURATION_CONFIG_KEY).toPOJO();
+            resultConfig = kernel.findServiceTopic("aws.iot.gg.test.integ.ComponentConfigTestService").findTopics(KernelConfigResolver.CONFIGURATION_CONFIG_KEY).toPOJO();
             verifyDefaultValueIsApplied(stdouts, resultConfig);
         } finally {
             Slf4jLogAdapter.removeGlobalListener(listener);
@@ -582,8 +571,7 @@
         Consumer<GreengrassLogMessage> listener = m -> {
             Map<String, String> contexts = m.getContexts();
             String messageOnStdout = contexts.get("stdout");
-            if (messageOnStdout != null && messageOnStdout
-                    .contains("aws.iot.gg.test.integ.ComponentConfigTestService output")) {
+            if (messageOnStdout != null && messageOnStdout.contains("aws.iot.gg.test.integ.ComponentConfigTestService output")) {
                 stdouts.add(messageOnStdout);
                 countDownLatch.countDown(); // countdown when received output to verify
             }
@@ -595,7 +583,8 @@
              * Initial deployment with configuration update
              */
             countDownLatch = new CountDownLatch(1);
-            Future<DeploymentResult> resultFuture = submitSampleJobDocument(DeploymentTaskIntegrationTest.class
+            Future<DeploymentResult> resultFuture = submitSampleJobDocument(
+                    DeploymentTaskIntegrationTest.class
                             .getResource("ComponentConfigTest_InitialDocumentWithUpdate.json").toURI(),
                     System.currentTimeMillis());
             resultFuture.get(10, TimeUnit.SECONDS);
@@ -621,7 +610,7 @@
 
             assertThat(resultConfig, IsMapContaining.hasKey("path"));
             assertThat((Map<String, String>) resultConfig.get("path"),
-                    IsMapContaining.hasEntry("leafKey", "default value of /path/leafKey"));
+                       IsMapContaining.hasEntry("leafKey", "default value of /path/leafKey"));
 
             // verify interpolation result
             assertThat("The stdout should be captured within seconds.", countDownLatch.await(5, TimeUnit.SECONDS));
@@ -655,8 +644,8 @@
         Consumer<GreengrassLogMessage> listener = m -> {
             Map<String, String> contexts = m.getContexts();
             String messageOnStdout = contexts.get("stdout");
-            if (messageOnStdout != null && messageOnStdout
-                    .contains("aws.iot.gg.test.integ.ComponentConfigTestMain output")) {
+            if (messageOnStdout != null && messageOnStdout.contains(
+                    "aws.iot.gg.test.integ.ComponentConfigTestMain output")) {
                 countDownLatch.countDown();
                 stdouts.add(messageOnStdout);
             }
@@ -668,8 +657,8 @@
              * 1st deployment. Default Config.
              */
             Future<DeploymentResult> resultFuture = submitSampleJobDocument(
-                    DeploymentTaskIntegrationTest.class.getResource("CrossComponentConfigTest_DeployDocument.json")
-                            .toURI(), System.currentTimeMillis());
+                    DeploymentTaskIntegrationTest.class.getResource("CrossComponentConfigTest_DeployDocument.json").toURI(),
+                    System.currentTimeMillis());
             resultFuture.get(10, TimeUnit.SECONDS);
 
             // verify interpolation result
@@ -721,67 +710,24 @@
             // verify interpolation result
             assertTrue(stdouts.get(0).contains("I'm kernel's root path: " + rootDir.toAbsolutePath().toString()));
 
-            assertTrue(stdouts.get(0).contains("I'm my own artifact path: " + rootDir.resolve("packages")
-                    .resolve(ComponentStore.ARTIFACT_DIRECTORY).resolve(mainComponentName).resolve(mainComponentNameVer)
+            assertTrue(stdouts.get(0).contains("I'm my own artifact path: " + rootDir.resolve("packages").resolve(ComponentStore.ARTIFACT_DIRECTORY).resolve(mainComponentName).resolve(mainComponentNameVer)
                     .toAbsolutePath().toString()));
 
-            assertTrue(stdouts.get(0).contains("I'm my own artifact decompressed path: " + rootDir.resolve("packages")
-                    .resolve(ComponentStore.ARTIFACTS_DECOMPRESSED_DIRECTORY).resolve(mainComponentName)
+            assertTrue(stdouts.get(0).contains("I'm my own artifact decompressed path: " + rootDir.resolve("packages").resolve(ComponentStore.ARTIFACTS_DECOMPRESSED_DIRECTORY).resolve(mainComponentName)
                     .resolve(mainComponentNameVer).toAbsolutePath().toString()));
 
 
-            assertTrue(stdouts.get(0).contains("I'm GreenSignal's artifact path: " + rootDir.resolve("packages")
-                    .resolve(ComponentStore.ARTIFACT_DIRECTORY).resolve(otherComponentName).resolve(otherComponentVer)
+            assertTrue(stdouts.get(0).contains("I'm GreenSignal's artifact path: " + rootDir.resolve("packages").resolve(ComponentStore.ARTIFACT_DIRECTORY).resolve(otherComponentName).resolve(otherComponentVer)
                     .toAbsolutePath().toString()));
 
             assertTrue(stdouts.get(0).contains(
-                    "I'm GreenSignal's artifact decompressed path: " + rootDir.resolve("packages")
-                            .resolve(ComponentStore.ARTIFACTS_DECOMPRESSED_DIRECTORY).resolve(otherComponentName)
+                    "I'm GreenSignal's artifact decompressed path: " + rootDir.resolve("packages").resolve(ComponentStore.ARTIFACTS_DECOMPRESSED_DIRECTORY).resolve(otherComponentName)
                             .resolve(otherComponentVer).toAbsolutePath().toString()));
         } finally {
             Slf4jLogAdapter.removeGlobalListener(listener);
         }
     }
 
-<<<<<<< HEAD
-    @Test
-    @Order(4)
-    @Deprecated
-    void GIVEN_services_running_WHEN_updated_params_THEN_services_start_with_updated_params_in_kernel()
-            throws Exception {
-        outputMessagesToTimestamp.clear();
-        countDownLatch = new CountDownLatch(1);
-        Consumer<GreengrassLogMessage> listener = m -> {
-            Map<String, String> contexts = m.getContexts();
-            String messageOnStdout = contexts.get("stdout");
-            if (messageOnStdout == null) {
-                return;
-            }
-            // Windows has quotes in the echo, so strip them
-            messageOnStdout = messageOnStdout.replaceAll("\"", "");
-            if (messageOnStdout.equals(TEST_CUSTOMER_APP_STRING_UPDATED)) {
-                outputMessagesToTimestamp.put(messageOnStdout, m.getTimestamp());
-                countDownLatch.countDown();
-            }
-        };
-        Slf4jLogAdapter.addGlobalListener(listener);
-        try {
-            groupToRootComponentsTopics.lookupTopics("CustomerApp")
-                    .replaceAndWait(ImmutableMap.of(GROUP_TO_ROOT_COMPONENTS_VERSION_KEY, "1.0.0"));
-
-            Future<DeploymentResult> resultFuture = submitSampleJobDocument(
-                    DeploymentTaskIntegrationTest.class.getResource("SampleJobDocument_updated.json").toURI(),
-                    System.currentTimeMillis());
-            resultFuture.get(10, TimeUnit.SECONDS);
-            countDownLatch.await(10, TimeUnit.SECONDS);
-            assertTrue(outputMessagesToTimestamp.containsKey(TEST_CUSTOMER_APP_STRING_UPDATED));
-        } finally {
-            Slf4jLogAdapter.removeGlobalListener(listener);
-        }
-    }
-
-=======
->>>>>>> 6d808d84
     /**
      * First deployment contains packages yellow and customerApp Second deployment updates the root packages to yellow
      * and red. Red is added, customerApp is removed and no update for yellow
@@ -796,9 +742,11 @@
                 DeploymentTaskIntegrationTest.class.getResource("CustomerAppAndYellowSignal.json").toURI(),
                 System.currentTimeMillis());
         resultFuture.get(10, TimeUnit.SECONDS);
-        List<String> services = kernel.orderedDependencies().stream()
+        List<String> services = kernel.orderedDependencies()
+                .stream()
                 .filter(greengrassService -> greengrassService instanceof GenericExternalService)
-                .map(GreengrassService::getName).collect(Collectors.toList());
+                .map(GreengrassService::getName)
+                .collect(Collectors.toList());
 
         //should contain main, Nucleus, YellowSignal, CustomerApp, Mosquitto and GreenSignal
         assertEquals(6, services.size());
@@ -813,9 +761,11 @@
                 DeploymentTaskIntegrationTest.class.getResource("YellowAndRedSignal.json").toURI(),
                 System.currentTimeMillis());
         resultFuture.get(30, TimeUnit.SECONDS);
-        services = kernel.orderedDependencies().stream()
+        services = kernel.orderedDependencies()
+                .stream()
                 .filter(greengrassService -> greengrassService instanceof GenericExternalService)
-                .map(GreengrassService::getName).collect(Collectors.toList());
+                .map(GreengrassService::getName)
+                .collect(Collectors.toList());
 
         //"should contain main, Nucleus, YellowSignal, RedSignal"
         assertEquals(4, services.size());
@@ -826,15 +776,15 @@
     }
 
     /**
-     * Start a service running with a user, then deploy an update to change the user and ensure the correct user stops
-     * the process and starts the new one.
+     * Start a service running with a user, then deploy an update to change the user and ensure the correct user
+     * stops the process and starts the new one.
      */
     @Test
     @Order(5) // deploy before tests that break services
     @EnabledOnOs(OS.LINUX)
     void GIVEN_a_deployment_with_runwith_config_WHEN_submitted_THEN_runwith_updated() throws Exception {
-        ((Map) kernel.getContext().getvIfExists(Kernel.SERVICE_TYPE_TO_CLASS_MAP_KEY).get())
-                .put("plugin", GreengrassService.class.getName());
+        ((Map) kernel.getContext().getvIfExists(Kernel.SERVICE_TYPE_TO_CLASS_MAP_KEY).get()).put("plugin",
+                GreengrassService.class.getName());
 
 
         countDownLatch = new CountDownLatch(2);
@@ -874,8 +824,8 @@
         countDownLatch = new CountDownLatch(3);
 
         // update component to runas the user running the test
-        String doc = Utils.inputStreamToString(
-                DeploymentTaskIntegrationTest.class.getResource("SampleJobDocumentWithUser_2.json").openStream());
+        String doc = Utils.inputStreamToString(DeploymentTaskIntegrationTest.class.getResource(
+                "SampleJobDocumentWithUser_2.json").openStream());
         String currentUser = System.getProperty("user.name");
         doc = String.format(doc, currentUser);
         File f = File.createTempFile("user-deployment", ".json");
@@ -934,9 +884,11 @@
                 DeploymentTaskIntegrationTest.class.getResource("YellowAndRedSignal.json").toURI(),
                 System.currentTimeMillis());
         resultFuture.get(30, TimeUnit.SECONDS);
-        List<String> services = kernel.orderedDependencies().stream()
+        List<String> services = kernel.orderedDependencies()
+                .stream()
                 .filter(greengrassService -> greengrassService instanceof GenericExternalService)
-                .map(GreengrassService::getName).collect(Collectors.toList());
+                .map(GreengrassService::getName)
+                .collect(Collectors.toList());
 
         // should contain main, Nucleus, YellowSignal and RedSignal
         assertEquals(4, services.size());
@@ -952,9 +904,11 @@
                 DeploymentTaskIntegrationTest.class.getResource("FailureDoNothingDeployment.json").toURI(),
                 System.currentTimeMillis());
         DeploymentResult result = resultFuture.get(30, TimeUnit.SECONDS);
-        services = kernel.orderedDependencies().stream()
+        services = kernel.orderedDependencies()
+                .stream()
                 .filter(greengrassService -> greengrassService instanceof GenericExternalService)
-                .map(GreengrassService::getName).collect(Collectors.toList());
+                .map(GreengrassService::getName)
+                .collect(Collectors.toList());
 
         // should contain main, Nucleus, RedSignal, BreakingService, Mosquitto and GreenSignal
         assertEquals(6, services.size());
@@ -984,9 +938,11 @@
                 DeploymentTaskIntegrationTest.class.getResource("YellowAndRedSignal.json").toURI(),
                 System.currentTimeMillis());
         resultFuture.get(30, TimeUnit.SECONDS);
-        List<String> services = kernel.orderedDependencies().stream()
+        List<String> services = kernel.orderedDependencies()
+                .stream()
                 .filter(greengrassService -> greengrassService instanceof GenericExternalService)
-                .map(GreengrassService::getName).collect(Collectors.toList());
+                .map(GreengrassService::getName)
+                .collect(Collectors.toList());
 
         // should contain main, Nucleus, YellowSignal and RedSignal
         assertEquals(4, services.size());
@@ -994,17 +950,19 @@
 
         ignoreExceptionUltimateCauseOfType(context, ServiceUpdateException.class);
         groupToRootComponentsTopics.lookupTopics("YellowSignal").remove();
-        groupToRootComponentsTopics.lookupTopics("BreakingService")
-                .replaceAndWait(ImmutableMap.of(GROUP_TO_ROOT_COMPONENTS_VERSION_KEY, "1.0.0"));
+        groupToRootComponentsTopics.lookupTopics("BreakingService").replaceAndWait(
+                ImmutableMap.of(GROUP_TO_ROOT_COMPONENTS_VERSION_KEY, "1.0.0"));
 
         preloadLocalStoreContent();
         resultFuture = submitSampleJobDocument(
                 DeploymentTaskIntegrationTest.class.getResource("FailureRollbackDeployment.json").toURI(),
                 System.currentTimeMillis());
         DeploymentResult result = resultFuture.get(60, TimeUnit.SECONDS);
-        services = kernel.orderedDependencies().stream()
+        services = kernel.orderedDependencies()
+                .stream()
                 .filter(greengrassService -> greengrassService instanceof GenericExternalService)
-                .map(GreengrassService::getName).collect(Collectors.toList());
+                .map(GreengrassService::getName)
+                .collect(Collectors.toList());
 
         // should contain main, Nucleus, YellowSignal, RedSignal
         assertEquals(4, services.size());
@@ -1016,8 +974,8 @@
     }
 
     /**
-     * This test verifies that if a deployment has a broken service and then a new deployment comes which removes that
-     * one, but fails for a different reason and rolls back, then it is able to roll back successfully.
+     * This test verifies that if a deployment has a broken service and then a new deployment comes which removes
+     * that one, but fails for a different reason and rolls back, then it is able to roll back successfully.
      */
     @Test
     @Order(8)
@@ -1030,11 +988,13 @@
                 DeploymentTaskIntegrationTest.class.getResource("FailureDoNothingDeployment.json").toURI(),
                 System.currentTimeMillis());
         resultFuture.get(60, TimeUnit.SECONDS);
-        List<String> services = kernel.orderedDependencies().stream()
+        List<String> services = kernel.orderedDependencies()
+                .stream()
                 .filter(greengrassService -> greengrassService instanceof GenericExternalService)
-                .map(GreengrassService::getName).collect(Collectors.toList());
-        assertThat(services, containsInAnyOrder("main", DEFAULT_NUCLEUS_COMPONENT_NAME, "BreakingService", "RedSignal",
-                "GreenSignal", "Mosquitto"));
+                .map(GreengrassService::getName)
+                .collect(Collectors.toList());
+        assertThat(services, containsInAnyOrder("main", DEFAULT_NUCLEUS_COMPONENT_NAME, "BreakingService",
+                "RedSignal", "GreenSignal", "Mosquitto"));
 
         // Deploy a new broken config (using a different service) which does rollback
         preloadLocalStoreContent();
@@ -1042,13 +1002,15 @@
                 DeploymentTaskIntegrationTest.class.getResource("Failure2RollbackDeployment.json").toURI(),
                 System.currentTimeMillis());
         DeploymentResult result = resultFuture.get(60, TimeUnit.SECONDS);
-        services = kernel.orderedDependencies().stream()
+        services = kernel.orderedDependencies()
+                .stream()
                 .filter(greengrassService -> greengrassService instanceof GenericExternalService)
-                .map(GreengrassService::getName).collect(Collectors.toList());
+                .map(GreengrassService::getName)
+                .collect(Collectors.toList());
 
         // Make sure that it rolls back to the previous state
-        assertThat(services, containsInAnyOrder("main", DEFAULT_NUCLEUS_COMPONENT_NAME, "BreakingService", "RedSignal",
-                "GreenSignal", "Mosquitto"));
+        assertThat(services, containsInAnyOrder("main", DEFAULT_NUCLEUS_COMPONENT_NAME, "BreakingService",
+                "RedSignal", "GreenSignal", "Mosquitto"));
         assertEquals(DeploymentResult.DeploymentStatus.FAILED_ROLLBACK_COMPLETE, result.getDeploymentStatus());
     }
 
@@ -1062,25 +1024,22 @@
         resultFuture.get(30, TimeUnit.SECONDS);
 
         String authToken = IPCTestUtils.getAuthTokeForService(kernel, "NonDisruptableService");
-        final EventStreamRPCConnection clientConnection =
-                IPCTestUtils.connectToGGCOverEventStreamIPC(socketOptions, authToken, kernel);
-        SubscribeToComponentUpdatesRequest subscribeToComponentUpdatesRequest =
-                new SubscribeToComponentUpdatesRequest();
+        final EventStreamRPCConnection clientConnection = IPCTestUtils.connectToGGCOverEventStreamIPC(socketOptions,
+                authToken, kernel);
+        SubscribeToComponentUpdatesRequest subscribeToComponentUpdatesRequest = new SubscribeToComponentUpdatesRequest();
         GreengrassCoreIPCClient greengrassCoreIPCClient = new GreengrassCoreIPCClient(clientConnection);
-        CompletableFuture<SubscribeToComponentUpdatesResponse> fut = greengrassCoreIPCClient
-                .subscribeToComponentUpdates(subscribeToComponentUpdatesRequest,
+        CompletableFuture<SubscribeToComponentUpdatesResponse> fut =
+                greengrassCoreIPCClient.subscribeToComponentUpdates(subscribeToComponentUpdatesRequest,
                         Optional.of(new StreamResponseHandler<ComponentUpdatePolicyEvents>() {
                             @Override
                             public void onStreamEvent(ComponentUpdatePolicyEvents streamEvent) {
                                 if (streamEvent.getPreUpdateEvent() != null) {
-                                    DeferComponentUpdateRequest deferComponentUpdateRequest =
-                                            new DeferComponentUpdateRequest();
+                                    DeferComponentUpdateRequest deferComponentUpdateRequest = new DeferComponentUpdateRequest();
                                     deferComponentUpdateRequest.setRecheckAfterMs(Duration.ofSeconds(60).toMillis());
                                     deferComponentUpdateRequest.setMessage("Test");
-                                    deferComponentUpdateRequest
-                                            .setDeploymentId(streamEvent.getPreUpdateEvent().getDeploymentId());
-                                    greengrassCoreIPCClient
-                                            .deferComponentUpdate(deferComponentUpdateRequest, Optional.empty());
+                                    deferComponentUpdateRequest.setDeploymentId(streamEvent.getPreUpdateEvent()
+                                            .getDeploymentId());
+                                    greengrassCoreIPCClient.deferComponentUpdate(deferComponentUpdateRequest, Optional.empty());
                                 }
                             }
 
@@ -1101,9 +1060,11 @@
             logger.atError().setCause(e).log("Error when subscribing to component updates");
             fail("Caught exception when subscribing to component updates");
         }
-        List<String> services = kernel.orderedDependencies().stream()
+        List<String> services = kernel.orderedDependencies()
+                .stream()
                 .filter(greengrassService -> greengrassService instanceof GenericExternalService)
-                .map(GreengrassService::getName).collect(Collectors.toList());
+                .map(GreengrassService::getName)
+                .collect(Collectors.toList());
 
         // should contain main, Nucleus, NonDisruptableService 1.0.0
         assertEquals(3, services.size(), "Actual services: " + services);
@@ -1123,16 +1084,14 @@
         Slf4jLogAdapter.addGlobalListener(listener);
         try {
             resultFuture = submitSampleJobDocument(
-                    DeploymentTaskIntegrationTest.class.getResource("UpdateServiceWithSafetyCheck.json").toURI(),
-                    System.currentTimeMillis());
+                    DeploymentTaskIntegrationTest.class.getResource("UpdateServiceWithSafetyCheck.json").toURI(), System.currentTimeMillis());
 
             assertTrue(cdlUpdateStarted.await(40, TimeUnit.SECONDS));
             resultFuture.cancel(true);
 
             assertTrue(cdlMergeCancelled.await(30, TimeUnit.SECONDS));
 
-            services = kernel.orderedDependencies().stream()
-                    .filter(greengrassService -> greengrassService instanceof GenericExternalService)
+            services = kernel.orderedDependencies().stream().filter(greengrassService -> greengrassService instanceof GenericExternalService)
                     .map(GreengrassService::getName).collect(Collectors.toList());
 
             // should contain main, Nucleus, NonDisruptableService 1.0.0
@@ -1147,12 +1106,7 @@
 
     @Test
     @Order(100)
-<<<<<<< HEAD
-    void GIVEN_services_running_WHEN_new_deployment_asks_to_skip_safety_check_THEN_deployment_is_successful()
-            throws Exception {
-=======
     void GIVEN_services_running_WHEN_new_deployment_asks_to_skip_update_policy_check_THEN_deployment_is_successful() throws Exception {
->>>>>>> 6d808d84
         // The previous test has NonDisruptableService 1.0.0 running in kernel that always returns false when its
         // update policy check is run, this test demonstrates that when a next deployment configured to skip update policy
         // check is processed, it can still update the NonDisruptableService service to version 1.0.1 bypassing the
@@ -1161,9 +1115,11 @@
                 submitSampleJobDocument(DeploymentTaskIntegrationTest.class.getResource("SkipPolicyCheck.json").toURI(),
                         System.currentTimeMillis());
         DeploymentResult result = resultFuture.get(30, TimeUnit.SECONDS);
-        List<String> services = kernel.orderedDependencies().stream()
+        List<String> services = kernel.orderedDependencies()
+                .stream()
                 .filter(greengrassService -> greengrassService instanceof GenericExternalService)
-                .map(GreengrassService::getName).collect(Collectors.toList());
+                .map(GreengrassService::getName)
+                .collect(Collectors.toList());
 
         // should contain main, Nucleus, NonDisruptableService 1.0.1
         assertEquals(3, services.size(), "Existing services: " + services);
@@ -1172,14 +1128,14 @@
         assertEquals(DeploymentResult.DeploymentStatus.SUCCESSFUL, result.getDeploymentStatus());
     }
 
-    private static void assertRecipeArtifactExists(ComponentIdentifier compId) throws PackageLoadingException {
+    private static void assertRecipeArtifactExists(ComponentIdentifier compId) {
         assertThat(componentStore.resolveRecipePath(compId).toFile(), anExistingFile());
         Path artifactDirPath = kernel.getNucleusPaths().artifactPath().resolve(compId.getName())
                 .resolve(compId.getVersion().getValue());
         assertThat(artifactDirPath.toFile(), anExistingDirectory());
     }
 
-    private static void assertRecipeArtifactNotExists(ComponentIdentifier compId) throws PackageLoadingException {
+    private static void assertRecipeArtifactNotExists(ComponentIdentifier compId) {
         assertThat(componentStore.resolveRecipePath(compId).toFile(), not(anExistingFile()));
         Path artifactDirPath = kernel.getNucleusPaths().artifactPath().resolve(compId.getName())
                 .resolve(compId.getVersion().getValue());
@@ -1190,33 +1146,26 @@
     private static void preloadLocalStoreContent() throws URISyntaxException, IOException {
         Path localStoreContentPath =
                 Paths.get(DeploymentTaskIntegrationTest.class.getResource("local_store_content").toURI());
-
-        PreloadComponentStoreHelper.preloadRecipesFromTestResourceDir(localStoreContentPath.resolve("recipes"),
-                kernel.getNucleusPaths().recipePath());
-        copyFolderRecursively(localStoreContentPath.resolve("artifacts"), kernel.getNucleusPaths().artifactPath(),
-                REPLACE_EXISTING);
+        copyFolderRecursively(localStoreContentPath, kernel.getNucleusPaths().componentStorePath(), REPLACE_EXISTING);
     }
 
     /* just copy recipe and artifacts of a single component-version */
-    private static void preloadLocalStoreContent(String compName, String version)
-            throws URISyntaxException, IOException {
-        String recipeFileName = String.format("%s-%s.yaml", compName,
-                version); // naming convention under 'local_store_content/recipes/'
-
-        Path localStoreContentPath =
-                Paths.get(DeploymentTaskIntegrationTest.class.getResource("local_store_content").toURI());
-
-        // copy over recipe
-        Path recipeFromTestResource = localStoreContentPath.resolve("recipes").resolve(recipeFileName);
-        Path destRecipe =
-                kernel.getNucleusPaths().recipePath().resolve(getRecipeStorageFilenameFromTestSource(recipeFileName));
-        Files.copy(recipeFromTestResource, destRecipe, REPLACE_EXISTING);
-
-
-        // copy over artifacts
-        copyFolderRecursively(resolveArtifactPathFromCompStoreRoot(localStoreContentPath, compName, version),
-                resolveArtifactPathFromCompStoreRoot(kernel.getNucleusPaths().componentStorePath(), compName, version),
-                REPLACE_EXISTING);
+    private static void preloadLocalStoreContent(String compName, String version) throws URISyntaxException,
+            IOException {
+        try {
+            Path localStoreContentPath = Paths.get(DeploymentTaskIntegrationTest.class.getResource("local_store_content").toURI());
+            Files.copy(resolveRecipePathFromCompStoreRoot(localStoreContentPath, compName, version),
+                    resolveRecipePathFromCompStoreRoot(kernel.getNucleusPaths().componentStorePath(), compName, version));
+            copyFolderRecursively(resolveArtifactPathFromCompStoreRoot(localStoreContentPath, compName, version),
+                    resolveArtifactPathFromCompStoreRoot(kernel.getNucleusPaths().componentStorePath(), compName,
+                            version), REPLACE_EXISTING);
+        } catch (FileAlreadyExistsException e) {
+            // ignore
+        }
+    }
+
+    private static Path resolveRecipePathFromCompStoreRoot(Path compStoreRootPath, String name, String version) {
+        return compStoreRootPath.resolve("recipes").resolve(String.format("%s-%s.yaml", name, version));
     }
 
     private static Path resolveArtifactPathFromCompStoreRoot(Path compStoreRootPath, String name, String version) {
@@ -1225,7 +1174,8 @@
 
     @SuppressWarnings("PMD.AvoidCatchingGenericException")
     private Future<DeploymentResult> submitSampleJobDocument(URI uri, Long timestamp) throws Exception {
-        kernel.getContext().get(DeploymentDirectoryManager.class)
+        kernel.getContext()
+                .get(DeploymentDirectoryManager.class)
                 .createNewDeploymentDirectory("testFleetConfigArn" + deploymentCount.getAndIncrement());
 
         sampleJobDocument = OBJECT_MAPPER.readValue(new File(uri), DeploymentDocument.class);
@@ -1234,8 +1184,8 @@
         DefaultDeploymentTask deploymentTask =
                 new DefaultDeploymentTask(dependencyResolver, componentManager, kernelConfigResolver,
                         deploymentConfigMerger, logger,
-                        new Deployment(sampleJobDocument, Deployment.DeploymentType.IOT_JOBS, "jobId", DEFAULT),
-                        deploymentServiceTopics);
+                        new Deployment(sampleJobDocument, Deployment.DeploymentType.IOT_JOBS, "jobId",
+                                DEFAULT), deploymentServiceTopics);
         return executorService.submit(deploymentTask);
     }
 }