--- conflicted
+++ resolved
@@ -161,17 +161,13 @@
     @BeforeEach
     void beforeEach(ExtensionContext context) throws Exception {
         ignoreExceptionOfType(context, PackageDownloadException.class);
-<<<<<<< HEAD
+
         deploymentServiceTopics = Topics.of(kernel.getContext(), DeploymentService.DEPLOYMENT_SERVICE_TOPICS, null);
         groupToRootComponentsTopics =
                 deploymentServiceTopics.lookupTopics(GROUP_TO_ROOT_COMPONENTS_TOPICS, MOCK_GROUP_NAME);
-=======
-        deploymentServiceTopics = Topics.of(kernel.getContext(), DeploymentService.DEPLOYMENT_SERVICE_TOPICS,
-                null);
-        groupToRootComponentsTopics = deploymentServiceTopics.lookupTopics(GROUP_TO_ROOT_COMPONENTS_TOPICS, MOCK_GROUP_NAME);
+
         // pre-load contents to package store
         preloadLocalStoreContent();
->>>>>>> 79e4821f
     }
 
     @AfterEach
@@ -192,11 +188,8 @@
      */
     @Test
     @Order(1)
-<<<<<<< HEAD
     void GIVEN_sample_deployment_doc_WHEN_submitted_to_deployment_task_THEN_services_start_in_kernel(
             ExtensionContext context) throws Exception {
-=======
-    void GIVEN_component_with_multiple_versions_WHEN_deploy_sequentially_THEN_stale_version_removed() throws Exception {
         ComponentIdentifier simpleApp1 = new ComponentIdentifier(SIMPLE_APP_NAME, new Semver("1.0.0"),
                 PRIVATE_STORE_NAMESPACE_TOPIC);
         ComponentIdentifier simpleApp2 = new ComponentIdentifier(SIMPLE_APP_NAME, new Semver("2.0.0"),
@@ -285,7 +278,6 @@
     @Order(3)
     void GIVEN_sample_deployment_doc_WHEN_submitted_to_deployment_task_THEN_services_start_in_kernel(ExtensionContext context)
             throws Exception {
->>>>>>> 79e4821f
         ((Map) kernel.getContext().getvIfExists(Kernel.SERVICE_TYPE_TO_CLASS_MAP_KEY).get()).put("plugin",
                                                                                                  GreengrassService.class
                                                                                                          .getName());
@@ -331,7 +323,6 @@
     }
 
     @Test
-<<<<<<< HEAD
     @Order(2)
     void GIVEN_multiple_deployments_with_config_update_WHEN_submitted_to_deployment_task_THEN_configs_are_updated()
             throws Exception {
@@ -641,9 +632,6 @@
     @Test
     @Order(2)
     @Deprecated
-=======
-    @Order(4)
->>>>>>> 79e4821f
     void GIVEN_services_running_WHEN_updated_params_THEN_services_start_with_updated_params_in_kernel()
             throws Exception {
         outputMessagesToTimestamp.clear();
@@ -798,15 +786,10 @@
 
         ignoreExceptionUltimateCauseOfType(context, ServiceUpdateException.class);
         groupToRootComponentsTopics.lookupTopics("YellowSignal").remove();
-<<<<<<< HEAD
-        groupToRootComponentsTopics.lookupTopics("BreakingService")
-                .replaceAndWait(ImmutableMap.of(GROUP_TO_ROOT_COMPONENTS_VERSION_KEY, "1.0.0"));
-=======
         groupToRootComponentsTopics.lookupTopics("BreakingService").replaceAndWait(
                 ImmutableMap.of(GROUP_TO_ROOT_COMPONENTS_VERSION_KEY, "1.0.0"));
 
         preloadLocalStoreContent();
->>>>>>> 79e4821f
         resultFuture = submitSampleJobDocument(
                 DeploymentTaskIntegrationTest.class.getResource("FailureRollbackDeployment.json").toURI(),
                 System.currentTimeMillis());
@@ -896,14 +879,8 @@
     }
 
     @Test
-<<<<<<< HEAD
-    @Order(7)
-    void GIVEN_services_running_WHEN_new_deployment_asks_to_skip_safety_check_THEN_deployment_is_successful()
-            throws Exception {
-=======
     @Order(9)
     void GIVEN_services_running_WHEN_new_deployment_asks_to_skip_safety_check_THEN_deployment_is_successful() throws Exception {
->>>>>>> 79e4821f
         // The previous test has NonDisruptableService 1.0.0 running in kernel that always returns false when its
         // safety check script is run, this test demonstrates that when a next deployment configured to skip safety
         // check is processed, it can still update the NonDisruptableService service to version 1.0.1 bypassing the
