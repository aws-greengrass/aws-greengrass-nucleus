--- conflicted
+++ resolved
@@ -94,19 +94,9 @@
 
 @ExtendWith({GGExtension.class, UniqueRootPathExtension.class})
 class IPCServicesTest {
-<<<<<<< HEAD
-    private final static Logger log = LogManager.getLogger(IPCServicesTest.class);
     private final static int TIMEOUT_FOR_CONFIG_STORE_SECONDS = 20;
     private final static int TIMEOUT_FOR_LIFECYCLE_SECONDS = 20;
     private final static Logger logger = LogManager.getLogger(IPCServicesTest.class);
-=======
-    private static int TIMEOUT_FOR_CONFIG_STORE_SECONDS = 20;
-    private static int TIMEOUT_FOR_LIFECYCLE_SECONDS = 20;
-    private static Logger logger = LogManager.getLogger(IPCServicesTest.class);
-
-    @TempDir
-    static Path tempRootDir;
->>>>>>> 955509fe
 
     private static Kernel kernel;
     private static EventStreamRPCConnection clientConnection;
@@ -136,7 +126,6 @@
 
     @BeforeEach
     void beforeEach(ExtensionContext context) {
-
         ignoreExceptionWithMessage(context, "Connection reset by peer");
         // Ignore if IPC can't send us more lifecycle updates because the test is already done.
         ignoreExceptionUltimateCauseWithMessage(context, "Channel not found for given connection context");
