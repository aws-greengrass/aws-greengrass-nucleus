--- conflicted
+++ resolved
@@ -17,14 +17,9 @@
 import com.aws.greengrass.lifecyclemanager.Kernel;
 import com.aws.greengrass.lifecyclemanager.exceptions.ServiceLoadException;
 import com.aws.greengrass.logging.api.Logger;
-<<<<<<< HEAD
-import com.aws.greengrass.testcommons.testutilities.TestUtils;
-import com.aws.greengrass.testcommons.testutilities.NoOpArtifactHandler;
-=======
 import com.aws.greengrass.logging.impl.LogManager;
 import com.aws.greengrass.testcommons.testutilities.NoOpPathOwnershipHandler;
 import com.aws.greengrass.testcommons.testutilities.TestUtils;
->>>>>>> c7698ff5
 import com.aws.greengrass.util.Coerce;
 import software.amazon.awssdk.aws.greengrass.GreengrassCoreIPCClient;
 import software.amazon.awssdk.aws.greengrass.model.BinaryMessage;
@@ -42,20 +37,14 @@
 
 import java.net.URI;
 import java.net.URISyntaxException;
-<<<<<<< HEAD
-=======
+import java.util.Optional;
 import java.nio.charset.StandardCharsets;
->>>>>>> c7698ff5
-import java.util.Optional;
 import java.util.concurrent.CompletableFuture;
 import java.util.concurrent.CountDownLatch;
 import java.util.concurrent.ExecutionException;
 import java.util.concurrent.TimeUnit;
-<<<<<<< HEAD
-=======
+import java.util.function.Consumer;
 import java.util.concurrent.TimeoutException;
->>>>>>> c7698ff5
-import java.util.function.Consumer;
 
 import static com.aws.greengrass.deployment.DeploymentStatusKeeper.DEPLOYMENT_ID_KEY_NAME;
 import static com.aws.greengrass.deployment.DeploymentStatusKeeper.DEPLOYMENT_STATUS_KEY_NAME;
@@ -204,16 +193,6 @@
         return  Coerce.toString(servicePrivateConfig.find(SERVICE_UNIQUE_ID_KEY));
     }
 
-<<<<<<< HEAD
-
-    public static <T> Optional<StreamResponseHandler<T>> getResponseHandler(Consumer<T> eventConsumer, Logger logger){
-
-        return Optional.of(new StreamResponseHandler<T>() {
-
-            @Override
-            public void onStreamEvent(T streamEvent) {
-                eventConsumer.accept(streamEvent);
-=======
     public static void publishToTopicOverIpcAsBinaryMessage(GreengrassCoreIPCClient ipcClient, String topic,
                                                       String message) throws InterruptedException, ExecutionException, TimeoutException {
         PublishToTopicRequest publishToTopicRequest = new PublishToTopicRequest();
@@ -234,16 +213,34 @@
             @Override
             public void onStreamEvent(SubscriptionResponseMessage streamEvent) {
                 consumer.accept(streamEvent.getBinaryMessage().getMessage());
->>>>>>> c7698ff5
             }
 
             @Override
             public boolean onStreamError(Throwable error) {
-<<<<<<< HEAD
+                logger.atError().setCause(error).log("Caught error while subscribing to a topic");
+                return false;
+            }
+
+            @Override
+            public void onStreamClosed() {
+
+            }
+        })).getResponse().get(5, TimeUnit.SECONDS);
+    }
+
+
+    public static <T> Optional<StreamResponseHandler<T>> getResponseHandler(Consumer<T> eventConsumer, Logger logger){
+
+        return Optional.of(new StreamResponseHandler<T>() {
+
+            @Override
+            public void onStreamEvent(T streamEvent) {
+                eventConsumer.accept(streamEvent);
+            }
+
+            @Override
+            public boolean onStreamError(Throwable error) {
                 logger.atError().log("Received a stream error", error);
-=======
-                logger.atError().setCause(error).log("Caught error while subscribing to a topic");
->>>>>>> c7698ff5
                 return false;
             }
 
@@ -251,12 +248,7 @@
             public void onStreamClosed() {
 
             }
-<<<<<<< HEAD
         });
     }
 
-=======
-        })).getResponse().get(5, TimeUnit.SECONDS);
-    }
->>>>>>> c7698ff5
 }