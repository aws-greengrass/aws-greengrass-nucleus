/*
 * Copyright Amazon.com, Inc. or its affiliates. All Rights Reserved.
 * SPDX-License-Identifier: Apache-2.0
 */

package com.aws.greengrass.integrationtests.ipc;

import com.aws.greengrass.authorization.AuthorizationModule;
import com.aws.greengrass.authorization.Permission;
import com.aws.greengrass.config.Topic;
import com.aws.greengrass.lifecyclemanager.Kernel;
import com.aws.greengrass.logging.api.Logger;
import com.aws.greengrass.logging.impl.LogManager;
import com.aws.greengrass.logging.impl.Slf4jLogAdapter;
import com.aws.greengrass.testcommons.testutilities.GGExtension;
import com.aws.greengrass.testcommons.testutilities.TestUtils;
import com.aws.greengrass.testcommons.testutilities.UniqueRootPathExtension;
import com.aws.greengrass.util.Pair;
import org.junit.jupiter.api.AfterAll;
import org.junit.jupiter.api.BeforeAll;
import org.junit.jupiter.api.MethodOrderer;
import org.junit.jupiter.api.Order;
import org.junit.jupiter.api.Test;
import org.junit.jupiter.api.TestMethodOrder;
import org.junit.jupiter.api.extension.ExtendWith;
import org.junit.jupiter.api.extension.ExtensionContext;
import software.amazon.awssdk.aws.greengrass.GreengrassCoreIPCClient;
import software.amazon.awssdk.aws.greengrass.model.SubscribeToTopicRequest;
import software.amazon.awssdk.aws.greengrass.model.SubscribeToTopicResponse;
import software.amazon.awssdk.aws.greengrass.model.SubscriptionResponseMessage;
import software.amazon.awssdk.aws.greengrass.model.UnauthorizedError;
import software.amazon.awssdk.crt.io.SocketOptions;
import software.amazon.awssdk.eventstreamrpc.EventStreamRPCConnection;
import software.amazon.awssdk.eventstreamrpc.StreamResponseHandler;

import java.nio.charset.StandardCharsets;
import java.util.Optional;
import java.util.concurrent.CompletableFuture;
import java.util.concurrent.CountDownLatch;
import java.util.concurrent.ExecutionException;
import java.util.concurrent.TimeUnit;
import java.util.concurrent.atomic.AtomicInteger;
import java.util.function.Consumer;

import static com.aws.greengrass.componentmanager.KernelConfigResolver.PARAMETERS_CONFIG_KEY;
import static com.aws.greengrass.integrationtests.ipc.IPCTestUtils.prepareKernelFromConfigFile;
import static com.aws.greengrass.integrationtests.ipc.IPCTestUtils.publishToTopicOverIpcAsBinaryMessage;
import static com.aws.greengrass.integrationtests.ipc.IPCTestUtils.subscribeToTopicOveripcForBinaryMessages;
import static com.aws.greengrass.lifecyclemanager.GreengrassService.ACCESS_CONTROL_NAMESPACE_TOPIC;
import static com.aws.greengrass.tes.TokenExchangeService.TOKEN_EXCHANGE_SERVICE_TOPICS;
import static com.aws.greengrass.testcommons.testutilities.ExceptionLogProtector.ignoreExceptionOfType;
import static com.aws.greengrass.testcommons.testutilities.ExceptionLogProtector.ignoreExceptionUltimateCauseWithMessage;
import static com.aws.greengrass.testcommons.testutilities.ExceptionLogProtector.ignoreExceptionWithMessage;
import static com.aws.greengrass.testcommons.testutilities.TestUtils.asyncAssertOnConsumer;
import static org.junit.jupiter.api.Assertions.assertEquals;
import static org.junit.jupiter.api.Assertions.assertNotNull;
import static org.junit.jupiter.api.Assertions.assertNull;
import static org.junit.jupiter.api.Assertions.assertThrows;
import static org.junit.jupiter.api.Assertions.assertTrue;
import static org.junit.jupiter.api.Assertions.fail;

@ExtendWith({GGExtension.class, UniqueRootPathExtension.class})
@TestMethodOrder(MethodOrderer.OrderAnnotation.class)
class IPCPubSubTest {
    private static final Logger logger = LogManager.getLogger(IPCPubSubTest.class);

    private static int TIMEOUT_FOR_PUBSUB_SECONDS = 2;
    private static final int DEFAULT_TIMEOUT_IN_SEC = 5;
    private static Kernel kernel;
    public static Permission TES_DEFAULT_POLICY =
            Permission.builder().principal("*").operation("getCredentials").resource(null).build();
    private static final String newACl =
            "{  \n" +
            "   \"aws.greengrass.ipc.pubsub\":[\n" +
            "        {\n" +
            "          \"policyId10\":{\n" +
            "            \"policyDescription\":\"access to pubsub topics for ServiceName\",\n" +
            "            \"operations\":[\n" +
            "              \"*\"\n" +
            "            ],\n" +
            "            \"resources\":[\n" +
            "              \"*\"\n" +
            "            ]\n" +
            "          }\n" +
            "        }\n" +
            "    ]\n" +
            "}";

    private static final String oldACl =
            "{  \n" +
            "   \"aws.greengrass.ipc.pubsub\":[\n" +
            "        {\n" +
            "          \"policyId4\":{\n" +
            "            \"policyDescription\":\"access to pubsub topics for ServiceName\",\n" +
            "            \"operations\":[\n" +
            "              \"publish\"\n" +
            "            ],\n" +
            "            \"resources\":[\n" +
            "              \"/topic/1/#\",\n" +
            "              \"/longer/topic/example/\",\n" +
            "              \"*\"\n" +
            "            ]\n" +
            "          }\n" +
            "        }\n" +
            "    ]\n" +
            "}";

    @BeforeAll
    static void beforeEach(ExtensionContext context) throws InterruptedException, ExecutionException {
        ignoreExceptionOfType(context, InterruptedException.class);
        ignoreExceptionWithMessage(context, "Connection reset by peer");
        // Ignore if IPC can't send us more lifecycle updates because the test is already done.
        ignoreExceptionUltimateCauseWithMessage(context, "Channel not found for given connection context");
        kernel = prepareKernelFromConfigFile("pubsub.yaml", IPCPubSubTest.class, "SubscribeAndPublish");

    }

    @AfterAll
    static void stopKernel() {
        kernel.shutdown();
    }

    @Test
    void GIVEN_pubsubclient_WHEN_subscribe_and_publish_is_authorized_THEN_succeeds() throws Exception {
<<<<<<< HEAD
        String authToken = IPCTestUtils.getAuthTokeForService(kernel, "SubscribeAndPublish");
        SocketOptions socketOptions = TestUtils.getSocketOptionsForIPC();
        try (EventStreamRPCConnection eventStreamRpcConnection =
                     IPCTestUtils.connectToGGCOverEventStreamIPC(socketOptions, authToken, kernel)) {
            GreengrassCoreIPCClient clientConnection = new GreengrassCoreIPCClient(eventStreamRpcConnection);

            Pair<CompletableFuture<Void>, Consumer<SubscriptionResponseMessage>> cbNew = asyncAssertOnConsumer((m) -> {
                assertEquals("some message", new String(m.getBinaryMessage().getMessage(), StandardCharsets.UTF_8));
            });

            SubscribeToTopicRequest request = new SubscribeToTopicRequest();
            request.setTopic("a");
            clientConnection.subscribeToTopic(request, IPCTestUtils.getResponseHandler(cbNew.getRight(), logger))
                    .getResponse().get(DEFAULT_TIMEOUT_IN_SEC, TimeUnit.SECONDS);

            PublishToTopicRequest publishToTopicRequest = new PublishToTopicRequest();
            publishToTopicRequest.setTopic("a");
            PublishMessage publishMessage = new PublishMessage();
            BinaryMessage binaryMessage = new BinaryMessage();
            binaryMessage.setMessage("some message".getBytes(StandardCharsets.UTF_8));
            publishMessage.setBinaryMessage(binaryMessage);
            publishToTopicRequest.setPublishMessage(publishMessage);
            clientConnection.publishToTopic(publishToTopicRequest, Optional.empty()).getResponse()
                    .get(10, TimeUnit.SECONDS);
            cbNew.getLeft().get(TIMEOUT_FOR_PUBSUB_SECONDS, TimeUnit.SECONDS);
=======
        try(EventStreamRPCConnection connection = IPCTestUtils.getEventStreamRpcConnection(kernel,
                "SubscribeAndPublish")) {
            GreengrassCoreIPCClient ipcClient = new GreengrassCoreIPCClient(connection);

            Pair<CompletableFuture<Void>, Consumer<byte[]>> cb = asyncAssertOnConsumer((m) -> {
                assertEquals("some message", new String(m, StandardCharsets.UTF_8));
            });
            subscribeToTopicOveripcForBinaryMessages(ipcClient, "a", cb.getRight());
            publishToTopicOverIpcAsBinaryMessage(ipcClient, "a", "some message");
            cb.getLeft().get(TIMEOUT_FOR_PUBSUB_SECONDS, TimeUnit.SECONDS);
>>>>>>> c7698ff5
        }
    }



    @Test
    void GIVEN_pubsubclient_WHEN_subscribe_is_not_authorized_THEN_Fail() throws Exception {
        try(EventStreamRPCConnection connection = IPCTestUtils.getEventStreamRpcConnection(kernel,
                "PublishNotSubscribe")) {
            GreengrassCoreIPCClient ipcClient = new GreengrassCoreIPCClient(connection);

            Pair<CompletableFuture<Void>, Consumer<byte[]>> cb = asyncAssertOnConsumer((m) -> {
                assertEquals("some message", new String(m, StandardCharsets.UTF_8));
            });
            ExecutionException executionException = assertThrows(ExecutionException.class,
                    () -> subscribeToTopicOveripcForBinaryMessages(ipcClient, "a", cb.getRight()));
            assertTrue(executionException.getCause() instanceof UnauthorizedError);
        }
    }

    @Test
    void GIVEN_pubsubclient_WHEN_publish_is_not_authorized_THEN_Fail() throws Exception {
        try(EventStreamRPCConnection connection = IPCTestUtils.getEventStreamRpcConnection(kernel,
                "SubscribeNotPublish")) {
            GreengrassCoreIPCClient ipcClient = new GreengrassCoreIPCClient(connection);
            ExecutionException executionException1 = assertThrows(ExecutionException.class,
                    () -> publishToTopicOverIpcAsBinaryMessage(ipcClient, "a", "some message"));
            assertTrue(executionException1.getCause() instanceof UnauthorizedError);
        }
    }

    @Test
    @Order(1)
    void GIVEN_pubsubclient_WHEN_subscribe_authorization_changes_to_authorized_THEN_succeeds() throws Exception {
        try(EventStreamRPCConnection connection = IPCTestUtils.getEventStreamRpcConnection(kernel,
                "OnlyPublish")) {
            GreengrassCoreIPCClient ipcClient = new GreengrassCoreIPCClient(connection);

            assertTrue(kernel.getContext().get(AuthorizationModule.class).isPresent(TOKEN_EXCHANGE_SERVICE_TOPICS, TES_DEFAULT_POLICY));

            Pair<CompletableFuture<Void>, Consumer<byte[]>> cb = asyncAssertOnConsumer((m) -> {
                assertEquals("some message", new String(m, StandardCharsets.UTF_8));
            });
            publishToTopicOverIpcAsBinaryMessage(ipcClient, "a", "some message");

            ExecutionException executionException = assertThrows(ExecutionException.class,
                    () -> subscribeToTopicOveripcForBinaryMessages(ipcClient, "a", cb.getRight()));
            assertTrue(executionException.getCause() instanceof UnauthorizedError);

            Topic aclTopic = kernel.findServiceTopic("OnlyPublish").find(PARAMETERS_CONFIG_KEY, ACCESS_CONTROL_NAMESPACE_TOPIC);
            aclTopic.withNewerValue(System.currentTimeMillis(), newACl);
            //Block until events are completed
            kernel.getContext().runOnPublishQueueAndWait(() -> {
            });

            assertTrue(kernel.getContext().get(AuthorizationModule.class).isPresent(TOKEN_EXCHANGE_SERVICE_TOPICS, TES_DEFAULT_POLICY));

            subscribeToTopicOveripcForBinaryMessages(ipcClient, "a", cb.getRight());//now this should succeed
            publishToTopicOverIpcAsBinaryMessage(ipcClient, "a", "some message");

            cb.getLeft().get(TIMEOUT_FOR_PUBSUB_SECONDS, TimeUnit.SECONDS);

            aclTopic = kernel.findServiceTopic("OnlyPublish").find(PARAMETERS_CONFIG_KEY, ACCESS_CONTROL_NAMESPACE_TOPIC);
            aclTopic.withNewerValue(System.currentTimeMillis(), oldACl);
            //Block until events are completed
            kernel.getContext().runOnPublishQueueAndWait(() -> {
            });
        }
    }


    @Test
    @SuppressWarnings({"PMD.AvoidCatchingGenericException"})
    void GIVEN_PubSubEventStreamClient_WHEN_subscribe_and_unsubscribe_THEN_publishes_only_once() throws Exception {
        String topicName = "topicName";
        SubscribeToTopicRequest subscribeToTopicRequest = new SubscribeToTopicRequest();
        subscribeToTopicRequest.setTopic(topicName);
        CountDownLatch cdl = new CountDownLatch(1);
        AtomicInteger atomicInteger = new AtomicInteger();

        CountDownLatch subscriptionLatch = new CountDownLatch(1);
        
        String authToken = IPCTestUtils.getAuthTokeForService(kernel, "SubscribeAndPublish");
        SocketOptions socketOptions = TestUtils.getSocketOptionsForIPC();
        try (EventStreamRPCConnection clientConnection =
                     IPCTestUtils.connectToGGCOverEventStreamIPC(socketOptions, authToken, kernel);
            AutoCloseable l = TestUtils.createCloseableLogListener(m -> {
                if (m.getMessage().contains("Subscribing to topic")) {
                    subscriptionLatch.countDown();
                }
            })){
            GreengrassCoreIPCClient greengrassCoreIPCClient = new GreengrassCoreIPCClient(clientConnection);
            CompletableFuture<SubscribeToTopicResponse> fut =
                    greengrassCoreIPCClient.subscribeToTopic(subscribeToTopicRequest,
                            Optional.of(new StreamResponseHandler<SubscriptionResponseMessage>() {
                                @Override
                                public void onStreamEvent(SubscriptionResponseMessage message) {
                                    assertNotNull(message.getBinaryMessage());
                                    assertNull(message.getJsonMessage());
                                    assertEquals("ABCDEFG", new String(message.getBinaryMessage().getMessage()));
                                    atomicInteger.incrementAndGet();
                                    cdl.countDown();
                                }

                                @Override
                                public boolean onStreamError(Throwable error) {
                                    logger.atError().log("Received a stream error", error);
                                    return false;
                                }

                                @Override
                                public void onStreamClosed() {

                                }
                            })).getResponse();
            try {
                fut.get(3, TimeUnit.SECONDS);
            } catch (Exception e) {
                logger.atError().setCause(e).log("Error when subscribing to component updates");
                fail("Caught exception when subscribing to component updates");
            }
            assertTrue(subscriptionLatch.await(10, TimeUnit.SECONDS));

            publishToTopicOverIpcAsBinaryMessage(greengrassCoreIPCClient, topicName, "ABCDEFG");
            assertTrue(cdl.await(20, TimeUnit.SECONDS));
        }
    }

    @Test
    void GIVEN_pubsubclient_with_event_stream_WHEN_subscribe_is_not_authorized_THEN_Fail() throws Exception {
        String topicName = "topicName";
        SubscribeToTopicRequest subscribeToTopicRequest = new SubscribeToTopicRequest();
        subscribeToTopicRequest.setTopic(topicName);

        String authToken = IPCTestUtils.getAuthTokeForService(kernel, "PublishNotSubscribe");
        SocketOptions socketOptions = TestUtils.getSocketOptionsForIPC();
        try (EventStreamRPCConnection clientConnection =
                     IPCTestUtils.connectToGGCOverEventStreamIPC(socketOptions, authToken, kernel)) {
            GreengrassCoreIPCClient greengrassCoreIPCClient = new GreengrassCoreIPCClient(clientConnection);
            ExecutionException executionException = assertThrows(ExecutionException.class, () ->
                    greengrassCoreIPCClient.subscribeToTopic(subscribeToTopicRequest,
                            getOptionalStreamResponseHandler()).getResponse().get());

            assertTrue(executionException.getCause() instanceof UnauthorizedError);
            UnauthorizedError unauthorizedError = (UnauthorizedError) executionException.getCause();
            assertEquals("Principal PublishNotSubscribe is not authorized to perform aws.greengrass.ipc.pubsub:aws.greengrass#SubscribeToTopic on resource topicName",
                    unauthorizedError.getMessage());
        }
    }

    @Test
    void GIVEN_pubsubclient_with_event_stream_WHEN_publish_is_not_authorized_THEN_Fail() throws Exception {
        String authToken = IPCTestUtils.getAuthTokeForService(kernel, "SubscribeNotPublish");
        SocketOptions socketOptions = TestUtils.getSocketOptionsForIPC();
        try (EventStreamRPCConnection clientConnection =
                     IPCTestUtils.connectToGGCOverEventStreamIPC(socketOptions, authToken, kernel)) {
            GreengrassCoreIPCClient greengrassCoreIPCClient = new GreengrassCoreIPCClient(clientConnection);

            String topicName = "topicName";
            ExecutionException executionException = assertThrows(ExecutionException.class, () ->
                    publishToTopicOverIpcAsBinaryMessage(greengrassCoreIPCClient, topicName, "ABCDEFG"));
            assertTrue(executionException.getCause() instanceof UnauthorizedError);
            UnauthorizedError unauthorizedError = (UnauthorizedError) executionException.getCause();
            assertEquals("Principal SubscribeNotPublish is not authorized to perform aws.greengrass.ipc.pubsub:aws" +
                            ".greengrass#PublishToTopic on resource topicName",
                    unauthorizedError.getMessage());
        }
    }

    @SuppressWarnings({"PMD.AvoidCatchingGenericException"})
    @Test
    void GIVEN_pubsubclient_with_event_stream_WHEN_subscribe_authorization_changes_to_authorized_THEN_succeeds() throws Exception {
        String topicName = "topicName";
        SubscribeToTopicRequest subscribeToTopicRequest = new SubscribeToTopicRequest();
        subscribeToTopicRequest.setTopic(topicName);
        CountDownLatch subscriptionLatch = new CountDownLatch(1);
        Slf4jLogAdapter.addGlobalListener(m -> {
            if (m.getMessage().contains("Subscribing to topic")) {
                subscriptionLatch.countDown();
            }
        });

        String authToken = IPCTestUtils.getAuthTokeForService(kernel, "OnlyPublish");
        SocketOptions socketOptions = TestUtils.getSocketOptionsForIPC();
        try (EventStreamRPCConnection clientConnection =
                     IPCTestUtils.connectToGGCOverEventStreamIPC(socketOptions, authToken, kernel)) {
            GreengrassCoreIPCClient greengrassCoreIPCClient = new GreengrassCoreIPCClient(clientConnection);

            assertTrue(kernel.getContext().get(AuthorizationModule.class).isPresent(TOKEN_EXCHANGE_SERVICE_TOPICS, TES_DEFAULT_POLICY));
            CompletableFuture<SubscribeToTopicResponse> fut =
                    greengrassCoreIPCClient.subscribeToTopic(subscribeToTopicRequest,
                            getOptionalStreamResponseHandler()).getResponse();
            ExecutionException executionException = assertThrows(ExecutionException.class, () ->
                    fut.get(3, TimeUnit.SECONDS));
            assertTrue(executionException.getCause() instanceof UnauthorizedError);
            UnauthorizedError unauthorizedError = (UnauthorizedError) executionException.getCause();
            assertEquals("Principal OnlyPublish is not authorized to perform aws.greengrass.ipc.pubsub:aws.greengrass#SubscribeToTopic on resource topicName",
                    unauthorizedError.getMessage());

        }
        Topic aclTopic = kernel.findServiceTopic("OnlyPublish").find(PARAMETERS_CONFIG_KEY, ACCESS_CONTROL_NAMESPACE_TOPIC);
        aclTopic.withNewerValue(System.currentTimeMillis(), newACl);
        //Block until events are completed
        kernel.getContext().runOnPublishQueueAndWait(() -> { });
        assertTrue(kernel.getContext().get(AuthorizationModule.class).isPresent(TOKEN_EXCHANGE_SERVICE_TOPICS, TES_DEFAULT_POLICY));

        try (EventStreamRPCConnection clientConnection =
                     IPCTestUtils.connectToGGCOverEventStreamIPC(socketOptions, authToken, kernel)) {
            GreengrassCoreIPCClient greengrassCoreIPCClient = new GreengrassCoreIPCClient(clientConnection);

            CompletableFuture<SubscribeToTopicResponse> fut =
                    greengrassCoreIPCClient.subscribeToTopic(subscribeToTopicRequest,
                            getOptionalStreamResponseHandler()).getResponse();
            try {
                fut.get(3, TimeUnit.SECONDS);
            } catch (Exception e) {
                logger.atError().setCause(e).log("Error when subscribing to component updates");
                fail("Caught exception when subscribing to component updates");
            }
            assertTrue(subscriptionLatch.await(10, TimeUnit.SECONDS));
        }

        aclTopic = kernel.findServiceTopic("OnlyPublish").find(PARAMETERS_CONFIG_KEY, ACCESS_CONTROL_NAMESPACE_TOPIC);
        aclTopic.withNewerValue(System.currentTimeMillis(), oldACl);
        //Block until events are completed
        kernel.getContext().runOnPublishQueueAndWait(() -> {
        });

    }

    private Optional<StreamResponseHandler<SubscriptionResponseMessage>> getOptionalStreamResponseHandler() {
        return Optional.of(new StreamResponseHandler<SubscriptionResponseMessage>() {
            @Override
            public void onStreamEvent(SubscriptionResponseMessage message) {
                //NA
            }

            @Override
            public boolean onStreamError(Throwable error) {
                logger.atError().log("Received a stream error", error);
                return false;
            }

            @Override
            public void onStreamClosed() {

            }
        });
    }



    // GG_NEEDS_REVIEW: TODO: review if we want to add future support for the `unsubscribe` operation:
    // https://issues-iad.amazon.com/issues/V234932355
//    @Test
//    void GIVEN_pubsubclient_WHEN_unsubscribe_is_not_authorized_THEN_Fail(ExtensionContext context) throws Exception {
//
//        kernel = prepareKernelFromConfigFile("pubsub_unauthorized_unsubscribe.yaml",
//                TEST_SERVICE_NAME, this.getClass());
//        KernelIPCClientConfig config = getIPCConfigForService(TEST_SERVICE_NAME, kernel);
//        client = new IPCClientImpl(config);
//        PubSub c = new PubSubImpl(client);
//
//        Pair<CompletableFuture<Void>, Consumer<byte[]>> cb = asyncAssertOnConsumer((m) -> {
//            assertEquals("some message", new String(m, StandardCharsets.UTF_8));
//        });
//
//        c.subscribeToTopic("a", cb.getRight());
//        c.publishToTopic("a", "some message".getBytes(StandardCharsets.UTF_8));
//        cb.getLeft().get(2, TimeUnit.SECONDS);
//
//        ignoreExceptionOfType(context, AuthorizationException.class);
//        assertThrows(PubSubException.class, () -> c.unsubscribeFromTopic("a"));
//    }
}<|MERGE_RESOLUTION|>--- conflicted
+++ resolved
@@ -65,7 +65,6 @@
     private static final Logger logger = LogManager.getLogger(IPCPubSubTest.class);
 
     private static int TIMEOUT_FOR_PUBSUB_SECONDS = 2;
-    private static final int DEFAULT_TIMEOUT_IN_SEC = 5;
     private static Kernel kernel;
     public static Permission TES_DEFAULT_POLICY =
             Permission.builder().principal("*").operation("getCredentials").resource(null).build();
@@ -112,7 +111,6 @@
         // Ignore if IPC can't send us more lifecycle updates because the test is already done.
         ignoreExceptionUltimateCauseWithMessage(context, "Channel not found for given connection context");
         kernel = prepareKernelFromConfigFile("pubsub.yaml", IPCPubSubTest.class, "SubscribeAndPublish");
-
     }
 
     @AfterAll
@@ -122,33 +120,6 @@
 
     @Test
     void GIVEN_pubsubclient_WHEN_subscribe_and_publish_is_authorized_THEN_succeeds() throws Exception {
-<<<<<<< HEAD
-        String authToken = IPCTestUtils.getAuthTokeForService(kernel, "SubscribeAndPublish");
-        SocketOptions socketOptions = TestUtils.getSocketOptionsForIPC();
-        try (EventStreamRPCConnection eventStreamRpcConnection =
-                     IPCTestUtils.connectToGGCOverEventStreamIPC(socketOptions, authToken, kernel)) {
-            GreengrassCoreIPCClient clientConnection = new GreengrassCoreIPCClient(eventStreamRpcConnection);
-
-            Pair<CompletableFuture<Void>, Consumer<SubscriptionResponseMessage>> cbNew = asyncAssertOnConsumer((m) -> {
-                assertEquals("some message", new String(m.getBinaryMessage().getMessage(), StandardCharsets.UTF_8));
-            });
-
-            SubscribeToTopicRequest request = new SubscribeToTopicRequest();
-            request.setTopic("a");
-            clientConnection.subscribeToTopic(request, IPCTestUtils.getResponseHandler(cbNew.getRight(), logger))
-                    .getResponse().get(DEFAULT_TIMEOUT_IN_SEC, TimeUnit.SECONDS);
-
-            PublishToTopicRequest publishToTopicRequest = new PublishToTopicRequest();
-            publishToTopicRequest.setTopic("a");
-            PublishMessage publishMessage = new PublishMessage();
-            BinaryMessage binaryMessage = new BinaryMessage();
-            binaryMessage.setMessage("some message".getBytes(StandardCharsets.UTF_8));
-            publishMessage.setBinaryMessage(binaryMessage);
-            publishToTopicRequest.setPublishMessage(publishMessage);
-            clientConnection.publishToTopic(publishToTopicRequest, Optional.empty()).getResponse()
-                    .get(10, TimeUnit.SECONDS);
-            cbNew.getLeft().get(TIMEOUT_FOR_PUBSUB_SECONDS, TimeUnit.SECONDS);
-=======
         try(EventStreamRPCConnection connection = IPCTestUtils.getEventStreamRpcConnection(kernel,
                 "SubscribeAndPublish")) {
             GreengrassCoreIPCClient ipcClient = new GreengrassCoreIPCClient(connection);
@@ -159,7 +130,6 @@
             subscribeToTopicOveripcForBinaryMessages(ipcClient, "a", cb.getRight());
             publishToTopicOverIpcAsBinaryMessage(ipcClient, "a", "some message");
             cb.getLeft().get(TIMEOUT_FOR_PUBSUB_SECONDS, TimeUnit.SECONDS);
->>>>>>> c7698ff5
         }
     }
 
