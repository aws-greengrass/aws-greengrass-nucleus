/*
 * Copyright Amazon.com, Inc. or its affiliates. All Rights Reserved.
 * SPDX-License-Identifier: Apache-2.0
 */

package com.aws.greengrass.integrationtests.e2e.tes;

import com.aws.greengrass.authorization.exceptions.AuthorizationException;
import com.aws.greengrass.dependency.State;
import com.aws.greengrass.deployment.DeviceConfiguration;
import com.aws.greengrass.deployment.exceptions.DeviceConfigurationException;
import com.aws.greengrass.easysetup.DeviceProvisioningHelper;
import com.aws.greengrass.integrationtests.BaseITCase;
import com.aws.greengrass.integrationtests.e2e.BaseE2ETestCase;
import com.aws.greengrass.integrationtests.e2e.util.IotJobsUtils;
import com.aws.greengrass.integrationtests.e2e.util.NetworkUtils;
import com.aws.greengrass.ipc.AuthenticationHandler;
import com.aws.greengrass.lifecyclemanager.Kernel;
import com.aws.greengrass.lifecyclemanager.exceptions.ServiceLoadException;
import com.aws.greengrass.logging.api.Logger;
import com.aws.greengrass.logging.impl.LogManager;
import com.aws.greengrass.tes.CredentialRequestHandler;
import com.aws.greengrass.tes.TokenExchangeService;
import com.aws.greengrass.resources.TestResources;
import com.aws.greengrass.util.IamSdkClientFactory;
import com.aws.greengrass.util.IotSdkClientFactory;
import org.junit.jupiter.api.AfterAll;
import org.junit.jupiter.api.BeforeAll;
import org.junit.jupiter.api.Tag;
import org.junit.jupiter.api.Test;
import org.junit.jupiter.api.extension.ExtensionContext;
import org.junit.jupiter.api.io.TempDir;
import software.amazon.awssdk.auth.credentials.AwsCredentials;
import software.amazon.awssdk.services.iot.model.InvalidRequestException;

import java.io.BufferedReader;
import java.io.IOException;
import java.io.InputStreamReader;
import java.io.OutputStream;
import java.net.BindException;
import java.net.HttpURLConnection;
import java.net.URISyntaxException;
import java.net.URL;
import java.nio.charset.StandardCharsets;
import java.nio.file.Path;
import java.util.Collections;
import java.util.UUID;
import java.util.concurrent.CountDownLatch;
import java.util.concurrent.TimeUnit;

import static com.aws.greengrass.componentmanager.KernelConfigResolver.CONFIGURATION_CONFIG_KEY;
import static com.aws.greengrass.easysetup.DeviceProvisioningHelper.ThingInfo;
import static com.aws.greengrass.integrationtests.e2e.BaseE2ETestCase.E2ETEST_ENV_STAGE;
import static com.aws.greengrass.lifecyclemanager.GreengrassService.SERVICES_NAMESPACE_TOPIC;
import static com.aws.greengrass.lifecyclemanager.GreengrassService.SETENV_CONFIG_NAMESPACE;
import static com.aws.greengrass.deployment.DeviceConfiguration.IOT_ROLE_ALIAS_TOPIC;
import static com.aws.greengrass.tes.TokenExchangeService.TES_URI_ENV_VARIABLE_NAME;
import static com.aws.greengrass.tes.TokenExchangeService.TOKEN_EXCHANGE_SERVICE_TOPICS;
import static com.aws.greengrass.testcommons.testutilities.ExceptionLogProtector.ignoreExceptionUltimateCauseOfType;
import static org.hamcrest.MatcherAssert.assertThat;
import static org.hamcrest.Matchers.matchesPattern;
import static org.junit.jupiter.api.Assertions.assertEquals;
import static org.junit.jupiter.api.Assertions.assertNotEquals;
import static org.junit.jupiter.api.Assertions.assertNotNull;
import static org.junit.jupiter.api.Assertions.assertTrue;

@Tag("E2E-INTRUSIVE")
class TESTest extends BaseITCase {
    private static final int HTTP_200 = 200;
    private static final int HTTP_403 = 403;
    private static Kernel kernel;
    private static ThingInfo thingInfo;
    private static DeviceProvisioningHelper deviceProvisioningHelper;
    private static String roleId;
    private static String roleName;
    private static String roleAliasName;
    private static String newRoleAliasName;
    private static NetworkUtils networkUtils;
    private static final String AWS_REGION = "us-east-1";
    private static final String TES_ROLE_NAME = "e2etest-TES_INTEG_ROLE";
    private static final String TES_ROLE_ALIAS_NAME = "e2etest-TES_INTEG_ROLE_ALIAS";
    private static final String AWS_CREDENTIALS_PATTERN =
            "\\{\"AccessKeyId\":\".+\",\"SecretAccessKey\":\".+\"," + "\"Expiration\":\".+\",\"Token\":\".+\"\\}";
    private static final Logger logger = LogManager.getLogger(TESTest.class);
    @TempDir
    static Path tempDir;

    @BeforeAll
    static void setupKernel() throws Exception {
        System.setProperty("root", tempDir.toAbsolutePath().toString());
        kernel = new Kernel();
<<<<<<< HEAD
        kernel.parseArgs("-i", TestResources.getInstance().getResource( "tesExample.yaml", TESTest.class).toString(), "-ar", AWS_REGION, "-es",
                envStage.toString());
=======
        kernel.parseArgs("-i", TESTest.class.getResource("tesExample.yaml").toString(), "-ar", AWS_REGION, "-es",
                E2ETEST_ENV_STAGE.toString());
>>>>>>> 2ee9ae22
        BaseE2ETestCase.setDefaultRunWithUser(kernel);
        deviceProvisioningHelper = new DeviceProvisioningHelper(AWS_REGION,
                E2ETEST_ENV_STAGE.toString(), System.out);
        roleId = UUID.randomUUID().toString();
        roleName = TES_ROLE_NAME + roleId;
        roleAliasName = TES_ROLE_ALIAS_NAME + roleId;
        newRoleAliasName = "new" + roleAliasName;
        networkUtils = NetworkUtils.getByPlatform();
        provision(kernel);
        CountDownLatch tesRunning = new CountDownLatch(1);
        kernel.getContext().addGlobalStateChangeListener((service, oldState, newState) -> {
            if (service.getName().equals(TOKEN_EXCHANGE_SERVICE_TOPICS) && newState.equals(State.RUNNING)) {
                tesRunning.countDown();
            }
        });
        kernel.launch();
        assertTrue(tesRunning.await(5, TimeUnit.SECONDS));

        while(kernel.getContext().get(CredentialRequestHandler.class).getAwsCredentialsBypassCache() == null) {
            logger.atInfo().kv("roleAlias", roleAliasName)
                    .log("Waiting 5 seconds for TES to get credentials that work");
            Thread.sleep(5_000);
        }
    }

    @AfterAll
    static void tearDown() throws URISyntaxException {
        try {
            kernel.shutdown();
        } finally {
            deviceProvisioningHelper.cleanThing(
                    IotSdkClientFactory.getIotClient(AWS_REGION, E2ETEST_ENV_STAGE,
                            Collections.singleton(InvalidRequestException.class)),
                    thingInfo, false);
            IotJobsUtils.cleanUpIotRoleForTest(IotSdkClientFactory.getIotClient(AWS_REGION, E2ETEST_ENV_STAGE),
                    IamSdkClientFactory.getIamClient(AWS_REGION), roleName, roleAliasName, thingInfo.getCertificateArn());
            IotJobsUtils.cleanUpIotRoleForTest(IotSdkClientFactory.getIotClient(AWS_REGION, E2ETEST_ENV_STAGE),
                    IamSdkClientFactory.getIamClient(AWS_REGION), roleName, newRoleAliasName, thingInfo.getCertificateArn());
        }
    }

    @Test
    void GIVEN_iot_role_alias_WHEN_tes_is_queried_THEN_valid_credentials_are_returned(ExtensionContext context)
            throws Exception {
        ignoreExceptionUltimateCauseOfType(context, AuthorizationException.class);
        ignoreExceptionUltimateCauseOfType(context, BindException.class);
        String urlString =
                kernel.getConfig().find(SETENV_CONFIG_NAMESPACE, TES_URI_ENV_VARIABLE_NAME).getOnce().toString();
        assertNotNull(urlString);
        URL url = new URL(urlString);
        // Get the first token from the token map
        String token =
                kernel.getConfig().findTopics(SERVICES_NAMESPACE_TOPIC, AuthenticationHandler.AUTHENTICATION_TOKEN_LOOKUP_KEY)
                        .iterator().next().getName();
        assertNotNull(token);
        String response = getResponseString(url, token);
        assertThat(response, matchesPattern(AWS_CREDENTIALS_PATTERN));

        // Should reject unsupported method
        HttpURLConnection con = (HttpURLConnection) url.openConnection();
        con.setDoOutput(true);
        con.setRequestMethod("GET");
        String requestBody = "random request body";
        try (OutputStream outputStream = con.getOutputStream()) {
            outputStream.write(requestBody.getBytes(StandardCharsets.UTF_8));
            outputStream.flush();
        }
        assertEquals(HttpURLConnection.HTTP_BAD_METHOD, con.getResponseCode());
        con.disconnect();

        // Should reject unsupported uri
        URL badUrl = new URL(urlString + "badUri");
        con = (HttpURLConnection) badUrl.openConnection();
        con.setRequestMethod("GET");
        assertEquals(HttpURLConnection.HTTP_BAD_REQUEST, con.getResponseCode());
        con.disconnect();

        // Should serve cached credentials when network disabled
        try {
            networkUtils.disconnectNetwork();
            String newResponse = getResponseString(url, token);
            assertEquals(response, newResponse);
        } finally {
            networkUtils.recoverNetwork();
        }

        // Should fetch new credentials after updating roleAlias
        deviceProvisioningHelper.setupIoTRoleForTes(roleName, newRoleAliasName, thingInfo.getCertificateArn());
        kernel.getConfig().lookupTopics(SERVICES_NAMESPACE_TOPIC, DeviceConfiguration.DEFAULT_NUCLEUS_COMPONENT_NAME)
                .lookup(CONFIGURATION_CONFIG_KEY, IOT_ROLE_ALIAS_TOPIC).withValue(newRoleAliasName);
        token = kernel.getConfig().findTopics(SERVICES_NAMESPACE_TOPIC, AuthenticationHandler.AUTHENTICATION_TOKEN_LOOKUP_KEY)
                .iterator().next().getName();
        assertNotNull(token);
        while(kernel.getContext().get(CredentialRequestHandler.class).getAwsCredentialsBypassCache() == null) {
            Thread.sleep(5_000);
        }
        String newResponse = getResponseString(url, token);
        assertThat(newResponse, matchesPattern(AWS_CREDENTIALS_PATTERN));
        assertNotEquals(response, newResponse);
    }

    @Test
    void GIVEN_iot_role_alias_WHEN_tes_is_queried_without_auth_header_THEN_403_returned(ExtensionContext context)
            throws Exception {
        ignoreExceptionUltimateCauseOfType(context, AuthorizationException.class);
        ignoreExceptionUltimateCauseOfType(context, BindException.class);
        String urlString =
                kernel.getConfig().find(SETENV_CONFIG_NAMESPACE, TES_URI_ENV_VARIABLE_NAME).getOnce().toString();
        assertNotNull(urlString);
        URL url = new URL(urlString);

        HttpURLConnection con = (HttpURLConnection) url.openConnection();
        con.setRequestMethod("GET");

        // We are not setting auth header
        assertEquals(HTTP_403, con.getResponseCode());
        con.disconnect();

        // Set Auth header to invalid value now
        con = (HttpURLConnection) url.openConnection();
        con.setRequestMethod("GET");
        con.setRequestProperty("Authorization", "Invalid token");
        assertEquals(HTTP_403, con.getResponseCode());
        con.disconnect();

    }

    @Test
    void GIVEN_iot_role_alias_WHEN_tes_is_queried_within_kernel_bypassing_http_server_THEN_valid_credentials_are_returned(
            ExtensionContext context) throws ServiceLoadException {
        ignoreExceptionUltimateCauseOfType(context, AuthorizationException.class);
        ignoreExceptionUltimateCauseOfType(context, BindException.class);
        TokenExchangeService tes = (TokenExchangeService) kernel.locate(TOKEN_EXCHANGE_SERVICE_TOPICS);
        AwsCredentials credentials = tes.resolveCredentials();

        assertNotNull(credentials.accessKeyId());
        assertNotNull(credentials.secretAccessKey());
    }

    private static void provision(Kernel kernel) throws IOException, DeviceConfigurationException {
        thingInfo = deviceProvisioningHelper.createThingForE2ETests();
        deviceProvisioningHelper.setupIoTRoleForTes(roleName, roleAliasName, thingInfo.getCertificateArn());
        deviceProvisioningHelper.updateKernelConfigWithIotConfiguration(kernel, thingInfo, AWS_REGION, roleAliasName);
    }

    private String getResponseString(URL url, String token) throws Exception {
        HttpURLConnection con = (HttpURLConnection) url.openConnection();
        con.setRequestMethod("GET");
        con.setRequestProperty("Authorization", token);
        assertEquals(HTTP_200, con.getResponseCode());
        StringBuilder response = new StringBuilder();
        try (BufferedReader in = new BufferedReader(new InputStreamReader(con.getInputStream()))) {
            String responseLine = in.readLine();
            while (responseLine != null) {
                response.append(responseLine);
                responseLine = in.readLine();
            }
        }
        con.disconnect();
        return response.toString();
    }
}<|MERGE_RESOLUTION|>--- conflicted
+++ resolved
@@ -89,13 +89,8 @@
     static void setupKernel() throws Exception {
         System.setProperty("root", tempDir.toAbsolutePath().toString());
         kernel = new Kernel();
-<<<<<<< HEAD
-        kernel.parseArgs("-i", TestResources.getInstance().getResource( "tesExample.yaml", TESTest.class).toString(), "-ar", AWS_REGION, "-es",
-                envStage.toString());
-=======
-        kernel.parseArgs("-i", TESTest.class.getResource("tesExample.yaml").toString(), "-ar", AWS_REGION, "-es",
-                E2ETEST_ENV_STAGE.toString());
->>>>>>> 2ee9ae22
+        kernel.parseArgs("-i", TestResources.getInstance().getResource( "tesExample.yaml", TESTest.class).toString(),
+                "-ar", AWS_REGION, "-es", E2ETEST_ENV_STAGE.toString());
         BaseE2ETestCase.setDefaultRunWithUser(kernel);
         deviceProvisioningHelper = new DeviceProvisioningHelper(AWS_REGION,
                 E2ETEST_ENV_STAGE.toString(), System.out);
