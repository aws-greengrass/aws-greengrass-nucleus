/*
 * Copyright Amazon.com, Inc. or its affiliates. All Rights Reserved.
 * SPDX-License-Identifier: Apache-2.0
 */

package com.aws.greengrass.integrationtests.e2e.componentmanager;

import com.aws.greengrass.componentmanager.ComponentManager;
import com.aws.greengrass.componentmanager.DependencyResolver;
import com.aws.greengrass.componentmanager.models.ComponentIdentifier;
import com.aws.greengrass.config.Topics;
import com.aws.greengrass.dependency.Context;
import com.aws.greengrass.deployment.DeploymentService;
import com.aws.greengrass.deployment.model.DeploymentDocument;
import com.aws.greengrass.deployment.model.DeploymentPackageConfiguration;
import com.aws.greengrass.deployment.model.FailureHandlingPolicy;
import com.aws.greengrass.integrationtests.e2e.BaseE2ETestCase;
import com.aws.greengrass.testcommons.testutilities.GGExtension;
import com.vdurmont.semver4j.Semver;
import com.vdurmont.semver4j.Semver.SemverType;
import org.junit.jupiter.api.AfterEach;
import org.junit.jupiter.api.BeforeEach;
import org.junit.jupiter.api.Order;
import org.junit.jupiter.api.Tag;
import org.junit.jupiter.api.Test;
import org.junit.jupiter.api.extension.ExtendWith;
import software.amazon.awssdk.utils.ImmutableMap;

import java.io.IOException;
import java.nio.file.Path;
import java.util.ArrayList;
import java.util.Collections;
import java.util.List;
import java.util.concurrent.Future;
import java.util.concurrent.TimeUnit;

import static com.aws.greengrass.componentmanager.ComponentStore.ARTIFACT_DIRECTORY;
import static com.aws.greengrass.componentmanager.ComponentStore.RECIPE_DIRECTORY;
import static org.hamcrest.MatcherAssert.assertThat;
import static org.hamcrest.io.FileMatchers.anExistingDirectory;
import static org.hamcrest.io.FileMatchers.anExistingFile;

@ExtendWith(GGExtension.class)
@Tag("E2E")
class ComponentManagerE2ETest extends BaseE2ETestCase {

    private static ComponentManager componentManager;
    private static DependencyResolver dependencyResolver;
    private static Path componentStorePath;
    private final String kernelIntegTestPkgName = getTestComponentNameInCloud("KernelIntegTest");

    protected ComponentManagerE2ETest() throws Exception {
        super();
    }

    @BeforeEach
    void setupKernel() throws Exception {
        // The integration test will pick up credentials from the default provider chain
        // In automated testing, the device environment should ideally have credentials for all tests
        // For dev work, this requires you to have a working set of AWS Credentials on your dev box and/or your IDE
        // environment
        initKernel();
        kernel.launch();

        // get required instances from context
        componentManager = kernel.getContext().get(ComponentManager.class);
        dependencyResolver = kernel.getContext().get(DependencyResolver.class);
        componentStorePath = kernel.getComponentStorePath();

    }

    @AfterEach
    void tearDown() throws IOException {
        kernel.shutdown();
        cleanup();
    }

    @Test
    @Order(1)
    void GIVEN_package_identifier_WHEN_request_package_from_cms_service_THEN_package_downloaded_with_artifacts()
            throws Exception {
        ComponentIdentifier pkgIdt
                = new ComponentIdentifier(kernelIntegTestPkgName, new Semver("1.0.0", SemverType.NPM));
        List<ComponentIdentifier> pkgList = new ArrayList<>();
        pkgList.add(pkgIdt);
        Future<Void> testFuture = componentManager.preparePackages(pkgList);
        testFuture.get(10, TimeUnit.SECONDS);

        assertThat(componentStorePath.toFile(), anExistingDirectory());
        assertThat(componentStorePath.resolve(RECIPE_DIRECTORY).toFile(), anExistingDirectory());
        assertThat(componentStorePath.resolve(ARTIFACT_DIRECTORY).toFile(), anExistingDirectory());

        assertThat(componentStorePath.resolve(RECIPE_DIRECTORY).resolve(kernelIntegTestPkgName + "-1.0.0.yaml").toFile(), anExistingFile());

        assertThat(componentStorePath.resolve(ARTIFACT_DIRECTORY).resolve(kernelIntegTestPkgName).resolve("1.0.0")
                                                .resolve("kernel_integ_test_artifact.txt").toFile(), anExistingFile());
    }

    @Test
    @Order(2)
    void GIVEN_package_identifier_WHEN_resolve_dependencies_and_prepare_THEN_package_and_dependencies_downloaded_with_artifacts()
            throws Exception {
        List<String> rootPackageList = new ArrayList<>();
        rootPackageList.add(kernelIntegTestPkgName);
        List<DeploymentPackageConfiguration> configList = new ArrayList<>();
        configList.add(new DeploymentPackageConfiguration(kernelIntegTestPkgName, true, "1.0.0",
                                                          Collections.emptyMap(), null));
        DeploymentDocument testDeploymentDocument
                = DeploymentDocument.builder().deploymentId("test").timestamp(12345678L).rootPackages(rootPackageList)
                                    .deploymentPackageConfigurationList(configList)
                                    .failureHandlingPolicy(FailureHandlingPolicy.DO_NOTHING)
                                    .groupName("mockGroup").build();
        try(Context context = new Context()) {
            Topics groupToRootPackagesTopics =
                    Topics.of(context, DeploymentService.GROUP_TO_ROOT_COMPONENTS_TOPICS, null);
            rootPackageList.stream().forEach(pkg -> groupToRootPackagesTopics.lookupTopics("mockGroup").lookupTopics(pkg)
                    .replaceAndWait(ImmutableMap.of(DeploymentService.GROUP_TO_ROOT_COMPONENTS_VERSION_KEY, "1.0.0")));
            List<ComponentIdentifier> resolutionResult =
                    dependencyResolver.resolveDependencies(testDeploymentDocument, groupToRootPackagesTopics);
            Future<Void> testFuture = componentManager.preparePackages(resolutionResult);
            testFuture.get(10, TimeUnit.SECONDS);

            assertThat(componentStorePath.toFile(), anExistingDirectory());
            assertThat(componentStorePath.resolve(RECIPE_DIRECTORY).toFile(), anExistingDirectory());
            assertThat(componentStorePath.resolve(ARTIFACT_DIRECTORY).toFile(), anExistingDirectory());

            assertThat(componentStorePath.resolve(RECIPE_DIRECTORY).resolve(kernelIntegTestPkgName + "-1.0.0.yaml").toFile(),
                    anExistingFile());
            assertThat(componentStorePath
                            .resolve(RECIPE_DIRECTORY).resolve(getTestComponentNameInCloud("KernelIntegTestDependency") + "-1.0.0.yaml").toFile(),
                    anExistingFile());
            assertThat(componentStorePath.resolve(RECIPE_DIRECTORY).resolve(getTestComponentNameInCloud("Log") + "-2.0.0.yaml").toFile(), anExistingFile());

            assertThat(componentStorePath.resolve(ARTIFACT_DIRECTORY).resolve(kernelIntegTestPkgName).resolve("1.0.0").resolve("kernel_integ_test_artifact.txt").toFile(), anExistingFile());
        }
    }

    @Test
    @Order(3)
    void GIVEN_package_with_s3_artifacts_WHEN_deployed_THEN_download_artifacts_from_customer_s3_and_perform_integrity_check()
            throws Exception {
        String appWithS3ArtifactsPackageName = getTestComponentNameInCloud("AppWithS3Artifacts");
        List<String> rootPackageList = new ArrayList<>();
        rootPackageList.add(appWithS3ArtifactsPackageName);
        List<DeploymentPackageConfiguration> configList = new ArrayList<>();
<<<<<<< HEAD
        configList.add(new DeploymentPackageConfiguration("AppWithS3Artifacts", true, "1.0.0", Collections.emptyMap(), null));
=======
        configList.add(new DeploymentPackageConfiguration(appWithS3ArtifactsPackageName, true, "1.0.0", Collections.emptyMap()));
>>>>>>> aaa83830
        DeploymentDocument testDeploymentDocument =
                DeploymentDocument.builder().deploymentId("test").timestamp(12345678L).rootPackages(rootPackageList)
                        .deploymentPackageConfigurationList(configList)
                        .failureHandlingPolicy(FailureHandlingPolicy.DO_NOTHING).groupName("mockGroup").build();
        try (Context context = new Context()) {
            Topics groupToRootPackagesTopics =
                    Topics.of(context, DeploymentService.GROUP_TO_ROOT_COMPONENTS_TOPICS, null);
            rootPackageList.stream().forEach(pkg -> groupToRootPackagesTopics.lookupTopics("mockGroup").lookupTopics(pkg)
                    .replaceAndWait(ImmutableMap.of(DeploymentService.GROUP_TO_ROOT_COMPONENTS_VERSION_KEY, "1.0.0")));
            List<ComponentIdentifier> resolutionResult =
                    dependencyResolver.resolveDependencies(testDeploymentDocument, groupToRootPackagesTopics);
            Future<Void> testFuture = componentManager.preparePackages(resolutionResult);
            testFuture.get(10, TimeUnit.SECONDS);

            // Validate artifact was downloaded and integrity check passed
            assertThat(componentStorePath.toFile(), anExistingDirectory());
            assertThat(componentStorePath.resolve(RECIPE_DIRECTORY).toFile(), anExistingDirectory());
            assertThat(componentStorePath.resolve(ARTIFACT_DIRECTORY).toFile(), anExistingDirectory());
            assertThat(componentStorePath.resolve(RECIPE_DIRECTORY)
                    .resolve(appWithS3ArtifactsPackageName + "-1.0.0" + ".yaml").toFile(), anExistingFile());
            assertThat(
                    componentStorePath.resolve(ARTIFACT_DIRECTORY).resolve(appWithS3ArtifactsPackageName).resolve("1.0.0")
                            .resolve("artifact.txt").toFile(), anExistingFile());
        }
    }
}<|MERGE_RESOLUTION|>--- conflicted
+++ resolved
@@ -104,7 +104,7 @@
         rootPackageList.add(kernelIntegTestPkgName);
         List<DeploymentPackageConfiguration> configList = new ArrayList<>();
         configList.add(new DeploymentPackageConfiguration(kernelIntegTestPkgName, true, "1.0.0",
-                                                          Collections.emptyMap(), null));
+                                                          Collections.emptyMap()));
         DeploymentDocument testDeploymentDocument
                 = DeploymentDocument.builder().deploymentId("test").timestamp(12345678L).rootPackages(rootPackageList)
                                     .deploymentPackageConfigurationList(configList)
@@ -143,11 +143,7 @@
         List<String> rootPackageList = new ArrayList<>();
         rootPackageList.add(appWithS3ArtifactsPackageName);
         List<DeploymentPackageConfiguration> configList = new ArrayList<>();
-<<<<<<< HEAD
-        configList.add(new DeploymentPackageConfiguration("AppWithS3Artifacts", true, "1.0.0", Collections.emptyMap(), null));
-=======
         configList.add(new DeploymentPackageConfiguration(appWithS3ArtifactsPackageName, true, "1.0.0", Collections.emptyMap()));
->>>>>>> aaa83830
         DeploymentDocument testDeploymentDocument =
                 DeploymentDocument.builder().deploymentId("test").timestamp(12345678L).rootPackages(rootPackageList)
                         .deploymentPackageConfigurationList(configList)
