/*
 * Copyright Amazon.com, Inc. or its affiliates. All Rights Reserved.
 * SPDX-License-Identifier: Apache-2.0
 */

package com.aws.greengrass.integrationtests.e2e.deployment;

import com.amazonaws.services.evergreen.model.ComponentInfo;
import com.amazonaws.services.evergreen.model.ComponentUpdatePolicy;
import com.amazonaws.services.evergreen.model.ComponentUpdatePolicyAction;
import com.amazonaws.services.evergreen.model.ConfigurationUpdate;
import com.amazonaws.services.evergreen.model.ConfigurationValidationPolicy;
import com.amazonaws.services.evergreen.model.CreateDeploymentRequest;
import com.amazonaws.services.evergreen.model.CreateDeploymentResult;
import com.amazonaws.services.evergreen.model.DeploymentPolicies;
import com.amazonaws.services.evergreen.model.FailureHandlingPolicy;
import com.amazonaws.services.evergreen.model.ResourceNotFoundException;
import com.aws.greengrass.componentmanager.KernelConfigResolver;
import com.aws.greengrass.dependency.State;
import com.aws.greengrass.deployment.DeviceConfiguration;
import com.aws.greengrass.deployment.model.DeploymentResult;
import com.aws.greengrass.integrationtests.e2e.BaseE2ETestCase;
import com.aws.greengrass.integrationtests.e2e.util.IotJobsUtils;
import com.aws.greengrass.ipc.IPCClientImpl;
import com.aws.greengrass.ipc.config.KernelIPCClientConfig;
import com.aws.greengrass.ipc.services.lifecycle.Lifecycle;
import com.aws.greengrass.ipc.services.lifecycle.LifecycleImpl;
import com.aws.greengrass.ipc.services.lifecycle.PreComponentUpdateEvent;
import com.aws.greengrass.ipc.services.lifecycle.exceptions.LifecycleIPCException;
import com.aws.greengrass.lifecyclemanager.GreengrassService;
import com.aws.greengrass.lifecyclemanager.exceptions.ServiceLoadException;
import com.aws.greengrass.logging.impl.GreengrassLogMessage;
import com.aws.greengrass.logging.impl.Slf4jLogAdapter;
import com.aws.greengrass.mqttclient.MqttClient;
import com.aws.greengrass.mqttclient.WrapperMqttClientConnection;
import com.aws.greengrass.testcommons.testutilities.GGExtension;
import com.aws.greengrass.testcommons.testutilities.TestUtils;
import com.fasterxml.jackson.databind.ObjectMapper;
import com.fasterxml.jackson.databind.node.ObjectNode;
import org.hamcrest.collection.IsMapContaining;
import org.hamcrest.collection.IsMapWithSize;
import org.junit.jupiter.api.AfterEach;
import org.junit.jupiter.api.BeforeEach;
import org.junit.jupiter.api.Tag;
import org.junit.jupiter.api.Test;
import org.junit.jupiter.api.Timeout;
import org.junit.jupiter.api.extension.ExtendWith;
import org.junit.jupiter.api.extension.ExtensionContext;
import software.amazon.awssdk.crt.mqtt.QualityOfService;
import software.amazon.awssdk.iot.iotshadow.IotShadowClient;
import software.amazon.awssdk.iot.iotshadow.model.GetShadowRequest;
import software.amazon.awssdk.iot.iotshadow.model.GetShadowSubscriptionRequest;
import software.amazon.awssdk.iot.iotshadow.model.UpdateShadowSubscriptionRequest;
import software.amazon.awssdk.services.iot.model.DescribeJobExecutionRequest;
import software.amazon.awssdk.services.iot.model.JobExecutionStatus;

import java.time.Duration;
import java.util.Arrays;
import java.util.Collections;
import java.util.List;
import java.util.Map;
import java.util.concurrent.CopyOnWriteArrayList;
import java.util.concurrent.CountDownLatch;
import java.util.concurrent.TimeUnit;
import java.util.function.Consumer;

import static com.aws.greengrass.integrationtests.ipc.IPCTestUtils.getIPCConfigForService;
import static com.aws.greengrass.lifecyclemanager.GreengrassService.SERVICE_LIFECYCLE_NAMESPACE_TOPIC;
import static com.aws.greengrass.testcommons.testutilities.ExceptionLogProtector.ignoreExceptionUltimateCauseOfType;
import static com.aws.greengrass.testcommons.testutilities.ExceptionLogProtector.ignoreExceptionUltimateCauseWithMessage;
import static com.github.grantwest.eventually.EventuallyLambdaMatcher.eventuallyEval;
import static org.hamcrest.MatcherAssert.assertThat;
import static org.hamcrest.Matchers.is;
import static org.hamcrest.core.StringContains.containsString;
import static org.junit.jupiter.api.Assertions.assertEquals;
import static org.junit.jupiter.api.Assertions.assertNotNull;
import static org.junit.jupiter.api.Assertions.assertNull;
import static org.junit.jupiter.api.Assertions.assertThrows;
import static org.junit.jupiter.api.Assertions.assertTrue;

@ExtendWith(GGExtension.class)
@Tag("E2E")
class DeploymentE2ETest extends BaseE2ETestCase {
    private CountDownLatch stdoutCountdown;


    protected DeploymentE2ETest() throws Exception {
        super();
    }

    @AfterEach
    void afterEach() {
        if (kernel != null) {
            kernel.shutdown();
        }
        // Cleanup all IoT thing resources we created
        cleanup();
    }

    @BeforeEach
    void launchKernel() throws Exception {
        initKernel();
        kernel.launch();

        // GG_NEEDS_REVIEW: TODO: Without this sleep, DeploymentService sometimes is not able to pick up new IoT job created here,
        // causing these tests to fail. There may be a race condition between DeploymentService startup logic and
        // creating new IoT job here.
        Thread.sleep(10_000);
        setDeviceConfig(kernel, DeviceConfiguration.DEPLOYMENT_POLLING_FREQUENCY_SECONDS, 1L);
    }

    @Test
    void GIVEN_kernel_running_WHEN_device_deployment_adds_packages_THEN_new_services_should_be_running() throws Exception {
        CountDownLatch cdlDeploymentFinished = new CountDownLatch(1);
        Consumer<GreengrassLogMessage> listener = m -> {
            if (m.getMessage() != null && m.getMessage().contains("Current deployment finished")) {
                cdlDeploymentFinished.countDown();
            }
        };
        Slf4jLogAdapter.addGlobalListener(listener);
        CreateDeploymentRequest createDeploymentRequest = new CreateDeploymentRequest()
                .withTargetName(thingInfo.getThingName())
                .withTargetType(THING_TARGET_TYPE)
                .addComponentsEntry("CustomerApp", new ComponentInfo().withVersion("1.0.0")
                        .withConfigurationUpdate(new ConfigurationUpdate()
                                .withMerge("{\"sampleText\":\"FCS integ test\"}")))
                .addComponentsEntry("SomeService", new ComponentInfo().withVersion("1.0.0"));
        draftAndCreateDeployment(createDeploymentRequest);
        assertThat(kernel.getMain()::getState, eventuallyEval(is(State.FINISHED)));

        assertTrue(cdlDeploymentFinished.await(5, TimeUnit.MINUTES));

        Slf4jLogAdapter.removeGlobalListener(listener);
        assertThat(getCloudDeployedComponent("CustomerApp")::getState, eventuallyEval(is(State.FINISHED)));
        assertThat(getCloudDeployedComponent("SomeService")::getState, eventuallyEval(is(State.FINISHED)));

        IotShadowClient shadowClient = new IotShadowClient(
                new WrapperMqttClientConnection(kernel.getContext().get(MqttClient.class)));

        CountDownLatch getShadowCDL = new CountDownLatch(1);
        GetShadowSubscriptionRequest request = new GetShadowSubscriptionRequest();
        request.thingName = thingInfo.getThingName();
        shadowClient.SubscribeToGetShadowAccepted(request, QualityOfService.AT_LEAST_ONCE, (response) -> {
            //verify desired and reported state are same
            assertEquals(response.state.desired, response.state.reported);
            getShadowCDL.countDown();
        });

        UpdateShadowSubscriptionRequest req = new UpdateShadowSubscriptionRequest();
        req.thingName = thingInfo.getThingName();
        CountDownLatch updateShadowCDL = new CountDownLatch(1);
        shadowClient.SubscribeToUpdateShadowAccepted(req, QualityOfService.AT_LEAST_ONCE , (response) -> {
            updateShadowCDL.countDown();
        });
        // wait for the shadow's reported section to be updated
        updateShadowCDL.await(30, TimeUnit.SECONDS);
        GetShadowRequest request1 = new GetShadowRequest();
        request1.thingName = thingInfo.getThingName();
        //get shadow to verify that desired and reported section are in sync
        shadowClient.PublishGetShadow(request1, QualityOfService.AT_LEAST_ONCE).get();
        getShadowCDL.await(30, TimeUnit.SECONDS);
    }


    @Timeout(value = 10, unit = TimeUnit.MINUTES)
    @Test
    void GIVEN_target_service_has_dependencies_WHEN_deploys_target_service_THEN_service_and_dependencies_should_be_deployed()
            throws Exception {
        // Set up stdout listener to capture stdout for verify interpolation
        List<String> stdouts = new CopyOnWriteArrayList<>();
        Consumer<GreengrassLogMessage> listener = m -> {
            Map<String, String> contexts = m.getContexts();
            String messageOnStdout = contexts.get("stdout");
            if (messageOnStdout != null && messageOnStdout.contains(
                    "CustomerApp output.")) {
                stdouts.add(messageOnStdout);
                stdoutCountdown.countDown(); // countdown when received output to verify
            }
        };
<<<<<<< HEAD
        Slf4jLogAdapter.addGlobalListener(listener);

        stdoutCountdown = new CountDownLatch(1);
        // 1st Deployment to have some services running in Kernel with default configuration
        CreateDeploymentRequest createDeployment1 =
                new CreateDeploymentRequest().withTargetName(thingGroupName).withTargetType(THING_GROUP_TARGET_TYPE)
                        .addComponentsEntry("CustomerApp",
                                          new ComponentInfo().withVersion("1.0.0"));

        CreateDeploymentResult createDeploymentResult1 = draftAndCreateDeployment(createDeployment1);

        IotJobsUtils.waitForJobExecutionStatusToSatisfy(iotClient, createDeploymentResult1.getJobId(), thingInfo.getThingName(),
                Duration.ofMinutes(2), s -> s.equals(JobExecutionStatus.SUCCEEDED));

        assertThat(kernel.getMain()::getState, eventuallyEval(is(State.FINISHED)));
        assertThat(getCloudDeployedComponent("CustomerApp")::getState, eventuallyEval(is(State.FINISHED)));
        assertThat(getCloudDeployedComponent("Mosquitto")::getState, eventuallyEval(is(State.RUNNING)));
        assertThat(getCloudDeployedComponent("GreenSignal")::getState, eventuallyEval(is(State.FINISHED)));

        // verify config in kernel
        Map<String, Object> resultConfig = getCloudDeployedComponent("CustomerApp").getServiceConfig().findTopics(
                KernelConfigResolver.CONFIGURATION_CONFIG_KEY).toPOJO();

        assertThat(resultConfig, IsMapWithSize.aMapWithSize(3));

        assertThat(resultConfig, IsMapContaining.hasEntry("sampleText", "This is a test"));
        assertThat(resultConfig, IsMapContaining.hasEntry("listKey", Arrays.asList("item1", "item2")));
        assertThat(resultConfig, IsMapContaining.hasKey("path"));
        assertThat((Map<String, String>) resultConfig.get("path"),
                   IsMapContaining.hasEntry("leafKey", "default value of /path/leafKey"));

        // verify stdout
        assertThat("The stdout should be captured within seconds.", stdoutCountdown.await(5, TimeUnit.SECONDS));

        String customerAppStdout = stdouts.get(0);
        assertThat(customerAppStdout, containsString("This is a test"));
        assertThat(customerAppStdout, containsString("Value for /path/leafKey: default value of /path/leafKey."));
        assertThat(customerAppStdout, containsString("Value for /listKey/0: item1."));
        assertThat(customerAppStdout, containsString("Value for /newKey: {configuration:/newKey}"));

        // reset countdown and stdouts
        stdoutCountdown = new CountDownLatch(1);
        stdouts.clear();

        // 2nd deployment to merge
        /*
         * {
         *   "MERGE": {
         *     "sampleText": "updated value for sampleText",
         *     "listKey": [
         *       "item3"
         *     ],
         *     "path": {
         *       "leafKey": "updated value of /path/leafKey"
         *     }
         *   }
         * }
         */
        ObjectMapper mapper = new ObjectMapper();
        ObjectNode configUpdateInNode = mapper.createObjectNode();
        ObjectNode mergeNode = configUpdateInNode.with("MERGE");
        mergeNode.put("sampleText", "updated");
        mergeNode.put("newKey", "updated");

        mergeNode.withArray("listKey").add("item3");
        mergeNode.with("path").put("leafKey", "updated");

        CreateDeploymentRequest createDeployment2 =
                new CreateDeploymentRequest().withTargetName(thingGroupName).withTargetType(THING_GROUP_TARGET_TYPE)
                        .addComponentsEntry("CustomerApp",
                                            new ComponentInfo().withVersion("1.0.0").withConfigurationUpdate(
                                                    new ConfigurationUpdate().withMerge(mapper.writeValueAsString(mergeNode))));

        CreateDeploymentResult createDeploymentResult2 = draftAndCreateDeployment(createDeployment2);
        IotJobsUtils.waitForJobExecutionStatusToSatisfy(iotClient, createDeploymentResult2.getJobId(), thingInfo.getThingName(),
                                                        Duration.ofMinutes(2), s -> s.equals(JobExecutionStatus.SUCCEEDED));
        assertThat(kernel.getMain()::getState, eventuallyEval(is(State.FINISHED)));
        assertThat(getCloudDeployedComponent("CustomerApp")::getState, eventuallyEval(is(State.FINISHED)));
        assertThat(getCloudDeployedComponent("Mosquitto")::getState, eventuallyEval(is(State.RUNNING)));
        assertThat(getCloudDeployedComponent("GreenSignal")::getState, eventuallyEval(is(State.FINISHED)));

        // verify config in kernel
        resultConfig = getCloudDeployedComponent("CustomerApp").getServiceConfig().findTopics(
                KernelConfigResolver.CONFIGURATION_CONFIG_KEY).toPOJO();
        assertThat(resultConfig, IsMapWithSize.aMapWithSize(4));

        assertThat(resultConfig, IsMapContaining.hasEntry("sampleText", "updated"));
        assertThat(resultConfig, IsMapContaining.hasEntry("listKey", Collections.singletonList("item3")));
        assertThat(resultConfig, IsMapContaining.hasKey("path"));
        assertThat((Map<String, String>) resultConfig.get("path"),
                   IsMapContaining.hasEntry("leafKey", "updated"));

        // verify stdout
        assertThat("The stdout should be captured within seconds.", stdoutCountdown.await(5, TimeUnit.SECONDS));

        customerAppStdout = stdouts.get(0);
        assertThat(customerAppStdout, containsString("Value for /sampleText: updated"));
        assertThat(customerAppStdout, containsString("Value for /path/leafKey: updated"));
        assertThat(customerAppStdout, containsString("Value for /listKey/0: item3."));
        assertThat(customerAppStdout, containsString("Value for /newKey: updated"));


        // reset countdown and stdouts
        stdoutCountdown = new CountDownLatch(1);
        stdouts.clear();

        // 3rd deployment to reset
        CreateDeploymentRequest createDeployment3 =
                new CreateDeploymentRequest().withTargetName(thingGroupName).withTargetType(THING_GROUP_TARGET_TYPE)
                        .addComponentsEntry("CustomerApp",
                                            new ComponentInfo().withVersion("1.0.0").withConfigurationUpdate(
                                                    new ConfigurationUpdate().withReset("/sampleText", "/path")));

        CreateDeploymentResult createDeploymentResult = draftAndCreateDeployment(createDeployment3);
        IotJobsUtils.waitForJobExecutionStatusToSatisfy(iotClient, createDeploymentResult.getJobId(), thingInfo.getThingName(),
                                                        Duration.ofMinutes(2), s -> s.equals(JobExecutionStatus.SUCCEEDED));
        assertThat(kernel.getMain()::getState, eventuallyEval(is(State.FINISHED)));
        assertThat(getCloudDeployedComponent("CustomerApp")::getState, eventuallyEval(is(State.FINISHED)));
        assertThat(getCloudDeployedComponent("Mosquitto")::getState, eventuallyEval(is(State.RUNNING)));
        assertThat(getCloudDeployedComponent("GreenSignal")::getState, eventuallyEval(is(State.FINISHED)));

        // verify config in kernel
        resultConfig = getCloudDeployedComponent("CustomerApp").getServiceConfig().findTopics(
                KernelConfigResolver.CONFIGURATION_CONFIG_KEY).toPOJO();
        assertThat(resultConfig, IsMapWithSize.aMapWithSize(4));

        assertThat(resultConfig, IsMapContaining.hasEntry("sampleText", "This is a test"));
        assertThat(resultConfig, IsMapContaining.hasEntry("listKey", Collections.singletonList("item3")));
        assertThat(resultConfig, IsMapContaining.hasKey("path"));
        assertThat((Map<String, String>) resultConfig.get("path"),
                   IsMapContaining.hasEntry("leafKey", "default value of /path/leafKey"));

        // verify stdout
        assertThat("The stdout should be captured within seconds.", stdoutCountdown.await(5, TimeUnit.SECONDS));

        customerAppStdout = stdouts.get(0);
        assertThat(customerAppStdout, containsString("Value for /sampleText: This is a test"));
        assertThat(customerAppStdout, containsString("Value for /path/leafKey: default value of /path/leafKey"));
        assertThat(customerAppStdout, containsString("Value for /listKey/0: item3."));
        assertThat(customerAppStdout, containsString("Value for /newKey: updated"));

        // cleanup
        Slf4jLogAdapter.removeGlobalListener(listener);
=======
        try (AutoCloseable l = TestUtils.createCloseableLogListener(listener)) {

            stdoutCountdown = new CountDownLatch(1);
            // 1st Deployment to have some services running in Kernel with default configuration
            SetConfigurationRequest setRequest1 = new SetConfigurationRequest().withTargetName(thingGroupName).withTargetType(THING_GROUP_TARGET_TYPE)
                    .addPackagesEntry("CustomerApp", new PackageMetaData().withRootComponent(true).withVersion("1.0.0"));
            PublishConfigurationResult publishResult1 = setAndPublishFleetConfiguration(setRequest1);

            IotJobsUtils
                    .waitForJobExecutionStatusToSatisfy(iotClient, publishResult1.getJobId(), thingInfo.getThingName(),
                            Duration.ofMinutes(2), s -> s.equals(JobExecutionStatus.SUCCEEDED));

            assertThat(kernel.getMain()::getState, eventuallyEval(is(State.FINISHED)));
            assertThat(getCloudDeployedComponent("CustomerApp")::getState, eventuallyEval(is(State.FINISHED)));
            assertThat(getCloudDeployedComponent("Mosquitto")::getState, eventuallyEval(is(State.RUNNING)));
            assertThat(getCloudDeployedComponent("GreenSignal")::getState, eventuallyEval(is(State.FINISHED)));

            // verify config in kernel
            Map<String, Object> resultConfig = getCloudDeployedComponent("CustomerApp").getServiceConfig().findTopics(KernelConfigResolver.CONFIGURATION_CONFIG_KEY).toPOJO();

            assertThat(resultConfig, IsMapWithSize.aMapWithSize(3));

            assertThat(resultConfig, IsMapContaining.hasEntry("sampleText", "This is a test"));
            assertThat(resultConfig, IsMapContaining.hasEntry("listKey", Arrays.asList("item1", "item2")));
            assertThat(resultConfig, IsMapContaining.hasKey("path"));
            assertThat((Map<String, String>) resultConfig.get("path"), IsMapContaining.hasEntry("leafKey", "default value of /path/leafKey"));

            // verify stdout
            assertThat("The stdout should be captured within seconds.", stdoutCountdown.await(5, TimeUnit.SECONDS));

            String customerAppStdout = stdouts.get(0);
            assertThat(customerAppStdout, containsString("This is a test"));
            assertThat(customerAppStdout, containsString("Value for /path/leafKey: default value of /path/leafKey."));
            assertThat(customerAppStdout, containsString("Value for /listKey/0: item1."));
            assertThat(customerAppStdout, containsString("Value for /newKey: {configuration:/newKey}"));

            // reset countdown and stdouts
            stdoutCountdown = new CountDownLatch(1);
            stdouts.clear();

            // 2nd deployment to merge
            /*
             * {
             *   "MERGE": {
             *     "sampleText": "updated value for sampleText",
             *     "listKey": [
             *       "item3"
             *     ],
             *     "path": {
             *       "leafKey": "updated value of /path/leafKey"
             *     }
             *   }
             * }
             */
            ObjectMapper mapper = new ObjectMapper();
            ObjectNode configUpdateInNode = mapper.createObjectNode();
            ObjectNode mergeNode = configUpdateInNode.with("MERGE");
            mergeNode.put("sampleText", "updated");
            mergeNode.put("newKey", "updated");

            mergeNode.withArray("listKey").add("item3");
            mergeNode.with("path").put("leafKey", "updated");

            String configUpdateJson = mapper.writeValueAsString(configUpdateInNode);

            SetConfigurationRequest setRequest2 = new SetConfigurationRequest().withTargetName(thingGroupName).withTargetType(THING_GROUP_TARGET_TYPE)
                    .addPackagesEntry("CustomerApp", new PackageMetaData().withRootComponent(true).withVersion("1.0.0").withConfiguration(configUpdateJson));

            PublishConfigurationResult publishResult2 = setAndPublishFleetConfiguration(setRequest2);
            IotJobsUtils
                    .waitForJobExecutionStatusToSatisfy(iotClient, publishResult2.getJobId(), thingInfo.getThingName(),
                            Duration.ofMinutes(2), s -> s.equals(JobExecutionStatus.SUCCEEDED));
            assertThat(kernel.getMain()::getState, eventuallyEval(is(State.FINISHED)));
            assertThat(getCloudDeployedComponent("CustomerApp")::getState, eventuallyEval(is(State.FINISHED)));
            assertThat(getCloudDeployedComponent("Mosquitto")::getState, eventuallyEval(is(State.RUNNING)));
            assertThat(getCloudDeployedComponent("GreenSignal")::getState, eventuallyEval(is(State.FINISHED)));

            // verify config in kernel
            resultConfig = getCloudDeployedComponent("CustomerApp").getServiceConfig().findTopics(KernelConfigResolver.CONFIGURATION_CONFIG_KEY).toPOJO();
            assertThat(resultConfig, IsMapWithSize.aMapWithSize(4));

            assertThat(resultConfig, IsMapContaining.hasEntry("sampleText", "updated"));
            assertThat(resultConfig, IsMapContaining.hasEntry("listKey", Collections.singletonList("item3")));
            assertThat(resultConfig, IsMapContaining.hasKey("path"));
            assertThat((Map<String, String>) resultConfig.get("path"), IsMapContaining.hasEntry("leafKey", "updated"));

            // verify stdout
            assertThat("The stdout should be captured within seconds.", stdoutCountdown.await(5, TimeUnit.SECONDS));

            customerAppStdout = stdouts.get(0);
            assertThat(customerAppStdout, containsString("Value for /sampleText: updated"));
            assertThat(customerAppStdout, containsString("Value for /path/leafKey: updated"));
            assertThat(customerAppStdout, containsString("Value for /listKey/0: item3."));
            assertThat(customerAppStdout, containsString("Value for /newKey: updated"));


            // reset countdown and stdouts
            stdoutCountdown = new CountDownLatch(1);
            stdouts.clear();

            // 3rd deployment to reset
            SetConfigurationRequest setRequest3 = new SetConfigurationRequest().withTargetName(thingGroupName).withTargetType(THING_GROUP_TARGET_TYPE)
                    .addPackagesEntry("CustomerApp", new PackageMetaData().withRootComponent(true).withVersion("1.0.0").withConfiguration("{\"RESET\": [\"/sampleText\", \"/path\"]}"));

            PublishConfigurationResult publishResult3 = setAndPublishFleetConfiguration(setRequest3);
            IotJobsUtils
                    .waitForJobExecutionStatusToSatisfy(iotClient, publishResult3.getJobId(), thingInfo.getThingName(),
                            Duration.ofMinutes(2), s -> s.equals(JobExecutionStatus.SUCCEEDED));
            assertThat(kernel.getMain()::getState, eventuallyEval(is(State.FINISHED)));
            assertThat(getCloudDeployedComponent("CustomerApp")::getState, eventuallyEval(is(State.FINISHED)));
            assertThat(getCloudDeployedComponent("Mosquitto")::getState, eventuallyEval(is(State.RUNNING)));
            assertThat(getCloudDeployedComponent("GreenSignal")::getState, eventuallyEval(is(State.FINISHED)));

            // verify config in kernel
            resultConfig = getCloudDeployedComponent("CustomerApp").getServiceConfig().findTopics(KernelConfigResolver.CONFIGURATION_CONFIG_KEY).toPOJO();
            assertThat(resultConfig, IsMapWithSize.aMapWithSize(4));

            assertThat(resultConfig, IsMapContaining.hasEntry("sampleText", "This is a test"));
            assertThat(resultConfig, IsMapContaining.hasEntry("listKey", Collections.singletonList("item3")));
            assertThat(resultConfig, IsMapContaining.hasKey("path"));
            assertThat((Map<String, String>) resultConfig.get("path"), IsMapContaining.hasEntry("leafKey", "default value of /path/leafKey"));

            // verify stdout
            assertThat("The stdout should be captured within seconds.", stdoutCountdown.await(5, TimeUnit.SECONDS));

            customerAppStdout = stdouts.get(0);
            assertThat(customerAppStdout, containsString("Value for /sampleText: This is a test"));
            assertThat(customerAppStdout, containsString("Value for /path/leafKey: default value of /path/leafKey"));
            assertThat(customerAppStdout, containsString("Value for /listKey/0: item3."));
            assertThat(customerAppStdout, containsString("Value for /newKey: updated"));
        }
>>>>>>> abe3a58e
    }

    @Timeout(value = 10, unit = TimeUnit.MINUTES)
    @Test
    void GIVEN_kernel_running_with_deployed_services_WHEN_deployment_removes_packages_THEN_services_should_be_stopped_and_job_is_successful()
            throws Exception {
        // First Deployment to have some services running in Kernel which can be removed later
        CreateDeploymentRequest createDeploymentRequest = new CreateDeploymentRequest()
                .addComponentsEntry("CustomerApp", new ComponentInfo().withVersion("1.0.0")
                        .withConfigurationUpdate(
                                new ConfigurationUpdate().withMerge("{\"sampleText\":\"FCS integ test\"}")
                        ))
                .addComponentsEntry("SomeService", new ComponentInfo().withVersion("1.0.0"));
        CreateDeploymentResult createDeploymentResult = draftAndCreateDeployment(createDeploymentRequest);

        IotJobsUtils.waitForJobExecutionStatusToSatisfy(iotClient, createDeploymentResult.getJobId(),
                thingInfo.getThingName(),
                Duration.ofMinutes(5), s -> s.equals(JobExecutionStatus.SUCCEEDED));

        CreateDeploymentRequest createDeploymentRequest2 = new CreateDeploymentRequest()
                .addComponentsEntry("CustomerApp", new ComponentInfo().withVersion("1.0.0"));
        CreateDeploymentResult createDeploymentResult2 = draftAndCreateDeployment(createDeploymentRequest2);

        IotJobsUtils.waitForJobExecutionStatusToSatisfy(iotClient, createDeploymentResult2.getJobId(),
                thingInfo.getThingName(), Duration.ofMinutes(5), s -> s.equals(JobExecutionStatus.SUCCEEDED));

        // Ensure that main is finished, which is its terminal state, so this means that all updates ought to be done
        assertThat(kernel.getMain()::getState, eventuallyEval(is(State.FINISHED)));
        assertThat(getCloudDeployedComponent("CustomerApp")::getState, eventuallyEval(is(State.FINISHED)));
        assertThrows(ServiceLoadException.class, () -> getCloudDeployedComponent("SomeService").getState());
    }

    @Test
    void GIVEN_blank_kernel_WHEN_deployment_has_conflicts_THEN_job_should_fail_and_return_error(
            ExtensionContext context) throws Exception {
        ignoreExceptionUltimateCauseOfType(context, ResourceNotFoundException.class);

        // New deployment contains dependency conflicts
        CreateDeploymentRequest createDeploymentRequest = new CreateDeploymentRequest()
                .addComponentsEntry("SomeOldService", new ComponentInfo().withVersion("0.9.0"))
                .addComponentsEntry("SomeService", new ComponentInfo().withVersion("1.0.0"));
        CreateDeploymentResult createDeploymentResult = draftAndCreateDeployment(createDeploymentRequest);
        String jobId = createDeploymentResult.getJobId();

        IotJobsUtils.waitForJobExecutionStatusToSatisfy(iotClient, jobId, thingInfo.getThingName(),
                Duration.ofMinutes(5), s -> s.equals(JobExecutionStatus.FAILED));

        // Make sure IoT Job was marked as failed and provided correct reason
        String deploymentError = iotClient.describeJobExecution(
                DescribeJobExecutionRequest.builder().jobId(jobId).thingName(thingInfo.getThingName()).build())
                .execution().statusDetails().detailsMap().get("error");
        assertThat(deploymentError,
                containsString("com.aws.greengrass.componentmanager.exceptions.NoAvailableComponentVersionException"));
        assertThat(deploymentError, containsString(getTestComponentNameInCloud("Mosquitto")));
        assertThat(deploymentError,
                containsString(getTestComponentNameInCloud("SomeService") + "==1.0.0"));
        assertThat(deploymentError,
                containsString(getTestComponentNameInCloud("SomeOldService") + "==0.9.0"));
    }

    @Timeout(value = 10, unit = TimeUnit.MINUTES)
    @Test
    void GIVEN_deployment_fails_due_to_service_broken_WHEN_deploy_fix_THEN_service_run_and_job_is_successful(
            ExtensionContext context) throws Exception {
        ignoreExceptionUltimateCauseWithMessage(context,
                "Service " + getTestComponentNameInCloud("CustomerApp") + " in broken state after deployment");

        // Create first Job Doc with a faulty service (CustomerApp-0.9.0)
        CreateDeploymentRequest createDeploymentRequest = new CreateDeploymentRequest()
                .withDeploymentPolicies(new DeploymentPolicies()
                        .withConfigurationValidationPolicy(new ConfigurationValidationPolicy().withTimeout(120))
                        .withComponentUpdatePolicy(new ComponentUpdatePolicy()
                                .withAction(ComponentUpdatePolicyAction.SKIP_NOTIFY_COMPONENTS)
                                .withTimeout(120)).withFailureHandlingPolicy(FailureHandlingPolicy.DO_NOTHING))
                .addComponentsEntry("CustomerApp", new ComponentInfo().withVersion("0.9.0"));
        CreateDeploymentResult createDeploymentResult = draftAndCreateDeployment(createDeploymentRequest);

        // Wait for deployment job to fail after three retries of starting CustomerApp
        IotJobsUtils.waitForJobExecutionStatusToSatisfy(iotClient, createDeploymentResult.getJobId(),
                thingInfo.getThingName(), Duration.ofMinutes(7), s -> s.equals(JobExecutionStatus.FAILED));
        // CustomerApp should be in BROKEN state
        assertEquals(State.BROKEN, getCloudDeployedComponent("CustomerApp").getState());

        // Create another job with a fix to the faulty service (CustomerApp-0.9.1).
        CreateDeploymentRequest createDeploymentRequest2 = new CreateDeploymentRequest()
                .addComponentsEntry("CustomerApp", new ComponentInfo().withVersion("0.9.1"));
        CreateDeploymentResult createDeploymentResult2 = draftAndCreateDeployment(createDeploymentRequest2);

        IotJobsUtils.waitForJobExecutionStatusToSatisfy(iotClient, createDeploymentResult2.getJobId(),
                thingInfo.getThingName(), Duration.ofMinutes(5), s -> s.equals(JobExecutionStatus.SUCCEEDED));
        // Ensure that main is FINISHED and CustomerApp is RUNNING.
        assertThat(kernel.getMain()::getState, eventuallyEval(is(State.FINISHED)));
        assertEquals(State.RUNNING, getCloudDeployedComponent("CustomerApp").getState());
    }

    @Timeout(value = 10, unit = TimeUnit.MINUTES)
    @Test
    void GIVEN_deployment_fails_due_to_service_broken_WHEN_failure_policy_is_rollback_THEN_deployment_is_rolled_back_and_job_fails(
            ExtensionContext context) throws Exception {
        ignoreExceptionUltimateCauseWithMessage(context,
                "Service " + getTestComponentNameInCloud("CustomerApp") + " in broken state after deployment");

        // Deploy some services that can be used for verification later
        CreateDeploymentRequest createDeploymentRequest1 = new CreateDeploymentRequest()
                .addComponentsEntry("RedSignal", new ComponentInfo().withVersion("1.0.0"))
                .addComponentsEntry("YellowSignal", new ComponentInfo().withVersion("1.0.0"));
        CreateDeploymentResult result1 = draftAndCreateDeployment(createDeploymentRequest1);

        IotJobsUtils.waitForJobExecutionStatusToSatisfy(iotClient, result1.getJobId(), thingInfo.getThingName(),
                Duration.ofMinutes(5), s -> s.equals(JobExecutionStatus.SUCCEEDED));

        // Create a Job Doc with a faulty service (CustomerApp-0.9.0) requesting rollback on failure
        CreateDeploymentRequest createDeploymentRequest = new CreateDeploymentRequest()
                .withDeploymentPolicies(new DeploymentPolicies()
                        .withConfigurationValidationPolicy(new ConfigurationValidationPolicy().withTimeout(120))
                        .withComponentUpdatePolicy(new ComponentUpdatePolicy()
                                .withAction(ComponentUpdatePolicyAction.SKIP_NOTIFY_COMPONENTS)
                                .withTimeout(120)).withFailureHandlingPolicy(FailureHandlingPolicy.ROLLBACK))
                .addComponentsEntry("RedSignal", new ComponentInfo().withVersion("1.0.0"))
                .addComponentsEntry("YellowSignal", new ComponentInfo().withVersion("1.0.0"))
                .addComponentsEntry("CustomerApp", new ComponentInfo().withVersion("0.9.0"));

        CreateDeploymentResult createDeploymentResult = draftAndCreateDeployment(createDeploymentRequest);

        String jobId2 = createDeploymentResult.getJobId();
        IotJobsUtils
                .waitForJobExecutionStatusToSatisfy(iotClient, jobId2, thingInfo.getThingName(), Duration.ofMinutes(5),
                        s -> s.equals(JobExecutionStatus.FAILED));

        // Main should be INSTALLED state and CustomerApp should be stopped and removed
        assertThat(kernel.getMain()::getState, eventuallyEval(is(State.FINISHED)));
        assertThat(getCloudDeployedComponent("RedSignal")::getState,
                eventuallyEval(is(State.FINISHED), Duration.ofSeconds(10L)));
        assertThat(getCloudDeployedComponent("YellowSignal")::getState, eventuallyEval(is(State.FINISHED)));
        assertThrows(ServiceLoadException.class, () -> getCloudDeployedComponent("CustomerApp").getState());
        assertThrows(ServiceLoadException.class, () -> getCloudDeployedComponent("Mosquitto").getState());
        assertThrows(ServiceLoadException.class, () -> getCloudDeployedComponent("GreenSignal").getState());

        // IoT Job should have failed with correct message.
        assertEquals(DeploymentResult.DeploymentStatus.FAILED_ROLLBACK_COMPLETE.name(), iotClient.describeJobExecution(
                DescribeJobExecutionRequest.builder().jobId(jobId2).thingName(thingInfo.getThingName()).build())
                .execution().statusDetails().detailsMap().get("detailed-deployment-status"));
    }

    @Timeout(value = 10, unit = TimeUnit.MINUTES)
    @Test
    void GIVEN_some_running_services_WHEN_cancel_event_received_and_kernel_is_waiting_for_safe_time_THEN_deployment_should_be_canceled()
            throws Exception {
        // First Deployment to have a service running in Kernel which has a safety check that always returns
        // false, i.e. keeps waiting forever
        CreateDeploymentRequest createDeploymentRequest1 = new CreateDeploymentRequest()
                .addComponentsEntry("NonDisruptableService", new ComponentInfo().withVersion("1.0.0"));
        CreateDeploymentResult createDeploymentResult1 = draftAndCreateDeployment(createDeploymentRequest1);

        IotJobsUtils.waitForJobExecutionStatusToSatisfy(iotClient, createDeploymentResult1.getJobId(),
                thingInfo.getThingName(), Duration.ofMinutes(3), s -> s.equals(JobExecutionStatus.SUCCEEDED));

        KernelIPCClientConfig nonDisruptable =
                getIPCConfigForService(getTestComponentNameInCloud("NonDisruptableService"), kernel);
        IPCClientImpl ipcClient = new IPCClientImpl(nonDisruptable);
        Lifecycle lifecycle = new LifecycleImpl(ipcClient);

        lifecycle.subscribeToComponentUpdate((event) -> {
            if (event instanceof PreComponentUpdateEvent) {
                try {
                    lifecycle.deferComponentUpdate("NonDisruptableService", TimeUnit.SECONDS.toMillis(60));
                    ipcClient.disconnect();
                } catch (LifecycleIPCException e) {
                }
            }
        });

        // Second deployment to update the service which is currently running an important task so deployment should
        // wait for a safe time to update
        CreateDeploymentRequest createDeploymentRequest2 = new CreateDeploymentRequest()
                .withDeploymentPolicies(new DeploymentPolicies()
                        .withConfigurationValidationPolicy(new ConfigurationValidationPolicy().withTimeout(120))
                        .withComponentUpdatePolicy(new ComponentUpdatePolicy()
                                .withAction(ComponentUpdatePolicyAction.NOTIFY_COMPONENTS).withTimeout(120)))
                .addComponentsEntry("NonDisruptableService", new ComponentInfo().withVersion("1.0.1"));
        CreateDeploymentResult createDeploymentResult2 = draftAndCreateDeployment(createDeploymentRequest2);

        CountDownLatch updateRegistered = new CountDownLatch(1);
        CountDownLatch deploymentCancelled = new CountDownLatch(1);
        Consumer<GreengrassLogMessage> logListener = m -> {
            if ("register-service-update-action".equals(m.getEventType())) {
                updateRegistered.countDown();
            }
            if (m.getMessage() != null && m.getMessage().contains("Deployment was cancelled")) {
                deploymentCancelled.countDown();
            }
        };
        Slf4jLogAdapter.addGlobalListener(logListener);

        IotJobsUtils.waitForJobExecutionStatusToSatisfy(iotClient, createDeploymentResult2.getJobId(),
                thingInfo.getThingName(), Duration.ofMinutes(3), s -> s.equals(JobExecutionStatus.IN_PROGRESS));

        // Wait for the second deployment to start waiting for safe time to update and
        // then cancel it's corresponding job from cloud
        assertTrue(updateRegistered.await(60, TimeUnit.SECONDS));
        // TODO: get configurationArn
//        assertTrue(kernel.getContext().get(UpdateSystemSafelyService.class)
//                .hasPendingUpdateAction(createDeploymentResult2.getDeploymentId()),
//                kernel.getContext().get(UpdateSystemSafelyService.class).getPendingActions() + "");

        // GG_NEEDS_REVIEW: TODO : Call Fleet configuration service's cancel API when ready instead of calling IoT Jobs API
        IotJobsUtils.cancelJob(iotClient, createDeploymentResult2.getJobId());

        // Wait for indication that cancellation has gone through
        assertTrue(deploymentCancelled.await(60, TimeUnit.SECONDS));
        // TODO: get configurationArn
//        assertFalse(kernel.getContext().get(UpdateSystemSafelyService.class)
//                .hasPendingUpdateAction(createDeploymentResult2.getDeploymentId()));

        // Ensure that main is finished, which is its terminal state, so this means that all updates ought to be done
        assertThat(kernel.getMain()::getState, eventuallyEval(is(State.FINISHED)));
        assertThat(getCloudDeployedComponent("NonDisruptableService")::getState, eventuallyEval(is(State.RUNNING)));
        assertEquals("1.0.0", getCloudDeployedComponent("NonDisruptableService").getConfig().find("version").getOnce());

        Slf4jLogAdapter.removeGlobalListener(logListener);
    }

    @Timeout(value = 10, unit = TimeUnit.MINUTES)
    @Test
    void GIVEN_deployment_received_WHEN_skip_safety_check_THEN_safety_check_skipped() throws Exception {
        // GIVEN
        // First Deployment to have a service running in Kernel which has a safety check that always returns
        // false, i.e. keeps waiting forever
        CreateDeploymentRequest createDeploymentRequest1 = new CreateDeploymentRequest()
                .addComponentsEntry("NonDisruptableService", new ComponentInfo().withVersion("1.0.0"));
        CreateDeploymentResult result1 = draftAndCreateDeployment(createDeploymentRequest1);

        IotJobsUtils.waitForJobExecutionStatusToSatisfy(iotClient, result1.getJobId(), thingInfo.getThingName(),
                Duration.ofMinutes(3), s -> s.equals(JobExecutionStatus.SUCCEEDED));

        CountDownLatch safeCheckSkipped = new CountDownLatch(1);
        Consumer<GreengrassLogMessage> logListener = m -> {
            if (m.getMessage().contains("Deployment is configured to skip safety check")) {
                safeCheckSkipped.countDown();
            }
        };
        Slf4jLogAdapter.addGlobalListener(logListener);

        // WHEN
        // Second deployment to update the service with SKIP_NOTIFY_COMPONENTS
        CreateDeploymentRequest createDeploymentRequest2 = new CreateDeploymentRequest()
                .withDeploymentPolicies(new DeploymentPolicies()
                        .withConfigurationValidationPolicy(new ConfigurationValidationPolicy().withTimeout(120))
                        .withFailureHandlingPolicy(FailureHandlingPolicy.DO_NOTHING).withComponentUpdatePolicy(
                                new ComponentUpdatePolicy()
                                        .withAction(ComponentUpdatePolicyAction.SKIP_NOTIFY_COMPONENTS)
                                        .withTimeout(120)))
                .addComponentsEntry("NonDisruptableService", new ComponentInfo().withVersion("1.0.1"));
        CreateDeploymentResult result2 = draftAndCreateDeployment(createDeploymentRequest2);

        IotJobsUtils.waitForJobExecutionStatusToSatisfy(iotClient, result2.getJobId(), thingInfo.getThingName(),
                Duration.ofMinutes(3), s -> s.equals(JobExecutionStatus.IN_PROGRESS));

        // THEN
        assertTrue(safeCheckSkipped.await(60, TimeUnit.SECONDS));
        Slf4jLogAdapter.removeGlobalListener(logListener);

        IotJobsUtils.waitForJobExecutionStatusToSatisfy(iotClient, result2.getJobId(), thingInfo.getThingName(),
                Duration.ofMinutes(3), s -> s.equals(JobExecutionStatus.SUCCEEDED));

        // Ensure that main is finished, which is its terminal state, so this means that all updates ought to be done
        assertThat(kernel.getMain()::getState, eventuallyEval(is(State.FINISHED)));
        assertThat(getCloudDeployedComponent("NonDisruptableService")::getState, eventuallyEval(is(State.RUNNING)));
        assertEquals("1.0.1", getCloudDeployedComponent("NonDisruptableService").getConfig().find("version").getOnce());
    }

    @Timeout(value = 10, unit = TimeUnit.MINUTES)
    @Test
    void GIVEN_deployment_in_progress_with_more_jobs_queued_in_cloud_WHEN_cancel_event_received_and_kernel_is_waiting_for_safe_time_THEN_deployment_should_be_canceled()
            throws Exception {
        // First Deployment to have a service running in Kernel which has a safety check that always returns
        // false, i.e. keeps waiting forever
        CreateDeploymentRequest createDeploymentRequest1 = new CreateDeploymentRequest()
                .addComponentsEntry("NonDisruptableService", new ComponentInfo().withVersion("1.0.0"));
        CreateDeploymentResult result1 = draftAndCreateDeployment(createDeploymentRequest1);

        IotJobsUtils.waitForJobExecutionStatusToSatisfy(iotClient, result1.getJobId(), thingInfo.getThingName(),
                Duration.ofMinutes(3), s -> s.equals(JobExecutionStatus.SUCCEEDED));

        KernelIPCClientConfig nonDisruptable =
                getIPCConfigForService(getTestComponentNameInCloud("NonDisruptableService"), kernel);
        IPCClientImpl ipcClient = new IPCClientImpl(nonDisruptable);
        Lifecycle lifecycle = new LifecycleImpl(ipcClient);

        lifecycle.subscribeToComponentUpdate((event) -> {
            if (event instanceof PreComponentUpdateEvent) {
                try {
                    lifecycle.deferComponentUpdate("NonDisruptableService", TimeUnit.SECONDS.toMillis(60));
                    ipcClient.disconnect();
                } catch (LifecycleIPCException e) {
                }
            }
        });

        CountDownLatch updateRegistered = new CountDownLatch(1);
        CountDownLatch deploymentCancelled = new CountDownLatch(1);
        Consumer<GreengrassLogMessage> logListener = m -> {
            if ("register-service-update-action".equals(m.getEventType())) {
                updateRegistered.countDown();
            }
            if (m.getMessage() != null && m.getMessage().contains("Deployment was cancelled")) {
                deploymentCancelled.countDown();
            }
        };
        Slf4jLogAdapter.addGlobalListener(logListener);

        // Second deployment to update the service which is currently running an important task so deployment should
        // keep waiting for a safe time to update
        CreateDeploymentRequest createDeploymentRequest2 = new CreateDeploymentRequest()
                .withDeploymentPolicies(new DeploymentPolicies()
                        .withConfigurationValidationPolicy(new ConfigurationValidationPolicy().withTimeout(120))
                        .withFailureHandlingPolicy(FailureHandlingPolicy.DO_NOTHING).withComponentUpdatePolicy(
                                new ComponentUpdatePolicy()
                                        .withAction(ComponentUpdatePolicyAction.NOTIFY_COMPONENTS)
                                        .withTimeout(120)))
                .addComponentsEntry("NonDisruptableService", new ComponentInfo().withVersion("1.0.1"));
        CreateDeploymentResult result2 = draftAndCreateDeployment(createDeploymentRequest2);
        IotJobsUtils.waitForJobExecutionStatusToSatisfy(iotClient, result2.getJobId(), thingInfo.getThingName(),
                Duration.ofMinutes(3), s -> s.equals(JobExecutionStatus.IN_PROGRESS));

        // Create one more deployment so that it's queued in cloud
        CreateDeploymentRequest createDeploymentRequest3 = new CreateDeploymentRequest()
                .withDeploymentPolicies(new DeploymentPolicies()
                        .withConfigurationValidationPolicy(new ConfigurationValidationPolicy().withTimeout(120))
                        .withFailureHandlingPolicy(FailureHandlingPolicy.DO_NOTHING).withComponentUpdatePolicy(
                                new ComponentUpdatePolicy()
                                        .withAction(ComponentUpdatePolicyAction.NOTIFY_COMPONENTS)
                                        .withTimeout(120)))
                .addComponentsEntry("NonDisruptableService", new ComponentInfo().withVersion("1.0.1"));
        CreateDeploymentResult result3 = draftAndCreateDeployment(createDeploymentRequest3);

        // Wait for the second deployment to start waiting for safe time to update and
        // then cancel it's corresponding job from cloud
        assertTrue(updateRegistered.await(60, TimeUnit.SECONDS));
        // TODO: get configurationArn
//        assertTrue(kernel.getContext().get(UpdateSystemSafelyService.class)
//                .hasPendingUpdateAction(result2.getDeploymentId()));

        // GG_NEEDS_REVIEW: TODO : Call Fleet configuration service's cancel API when ready instead of calling IoT Jobs API
        IotJobsUtils.cancelJob(iotClient, result2.getJobId());

        // Wait for indication that cancellation has gone through
        assertTrue(deploymentCancelled.await(240, TimeUnit.SECONDS));
        // TODO: get configurationArn
//        assertFalse(kernel.getContext().get(UpdateSystemSafelyService.class)
//                .hasPendingUpdateAction(result2.getDeploymentId()));

        // Now that we've verified that the job got cancelled, let's verify that the next job was picked up
        // and put into IN_PROGRESS state
        IotJobsUtils.waitForJobExecutionStatusToSatisfy(iotClient, result3.getJobId(), thingInfo.getThingName(),
                Duration.ofMinutes(3), s -> s.equals(JobExecutionStatus.IN_PROGRESS));

        // Ensure that main is finished, which is its terminal state, so this means that all updates ought to be done
        assertThat(kernel.getMain()::getState, eventuallyEval(is(State.FINISHED)));
        assertThat(getCloudDeployedComponent("NonDisruptableService")::getState, eventuallyEval(is(State.RUNNING)));
        assertEquals("1.0.0", getCloudDeployedComponent("NonDisruptableService").getConfig().find("version").getOnce());

        Slf4jLogAdapter.removeGlobalListener(logListener);
    }

    @Timeout(value = 10, unit = TimeUnit.MINUTES)
    @Test
    void GIVEN_updating_Component_WHEN_removing_field_from_recipe_THEN_kernel_config_remove_corresponding_field()
            throws Exception {
        // CustomerApp 0.9.1 has 'startup' key in lifecycle
        CreateDeploymentRequest createDeploymentRequest1 = new CreateDeploymentRequest()
                .addComponentsEntry("CustomerApp", new ComponentInfo().withVersion("0.9.1"));
        CreateDeploymentResult result1 = draftAndCreateDeployment(createDeploymentRequest1);

        IotJobsUtils.waitForJobExecutionStatusToSatisfy(iotClient, result1.getJobId(), thingInfo.getThingName(),
                Duration.ofMinutes(10), s -> s.equals(JobExecutionStatus.SUCCEEDED));

        GreengrassService customerApp = getCloudDeployedComponent("CustomerApp");
        assertNotNull(customerApp.getConfig().findTopics(SERVICE_LIFECYCLE_NAMESPACE_TOPIC).getChild("startup"));

        // update with some local data
        customerApp.getRuntimeConfig().lookup("runtimeKey").withValue("val");

        // Second deployment to update CustomerApp, replace 'startup' key with 'run' key.
        CreateDeploymentRequest createDeploymentRequest2 = new CreateDeploymentRequest()
                .addComponentsEntry("CustomerApp", new ComponentInfo().withVersion("1.0.0"));
        CreateDeploymentResult result2 = draftAndCreateDeployment(createDeploymentRequest2);

        IotJobsUtils.waitForJobExecutionStatusToSatisfy(iotClient, result2.getJobId(), thingInfo.getThingName(),
                Duration.ofMinutes(5), s -> s.equals(JobExecutionStatus.SUCCEEDED));

        // Ensure that main is finished, which is its terminal state, so this means that all updates ought to be done
        assertThat(kernel.getMain()::getState, eventuallyEval(is(State.FINISHED)));
        customerApp = getCloudDeployedComponent("CustomerApp");
        // assert local data is not affected
        assertEquals("val", customerApp.getRuntimeConfig().findLeafChild("runtimeKey").getOnce());
        // assert updated service have 'startup' key removed.
        assertNotNull(customerApp.getConfig().findTopics(SERVICE_LIFECYCLE_NAMESPACE_TOPIC).getChild("run"));
        assertNull(customerApp.getConfig().findTopics(SERVICE_LIFECYCLE_NAMESPACE_TOPIC).getChild("startup"));
        assertThat(customerApp::getState, eventuallyEval(is(State.FINISHED)));
    }
}<|MERGE_RESOLUTION|>--- conflicted
+++ resolved
@@ -177,162 +177,16 @@
                 stdoutCountdown.countDown(); // countdown when received output to verify
             }
         };
-<<<<<<< HEAD
-        Slf4jLogAdapter.addGlobalListener(listener);
-
-        stdoutCountdown = new CountDownLatch(1);
-        // 1st Deployment to have some services running in Kernel with default configuration
-        CreateDeploymentRequest createDeployment1 =
-                new CreateDeploymentRequest().withTargetName(thingGroupName).withTargetType(THING_GROUP_TARGET_TYPE)
-                        .addComponentsEntry("CustomerApp",
-                                          new ComponentInfo().withVersion("1.0.0"));
-
-        CreateDeploymentResult createDeploymentResult1 = draftAndCreateDeployment(createDeployment1);
-
-        IotJobsUtils.waitForJobExecutionStatusToSatisfy(iotClient, createDeploymentResult1.getJobId(), thingInfo.getThingName(),
-                Duration.ofMinutes(2), s -> s.equals(JobExecutionStatus.SUCCEEDED));
-
-        assertThat(kernel.getMain()::getState, eventuallyEval(is(State.FINISHED)));
-        assertThat(getCloudDeployedComponent("CustomerApp")::getState, eventuallyEval(is(State.FINISHED)));
-        assertThat(getCloudDeployedComponent("Mosquitto")::getState, eventuallyEval(is(State.RUNNING)));
-        assertThat(getCloudDeployedComponent("GreenSignal")::getState, eventuallyEval(is(State.FINISHED)));
-
-        // verify config in kernel
-        Map<String, Object> resultConfig = getCloudDeployedComponent("CustomerApp").getServiceConfig().findTopics(
-                KernelConfigResolver.CONFIGURATION_CONFIG_KEY).toPOJO();
-
-        assertThat(resultConfig, IsMapWithSize.aMapWithSize(3));
-
-        assertThat(resultConfig, IsMapContaining.hasEntry("sampleText", "This is a test"));
-        assertThat(resultConfig, IsMapContaining.hasEntry("listKey", Arrays.asList("item1", "item2")));
-        assertThat(resultConfig, IsMapContaining.hasKey("path"));
-        assertThat((Map<String, String>) resultConfig.get("path"),
-                   IsMapContaining.hasEntry("leafKey", "default value of /path/leafKey"));
-
-        // verify stdout
-        assertThat("The stdout should be captured within seconds.", stdoutCountdown.await(5, TimeUnit.SECONDS));
-
-        String customerAppStdout = stdouts.get(0);
-        assertThat(customerAppStdout, containsString("This is a test"));
-        assertThat(customerAppStdout, containsString("Value for /path/leafKey: default value of /path/leafKey."));
-        assertThat(customerAppStdout, containsString("Value for /listKey/0: item1."));
-        assertThat(customerAppStdout, containsString("Value for /newKey: {configuration:/newKey}"));
-
-        // reset countdown and stdouts
-        stdoutCountdown = new CountDownLatch(1);
-        stdouts.clear();
-
-        // 2nd deployment to merge
-        /*
-         * {
-         *   "MERGE": {
-         *     "sampleText": "updated value for sampleText",
-         *     "listKey": [
-         *       "item3"
-         *     ],
-         *     "path": {
-         *       "leafKey": "updated value of /path/leafKey"
-         *     }
-         *   }
-         * }
-         */
-        ObjectMapper mapper = new ObjectMapper();
-        ObjectNode configUpdateInNode = mapper.createObjectNode();
-        ObjectNode mergeNode = configUpdateInNode.with("MERGE");
-        mergeNode.put("sampleText", "updated");
-        mergeNode.put("newKey", "updated");
-
-        mergeNode.withArray("listKey").add("item3");
-        mergeNode.with("path").put("leafKey", "updated");
-
-        CreateDeploymentRequest createDeployment2 =
-                new CreateDeploymentRequest().withTargetName(thingGroupName).withTargetType(THING_GROUP_TARGET_TYPE)
-                        .addComponentsEntry("CustomerApp",
-                                            new ComponentInfo().withVersion("1.0.0").withConfigurationUpdate(
-                                                    new ConfigurationUpdate().withMerge(mapper.writeValueAsString(mergeNode))));
-
-        CreateDeploymentResult createDeploymentResult2 = draftAndCreateDeployment(createDeployment2);
-        IotJobsUtils.waitForJobExecutionStatusToSatisfy(iotClient, createDeploymentResult2.getJobId(), thingInfo.getThingName(),
-                                                        Duration.ofMinutes(2), s -> s.equals(JobExecutionStatus.SUCCEEDED));
-        assertThat(kernel.getMain()::getState, eventuallyEval(is(State.FINISHED)));
-        assertThat(getCloudDeployedComponent("CustomerApp")::getState, eventuallyEval(is(State.FINISHED)));
-        assertThat(getCloudDeployedComponent("Mosquitto")::getState, eventuallyEval(is(State.RUNNING)));
-        assertThat(getCloudDeployedComponent("GreenSignal")::getState, eventuallyEval(is(State.FINISHED)));
-
-        // verify config in kernel
-        resultConfig = getCloudDeployedComponent("CustomerApp").getServiceConfig().findTopics(
-                KernelConfigResolver.CONFIGURATION_CONFIG_KEY).toPOJO();
-        assertThat(resultConfig, IsMapWithSize.aMapWithSize(4));
-
-        assertThat(resultConfig, IsMapContaining.hasEntry("sampleText", "updated"));
-        assertThat(resultConfig, IsMapContaining.hasEntry("listKey", Collections.singletonList("item3")));
-        assertThat(resultConfig, IsMapContaining.hasKey("path"));
-        assertThat((Map<String, String>) resultConfig.get("path"),
-                   IsMapContaining.hasEntry("leafKey", "updated"));
-
-        // verify stdout
-        assertThat("The stdout should be captured within seconds.", stdoutCountdown.await(5, TimeUnit.SECONDS));
-
-        customerAppStdout = stdouts.get(0);
-        assertThat(customerAppStdout, containsString("Value for /sampleText: updated"));
-        assertThat(customerAppStdout, containsString("Value for /path/leafKey: updated"));
-        assertThat(customerAppStdout, containsString("Value for /listKey/0: item3."));
-        assertThat(customerAppStdout, containsString("Value for /newKey: updated"));
-
-
-        // reset countdown and stdouts
-        stdoutCountdown = new CountDownLatch(1);
-        stdouts.clear();
-
-        // 3rd deployment to reset
-        CreateDeploymentRequest createDeployment3 =
-                new CreateDeploymentRequest().withTargetName(thingGroupName).withTargetType(THING_GROUP_TARGET_TYPE)
-                        .addComponentsEntry("CustomerApp",
-                                            new ComponentInfo().withVersion("1.0.0").withConfigurationUpdate(
-                                                    new ConfigurationUpdate().withReset("/sampleText", "/path")));
-
-        CreateDeploymentResult createDeploymentResult = draftAndCreateDeployment(createDeployment3);
-        IotJobsUtils.waitForJobExecutionStatusToSatisfy(iotClient, createDeploymentResult.getJobId(), thingInfo.getThingName(),
-                                                        Duration.ofMinutes(2), s -> s.equals(JobExecutionStatus.SUCCEEDED));
-        assertThat(kernel.getMain()::getState, eventuallyEval(is(State.FINISHED)));
-        assertThat(getCloudDeployedComponent("CustomerApp")::getState, eventuallyEval(is(State.FINISHED)));
-        assertThat(getCloudDeployedComponent("Mosquitto")::getState, eventuallyEval(is(State.RUNNING)));
-        assertThat(getCloudDeployedComponent("GreenSignal")::getState, eventuallyEval(is(State.FINISHED)));
-
-        // verify config in kernel
-        resultConfig = getCloudDeployedComponent("CustomerApp").getServiceConfig().findTopics(
-                KernelConfigResolver.CONFIGURATION_CONFIG_KEY).toPOJO();
-        assertThat(resultConfig, IsMapWithSize.aMapWithSize(4));
-
-        assertThat(resultConfig, IsMapContaining.hasEntry("sampleText", "This is a test"));
-        assertThat(resultConfig, IsMapContaining.hasEntry("listKey", Collections.singletonList("item3")));
-        assertThat(resultConfig, IsMapContaining.hasKey("path"));
-        assertThat((Map<String, String>) resultConfig.get("path"),
-                   IsMapContaining.hasEntry("leafKey", "default value of /path/leafKey"));
-
-        // verify stdout
-        assertThat("The stdout should be captured within seconds.", stdoutCountdown.await(5, TimeUnit.SECONDS));
-
-        customerAppStdout = stdouts.get(0);
-        assertThat(customerAppStdout, containsString("Value for /sampleText: This is a test"));
-        assertThat(customerAppStdout, containsString("Value for /path/leafKey: default value of /path/leafKey"));
-        assertThat(customerAppStdout, containsString("Value for /listKey/0: item3."));
-        assertThat(customerAppStdout, containsString("Value for /newKey: updated"));
-
-        // cleanup
-        Slf4jLogAdapter.removeGlobalListener(listener);
-=======
         try (AutoCloseable l = TestUtils.createCloseableLogListener(listener)) {
-
             stdoutCountdown = new CountDownLatch(1);
             // 1st Deployment to have some services running in Kernel with default configuration
-            SetConfigurationRequest setRequest1 = new SetConfigurationRequest().withTargetName(thingGroupName).withTargetType(THING_GROUP_TARGET_TYPE)
-                    .addPackagesEntry("CustomerApp", new PackageMetaData().withRootComponent(true).withVersion("1.0.0"));
-            PublishConfigurationResult publishResult1 = setAndPublishFleetConfiguration(setRequest1);
-
-            IotJobsUtils
-                    .waitForJobExecutionStatusToSatisfy(iotClient, publishResult1.getJobId(), thingInfo.getThingName(),
-                            Duration.ofMinutes(2), s -> s.equals(JobExecutionStatus.SUCCEEDED));
+            CreateDeploymentRequest createDeployment1 = new CreateDeploymentRequest().withTargetName(thingGroupName).withTargetType(THING_GROUP_TARGET_TYPE)
+                    .addComponentsEntry("CustomerApp", new ComponentInfo().withVersion("1.0.0"));
+
+            CreateDeploymentResult createDeploymentResult1 = draftAndCreateDeployment(createDeployment1);
+
+            IotJobsUtils.waitForJobExecutionStatusToSatisfy(iotClient, createDeploymentResult1.getJobId(), thingInfo.getThingName(),
+                                                            Duration.ofMinutes(2), s -> s.equals(JobExecutionStatus.SUCCEEDED));
 
             assertThat(kernel.getMain()::getState, eventuallyEval(is(State.FINISHED)));
             assertThat(getCloudDeployedComponent("CustomerApp")::getState, eventuallyEval(is(State.FINISHED)));
@@ -385,15 +239,13 @@
             mergeNode.withArray("listKey").add("item3");
             mergeNode.with("path").put("leafKey", "updated");
 
-            String configUpdateJson = mapper.writeValueAsString(configUpdateInNode);
-
-            SetConfigurationRequest setRequest2 = new SetConfigurationRequest().withTargetName(thingGroupName).withTargetType(THING_GROUP_TARGET_TYPE)
-                    .addPackagesEntry("CustomerApp", new PackageMetaData().withRootComponent(true).withVersion("1.0.0").withConfiguration(configUpdateJson));
-
-            PublishConfigurationResult publishResult2 = setAndPublishFleetConfiguration(setRequest2);
-            IotJobsUtils
-                    .waitForJobExecutionStatusToSatisfy(iotClient, publishResult2.getJobId(), thingInfo.getThingName(),
-                            Duration.ofMinutes(2), s -> s.equals(JobExecutionStatus.SUCCEEDED));
+            CreateDeploymentRequest createDeployment2 = new CreateDeploymentRequest().withTargetName(thingGroupName).withTargetType(THING_GROUP_TARGET_TYPE)
+                    .addComponentsEntry("CustomerApp",
+                                        new ComponentInfo().withVersion("1.0.0").withConfigurationUpdate(new ConfigurationUpdate().withMerge(mapper.writeValueAsString(mergeNode))));
+
+            CreateDeploymentResult createDeploymentResult2 = draftAndCreateDeployment(createDeployment2);
+            IotJobsUtils.waitForJobExecutionStatusToSatisfy(iotClient, createDeploymentResult2.getJobId(), thingInfo.getThingName(),
+                                                            Duration.ofMinutes(2), s -> s.equals(JobExecutionStatus.SUCCEEDED));
             assertThat(kernel.getMain()::getState, eventuallyEval(is(State.FINISHED)));
             assertThat(getCloudDeployedComponent("CustomerApp")::getState, eventuallyEval(is(State.FINISHED)));
             assertThat(getCloudDeployedComponent("Mosquitto")::getState, eventuallyEval(is(State.RUNNING)));
@@ -423,13 +275,13 @@
             stdouts.clear();
 
             // 3rd deployment to reset
-            SetConfigurationRequest setRequest3 = new SetConfigurationRequest().withTargetName(thingGroupName).withTargetType(THING_GROUP_TARGET_TYPE)
-                    .addPackagesEntry("CustomerApp", new PackageMetaData().withRootComponent(true).withVersion("1.0.0").withConfiguration("{\"RESET\": [\"/sampleText\", \"/path\"]}"));
-
-            PublishConfigurationResult publishResult3 = setAndPublishFleetConfiguration(setRequest3);
-            IotJobsUtils
-                    .waitForJobExecutionStatusToSatisfy(iotClient, publishResult3.getJobId(), thingInfo.getThingName(),
-                            Duration.ofMinutes(2), s -> s.equals(JobExecutionStatus.SUCCEEDED));
+            CreateDeploymentRequest createDeployment3 = new CreateDeploymentRequest().withTargetName(thingGroupName).withTargetType(THING_GROUP_TARGET_TYPE)
+                    .addComponentsEntry("CustomerApp", new ComponentInfo().withVersion("1.0.0")
+                            .withConfigurationUpdate(new ConfigurationUpdate().withReset("/sampleText", "/path")));
+
+            CreateDeploymentResult createDeploymentResult = draftAndCreateDeployment(createDeployment3);
+            IotJobsUtils.waitForJobExecutionStatusToSatisfy(iotClient, createDeploymentResult.getJobId(), thingInfo.getThingName(),
+                                                            Duration.ofMinutes(2), s -> s.equals(JobExecutionStatus.SUCCEEDED));
             assertThat(kernel.getMain()::getState, eventuallyEval(is(State.FINISHED)));
             assertThat(getCloudDeployedComponent("CustomerApp")::getState, eventuallyEval(is(State.FINISHED)));
             assertThat(getCloudDeployedComponent("Mosquitto")::getState, eventuallyEval(is(State.RUNNING)));
@@ -452,8 +304,8 @@
             assertThat(customerAppStdout, containsString("Value for /path/leafKey: default value of /path/leafKey"));
             assertThat(customerAppStdout, containsString("Value for /listKey/0: item3."));
             assertThat(customerAppStdout, containsString("Value for /newKey: updated"));
+
         }
->>>>>>> abe3a58e
     }
 
     @Timeout(value = 10, unit = TimeUnit.MINUTES)
