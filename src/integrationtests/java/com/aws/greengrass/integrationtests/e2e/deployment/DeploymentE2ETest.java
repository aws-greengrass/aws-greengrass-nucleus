--- conflicted
+++ resolved
@@ -523,16 +523,7 @@
                     }));
 
             // Second deployment to update the service which is currently running an important task so deployment should
-<<<<<<< HEAD
-            // wait for a disruptable time to update
-            CreateDeploymentRequest createDeploymentRequest2 = new CreateDeploymentRequest()
-                    .withDeploymentPolicies(new DeploymentPolicies()
-                            .withConfigurationValidationPolicy(new ConfigurationValidationPolicy().withTimeout(120))
-                            .withComponentUpdatePolicy(new ComponentUpdatePolicy()
-                                    .withAction(ComponentUpdatePolicyAction.NOTIFY_COMPONENTS).withTimeout(120)))
-                    .addComponentsEntry("NonDisruptableService", new ComponentInfo().withVersion("1.0.1"));
-=======
-            // wait for a safe time to update
+             // wait for a disruptable time to update
             CreateDeploymentRequest createDeploymentRequest2 = new CreateDeploymentRequest().withDeploymentPolicies(
                     new DeploymentPolicies().withConfigurationValidationPolicy(
                             new DeploymentConfigurationValidationPolicy().withTimeoutInSeconds(120))
@@ -540,7 +531,6 @@
                                     .withAction(DeploymentComponentUpdatePolicyAction.NOTIFY_COMPONENTS)
                                     .withTimeoutInSeconds(120))).addComponentsEntry("NonDisruptableService",
                     new ComponentDeploymentSpecification().withComponentVersion("1.0.1"));
->>>>>>> 1041c19a
             CreateDeploymentResult createDeploymentResult2 = draftAndCreateDeployment(createDeploymentRequest2);
 
             CountDownLatch updateRegistered = new CountDownLatch(1);
@@ -724,17 +714,11 @@
             // Wait for the second deployment to start waiting for safe time to update and
             // then cancel it's corresponding job from cloud
             assertTrue(updateRegistered.await(60, TimeUnit.SECONDS));
-<<<<<<< HEAD
+
             UpdateSystemPolicyService updateSystemPolicyService = kernel.getContext().get(UpdateSystemPolicyService.class);
             assertThat("The UpdateSystemService should have one pending action.",
                     updateSystemPolicyService.getPendingActions(),
                     IsCollectionWithSize.hasSize(1));
-=======
-            UpdateSystemSafelyService updateSystemSafelyService =
-                    kernel.getContext().get(UpdateSystemSafelyService.class);
-            assertThat("The UpdateSystemService should have one pending action.",
-                    updateSystemSafelyService.getPendingActions(), IsCollectionWithSize.hasSize(1));
->>>>>>> 1041c19a
             // Get the value of the pending Action
             String pendingAction = updateSystemPolicyService.getPendingActions().iterator().next();
 
