--- conflicted
+++ resolved
@@ -62,11 +62,8 @@
 import java.util.Collections;
 import java.util.List;
 import java.util.Map;
-<<<<<<< HEAD
 import java.util.Set;
-=======
 import java.util.Optional;
->>>>>>> ebaaab24
 import java.util.concurrent.CopyOnWriteArrayList;
 import java.util.concurrent.CountDownLatch;
 import java.util.concurrent.TimeUnit;
@@ -490,57 +487,26 @@
                     }
                 }
 
-<<<<<<< HEAD
-        // Second deployment to update the service which is currently running an important task so deployment should
-        // wait for a safe time to update
-        CreateDeploymentRequest createDeploymentRequest2 = new CreateDeploymentRequest()
-                .withDeploymentPolicies(new DeploymentPolicies()
-                        .withConfigurationValidationPolicy(new ConfigurationValidationPolicy().withTimeout(120))
-                        .withComponentUpdatePolicy(new ComponentUpdatePolicy()
-                                .withAction(ComponentUpdatePolicyAction.NOTIFY_COMPONENTS).withTimeout(120)))
-                .addComponentsEntry("NonDisruptableService", new ComponentInfo().withVersion("1.0.1"));
-        CreateDeploymentResult createDeploymentResult2 = draftAndCreateDeployment(createDeploymentRequest2);
-=======
                 @Override
                 public boolean onStreamError(Throwable error) {
                     logger.atError().setCause(error).log("Caught stream error while subscribing for component update");
                     return false;
                 }
->>>>>>> ebaaab24
 
                 @Override
                 public void onStreamClosed() {
-
-<<<<<<< HEAD
-        IotJobsUtils.waitForJobExecutionStatusToSatisfy(iotClient, createDeploymentResult2.getJobId(),
-                thingInfo.getThingName(), Duration.ofMinutes(3), s -> s.equals(JobExecutionStatus.IN_PROGRESS));
-
-        // Wait for the second deployment to start waiting for safe time to update and
-        // then cancel it's corresponding job from cloud
-        assertTrue(updateRegistered.await(60, TimeUnit.SECONDS));
-        assertThat("The UpdateSystemService should have one pending action.",
-                   kernel.getContext().get(UpdateSystemSafelyService.class).getPendingActions(),
-                   IsCollectionWithSize.hasSize(1));
-
-        // GG_NEEDS_REVIEW: TODO : Call Fleet configuration service's cancel API when ready instead of calling IoT Jobs API
-        IotJobsUtils.cancelJob(iotClient, createDeploymentResult2.getJobId());
-
-        // Wait for indication that cancellation has gone through
-        assertTrue(deploymentCancelled.await(60, TimeUnit.SECONDS));
-        assertThat("The UpdateSystemService's one pending action should be be removed.",
-                   kernel.getContext().get(UpdateSystemSafelyService.class).getPendingActions(),
-                   IsCollectionWithSize.hasSize(0));
-=======
                 }
             }));
 
             // Second deployment to update the service which is currently running an important task so deployment should
             // wait for a safe time to update
-            SetConfigurationRequest setRequest2 = new SetConfigurationRequest().withTargetName(thingGroupName).withTargetType(THING_GROUP_TARGET_TYPE).withDeploymentPolicies(new DeploymentPolicies()
-                    .withConfigurationValidationPolicy(new ConfigurationValidationPolicy().withTimeout(120))
-                    .withComponentUpdatePolicy(new ComponentUpdatePolicy().withAction(ComponentUpdatePolicyAction.NOTIFY_COMPONENTS).withTimeout(120)))
-                    .addPackagesEntry("NonDisruptableService", new PackageMetaData().withRootComponent(true).withVersion("1.0.1"));
-            PublishConfigurationResult publishResult2 = setAndPublishFleetConfiguration(setRequest2);
+            CreateDeploymentRequest createDeploymentRequest2 = new CreateDeploymentRequest()
+                    .withDeploymentPolicies(new DeploymentPolicies()
+                            .withConfigurationValidationPolicy(new ConfigurationValidationPolicy().withTimeout(120))
+                            .withComponentUpdatePolicy(new ComponentUpdatePolicy()
+                                    .withAction(ComponentUpdatePolicyAction.NOTIFY_COMPONENTS).withTimeout(120)))
+                    .addComponentsEntry("NonDisruptableService", new ComponentInfo().withVersion("1.0.1"));
+            CreateDeploymentResult createDeploymentResult2 = draftAndCreateDeployment(createDeploymentRequest2);
 
             CountDownLatch updateRegistered = new CountDownLatch(1);
             CountDownLatch deploymentCancelled = new CountDownLatch(1);
@@ -554,21 +520,24 @@
             };
             Slf4jLogAdapter.addGlobalListener(logListener);
 
-            IotJobsUtils.waitForJobExecutionStatusToSatisfy(iotClient, publishResult2.getJobId(), thingInfo
+            IotJobsUtils.waitForJobExecutionStatusToSatisfy(iotClient, createDeploymentResult2.getJobId(), thingInfo
                     .getThingName(), Duration.ofMinutes(3), s -> s.equals(JobExecutionStatus.IN_PROGRESS));
 
             // Wait for the second deployment to start waiting for safe time to update and
             // then cancel it's corresponding job from cloud
             assertTrue(updateRegistered.await(60, TimeUnit.SECONDS));
-            assertTrue(kernel.getContext().get(UpdateSystemSafelyService.class).hasPendingUpdateAction(publishResult2.getConfigurationArn()));
->>>>>>> ebaaab24
+            assertThat("The UpdateSystemService should have one pending action.",
+                    kernel.getContext().get(UpdateSystemSafelyService.class).getPendingActions(),
+                    IsCollectionWithSize.hasSize(1));
 
             // GG_NEEDS_REVIEW: TODO : Call Fleet configuration service's cancel API when ready instead of calling IoT Jobs API
-            IotJobsUtils.cancelJob(iotClient, publishResult2.getJobId());
+            IotJobsUtils.cancelJob(iotClient, createDeploymentResult2.getJobId());
 
             // Wait for indication that cancellation has gone through
             assertTrue(deploymentCancelled.await(60, TimeUnit.SECONDS));
-            assertFalse(kernel.getContext().get(UpdateSystemSafelyService.class).hasPendingUpdateAction(publishResult2.getConfigurationArn()));
+            assertThat("The UpdateSystemService's one pending action should be be removed.",
+                    kernel.getContext().get(UpdateSystemSafelyService.class).getPendingActions(),
+                    IsCollectionWithSize.hasSize(0));
 
             // Ensure that main is finished, which is its terminal state, so this means that all updates ought to be done
             assertThat(kernel.getMain()::getState, eventuallyEval(is(State.FINISHED)));
@@ -680,76 +649,6 @@
                 if ("register-service-update-action".equals(m.getEventType())) {
                     updateRegistered.countDown();
                 }
-<<<<<<< HEAD
-            }
-        });
-
-        CountDownLatch updateRegistered = new CountDownLatch(1);
-        CountDownLatch deploymentCancelled = new CountDownLatch(1);
-        Consumer<GreengrassLogMessage> logListener = m -> {
-            if ("register-service-update-action".equals(m.getEventType())) {
-                updateRegistered.countDown();
-            }
-            if (m.getMessage() != null && m.getMessage().contains("Deployment was cancelled")) {
-                deploymentCancelled.countDown();
-            }
-        };
-        Slf4jLogAdapter.addGlobalListener(logListener);
-
-        // Second deployment to update the service which is currently running an important task so deployment should
-        // keep waiting for a safe time to update
-        CreateDeploymentRequest createDeploymentRequest2 = new CreateDeploymentRequest()
-                .withDeploymentPolicies(new DeploymentPolicies()
-                        .withConfigurationValidationPolicy(new ConfigurationValidationPolicy().withTimeout(120))
-                        .withFailureHandlingPolicy(FailureHandlingPolicy.DO_NOTHING).withComponentUpdatePolicy(
-                                new ComponentUpdatePolicy()
-                                        .withAction(ComponentUpdatePolicyAction.NOTIFY_COMPONENTS)
-                                        .withTimeout(120)))
-                .addComponentsEntry("NonDisruptableService", new ComponentInfo().withVersion("1.0.1"));
-        CreateDeploymentResult result2 = draftAndCreateDeployment(createDeploymentRequest2);
-        IotJobsUtils.waitForJobExecutionStatusToSatisfy(iotClient, result2.getJobId(), thingInfo.getThingName(),
-                Duration.ofMinutes(3), s -> s.equals(JobExecutionStatus.IN_PROGRESS));
-
-        // Create one more deployment so that it's queued in cloud
-        CreateDeploymentRequest createDeploymentRequest3 = new CreateDeploymentRequest()
-                .withDeploymentPolicies(new DeploymentPolicies()
-                        .withConfigurationValidationPolicy(new ConfigurationValidationPolicy().withTimeout(120))
-                        .withFailureHandlingPolicy(FailureHandlingPolicy.DO_NOTHING).withComponentUpdatePolicy(
-                                new ComponentUpdatePolicy()
-                                        .withAction(ComponentUpdatePolicyAction.NOTIFY_COMPONENTS)
-                                        .withTimeout(120)))
-                .addComponentsEntry("NonDisruptableService", new ComponentInfo().withVersion("1.0.1"));
-        CreateDeploymentResult result3 = draftAndCreateDeployment(createDeploymentRequest3);
-
-        // Wait for the second deployment to start waiting for safe time to update and
-        // then cancel it's corresponding job from cloud
-        assertTrue(updateRegistered.await(60, TimeUnit.SECONDS));
-        UpdateSystemSafelyService updateSystemSafelyService = kernel.getContext().get(UpdateSystemSafelyService.class);
-        assertThat("The UpdateSystemService should have one pending action.",
-                   updateSystemSafelyService.getPendingActions(),
-                   IsCollectionWithSize.hasSize(1));
-        // Get the value of the pending Action
-        String pendingAction = updateSystemSafelyService.getPendingActions().iterator().next();
-
-        // GG_NEEDS_REVIEW: TODO : Call Fleet configuration service's cancel API when ready instead of calling IoT Jobs API
-        IotJobsUtils.cancelJob(iotClient, result2.getJobId());
-
-        // Wait for indication that cancellation has gone through
-        assertTrue(deploymentCancelled.await(240, TimeUnit.SECONDS));
-        // the third deployment could have reached device.
-        Set<String> pendingActions = updateSystemSafelyService.getPendingActions();
-        if (pendingActions.size() == 1) {
-            String newPendingAction = pendingActions.iterator().next();
-            assertNotEquals(pendingAction, newPendingAction, "The UpdateSystemService's one pending action should be be replaced.");
-        } else if (pendingActions.size() > 1) {
-            fail("Deployment not cancelled, pending actions: " + updateSystemSafelyService.getPendingActions());
-        }
-
-        // Now that we've verified that the job got cancelled, let's verify that the next job was picked up
-        // and put into IN_PROGRESS state
-        IotJobsUtils.waitForJobExecutionStatusToSatisfy(iotClient, result3.getJobId(), thingInfo.getThingName(),
-                Duration.ofMinutes(3), s -> s.equals(JobExecutionStatus.IN_PROGRESS));
-=======
                 if (m.getMessage() != null && m.getMessage().contains("Deployment was cancelled")) {
                     deploymentCancelled.countDown();
                 }
@@ -758,45 +657,62 @@
 
             // Second deployment to update the service which is currently running an important task so deployment should
             // keep waiting for a safe time to update
-            SetConfigurationRequest setRequest2 = new SetConfigurationRequest().withTargetName(thingGroupName).withTargetType(THING_GROUP_TARGET_TYPE).withDeploymentPolicies(new DeploymentPolicies()
-                    .withConfigurationValidationPolicy(new ConfigurationValidationPolicy().withTimeout(120)).withFailureHandlingPolicy(FailureHandlingPolicy.DO_NOTHING)
-                    .withComponentUpdatePolicy(new ComponentUpdatePolicy().withAction(ComponentUpdatePolicyAction.NOTIFY_COMPONENTS).withTimeout(120)))
-                    .addPackagesEntry("NonDisruptableService", new PackageMetaData().withRootComponent(true).withVersion("1.0.1"));
-            PublishConfigurationResult publishResult2 = setAndPublishFleetConfiguration(setRequest2);
-            IotJobsUtils.waitForJobExecutionStatusToSatisfy(iotClient, publishResult2.getJobId(), thingInfo
-                    .getThingName(), Duration.ofMinutes(3), s -> s.equals(JobExecutionStatus.IN_PROGRESS));
+            CreateDeploymentRequest createDeploymentRequest2 = new CreateDeploymentRequest()
+                    .withDeploymentPolicies(new DeploymentPolicies()
+                            .withConfigurationValidationPolicy(new ConfigurationValidationPolicy().withTimeout(120))
+                            .withFailureHandlingPolicy(FailureHandlingPolicy.DO_NOTHING).withComponentUpdatePolicy(
+                                    new ComponentUpdatePolicy()
+                                            .withAction(ComponentUpdatePolicyAction.NOTIFY_COMPONENTS)
+                                            .withTimeout(120)))
+                    .addComponentsEntry("NonDisruptableService", new ComponentInfo().withVersion("1.0.1"));
+            CreateDeploymentResult result2 = draftAndCreateDeployment(createDeploymentRequest2);
+            IotJobsUtils.waitForJobExecutionStatusToSatisfy(iotClient, result2.getJobId(), thingInfo.getThingName(),
+                    Duration.ofMinutes(3), s -> s.equals(JobExecutionStatus.IN_PROGRESS));
 
             // Create one more deployment so that it's queued in cloud
-            SetConfigurationRequest setRequest3 = new SetConfigurationRequest().withTargetName(thingGroupName).withTargetType(THING_GROUP_TARGET_TYPE).withDeploymentPolicies(new DeploymentPolicies()
-                    .withConfigurationValidationPolicy(new ConfigurationValidationPolicy().withTimeout(120)).withFailureHandlingPolicy(FailureHandlingPolicy.DO_NOTHING)
-                    .withComponentUpdatePolicy(new ComponentUpdatePolicy().withAction(ComponentUpdatePolicyAction.NOTIFY_COMPONENTS).withTimeout(120)))
-                    .addPackagesEntry("NonDisruptableService", new PackageMetaData().withRootComponent(true).withVersion("1.0.1"));
-            PublishConfigurationResult publishResult3 = setAndPublishFleetConfiguration(setRequest3);
+            CreateDeploymentRequest createDeploymentRequest3 = new CreateDeploymentRequest()
+                    .withDeploymentPolicies(new DeploymentPolicies()
+                            .withConfigurationValidationPolicy(new ConfigurationValidationPolicy().withTimeout(120))
+                            .withFailureHandlingPolicy(FailureHandlingPolicy.DO_NOTHING).withComponentUpdatePolicy(
+                                    new ComponentUpdatePolicy()
+                                            .withAction(ComponentUpdatePolicyAction.NOTIFY_COMPONENTS)
+                                            .withTimeout(120)))
+                    .addComponentsEntry("NonDisruptableService", new ComponentInfo().withVersion("1.0.1"));
+            CreateDeploymentResult result3 = draftAndCreateDeployment(createDeploymentRequest3);
 
             // Wait for the second deployment to start waiting for safe time to update and
             // then cancel it's corresponding job from cloud
             assertTrue(updateRegistered.await(60, TimeUnit.SECONDS));
-            assertTrue(kernel.getContext().get(UpdateSystemSafelyService.class).hasPendingUpdateAction(publishResult2.getConfigurationArn()));
+            UpdateSystemSafelyService updateSystemSafelyService = kernel.getContext().get(UpdateSystemSafelyService.class);
+            assertThat("The UpdateSystemService should have one pending action.",
+                    updateSystemSafelyService.getPendingActions(),
+                    IsCollectionWithSize.hasSize(1));
+            // Get the value of the pending Action
+            String pendingAction = updateSystemSafelyService.getPendingActions().iterator().next();
 
             // GG_NEEDS_REVIEW: TODO : Call Fleet configuration service's cancel API when ready instead of calling IoT Jobs API
-            IotJobsUtils.cancelJob(iotClient, publishResult2.getJobId());
+            IotJobsUtils.cancelJob(iotClient, result2.getJobId());
 
             // Wait for indication that cancellation has gone through
             assertTrue(deploymentCancelled.await(240, TimeUnit.SECONDS));
-            assertFalse(kernel.getContext().get(UpdateSystemSafelyService.class).hasPendingUpdateAction(publishResult2.getConfigurationArn()));
+            // the third deployment may have reached device.
+            Set<String> pendingActions = updateSystemSafelyService.getPendingActions();
+            if (pendingActions.size() == 1) {
+                String newPendingAction = pendingActions.iterator().next();
+                assertNotEquals(pendingAction, newPendingAction, "The UpdateSystemService's one pending action should be be replaced.");
+            } else if (pendingActions.size() > 1) {
+                fail("Deployment not cancelled, pending actions: " + updateSystemSafelyService.getPendingActions());
+            }
 
             // Now that we've verified that the job got cancelled, let's verify that the next job was picked up
             // and put into IN_PROGRESS state
-            IotJobsUtils.waitForJobExecutionStatusToSatisfy(iotClient, publishResult3.getJobId(), thingInfo
+            IotJobsUtils.waitForJobExecutionStatusToSatisfy(iotClient, result3.getJobId(), thingInfo
                     .getThingName(), Duration.ofMinutes(3), s -> s.equals(JobExecutionStatus.IN_PROGRESS));
 
             // Ensure that main is finished, which is its terminal state, so this means that all updates ought to be done
             assertThat(kernel.getMain()::getState, eventuallyEval(is(State.FINISHED)));
             assertThat(getCloudDeployedComponent("NonDisruptableService")::getState, eventuallyEval(is(State.RUNNING)));
             assertEquals("1.0.0", getCloudDeployedComponent("NonDisruptableService").getConfig().find("version").getOnce());
->>>>>>> ebaaab24
-
-
         } finally {
             if (logListener != null) {
                 Slf4jLogAdapter.removeGlobalListener(logListener);
