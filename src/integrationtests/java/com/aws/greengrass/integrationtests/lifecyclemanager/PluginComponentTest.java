/*
 * Copyright Amazon.com, Inc. or its affiliates. All Rights Reserved.
 * SPDX-License-Identifier: Apache-2.0
 */

package com.aws.greengrass.integrationtests.lifecyclemanager;

import com.aws.greengrass.componentmanager.ComponentManager;
import com.aws.greengrass.componentmanager.ComponentStore;
import com.aws.greengrass.componentmanager.DependencyResolver;
import com.aws.greengrass.componentmanager.KernelConfigResolver;
import com.aws.greengrass.componentmanager.exceptions.PackageDownloadException;
import com.aws.greengrass.componentmanager.exceptions.PackagingException;
import com.aws.greengrass.componentmanager.models.ComponentIdentifier;
import com.aws.greengrass.config.Topics;
import com.aws.greengrass.dependency.EZPlugins;
import com.aws.greengrass.dependency.State;
import com.aws.greengrass.deployment.DefaultDeploymentTask;
import com.aws.greengrass.deployment.DeploymentConfigMerger;
import com.aws.greengrass.deployment.DeploymentDirectoryManager;
import com.aws.greengrass.deployment.DeploymentService;
import com.aws.greengrass.deployment.activator.KernelUpdateActivator;
import com.aws.greengrass.deployment.bootstrap.BootstrapManager;
import com.aws.greengrass.deployment.model.ComponentUpdatePolicy;
import com.aws.greengrass.deployment.model.Deployment;
import com.aws.greengrass.deployment.model.DeploymentDocument;
import com.aws.greengrass.deployment.model.DeploymentPackageConfiguration;
import com.aws.greengrass.deployment.model.DeploymentResult;
import com.aws.greengrass.deployment.model.FailureHandlingPolicy;
import com.aws.greengrass.integrationtests.BaseITCase;
import com.aws.greengrass.lifecyclemanager.GreengrassService;
import com.aws.greengrass.lifecyclemanager.Kernel;
import com.aws.greengrass.lifecyclemanager.KernelAlternatives;
import com.aws.greengrass.lifecyclemanager.KernelCommandLine;
import com.aws.greengrass.logging.impl.LogManager;
import com.aws.greengrass.util.Coerce;
<<<<<<< HEAD
import com.aws.greengrass.util.Digest;
=======
import com.aws.greengrass.util.FileSystemPermission;
>>>>>>> adb61f15
import com.aws.greengrass.util.NucleusPaths;
import com.aws.greengrass.util.platforms.Platform;
import com.vdurmont.semver4j.Semver;
import org.apache.commons.io.FileUtils;
import org.apache.commons.io.FilenameUtils;
import org.junit.jupiter.api.AfterEach;
import org.junit.jupiter.api.BeforeEach;
import org.junit.jupiter.api.Test;
import org.junit.jupiter.api.extension.ExtensionContext;

import java.io.IOException;
import java.net.URISyntaxException;
import java.nio.file.Files;
import java.nio.file.Path;
import java.nio.file.Paths;
import java.security.NoSuchAlgorithmException;
import java.util.Arrays;
import java.util.concurrent.CountDownLatch;
import java.util.concurrent.ExecutorService;
import java.util.concurrent.Future;
import java.util.concurrent.TimeUnit;
import java.util.concurrent.TimeoutException;
import java.util.stream.Stream;

import static com.amazonaws.services.evergreen.model.ComponentUpdatePolicyAction.NOTIFY_COMPONENTS;
import static com.aws.greengrass.componentmanager.KernelConfigResolver.VERSION_CONFIG_KEY;
import static com.aws.greengrass.dependency.EZPlugins.JAR_FILE_EXTENSION;
import static com.aws.greengrass.deployment.bootstrap.BootstrapSuccessCode.REQUEST_RESTART;
import static com.aws.greengrass.deployment.model.Deployment.DeploymentStage.DEFAULT;
import static com.aws.greengrass.testcommons.testutilities.ExceptionLogProtector.ignoreExceptionOfType;
import static org.junit.jupiter.api.Assertions.assertEquals;
import static org.junit.jupiter.api.Assertions.assertFalse;
import static org.junit.jupiter.api.Assertions.assertThrows;
import static org.junit.jupiter.api.Assertions.assertTrue;
import static org.junit.jupiter.api.Assertions.fail;
import static org.mockito.ArgumentMatchers.anyInt;
import static org.mockito.ArgumentMatchers.eq;
import static org.mockito.Mockito.doNothing;
import static org.mockito.Mockito.doReturn;
import static org.mockito.Mockito.spy;
import static org.mockito.Mockito.verify;

class PluginComponentTest extends BaseITCase {
    private static final String componentName = "plugin";
    private Kernel kernel;
    private final ComponentIdentifier componentId = new ComponentIdentifier(componentName, new Semver("1.0.0"));

    @BeforeEach
    void beforeEach() {
        kernel = new Kernel();
    }

    @AfterEach
    void afterEach() {
        kernel.shutdown();
    }

    private void launchAndWait() throws InterruptedException {
        CountDownLatch mainRunning = new CountDownLatch(1);
        kernel.getContext().addGlobalStateChangeListener((service, oldState, newState) -> {
            if (service.getName().equals("main") && newState.equals(State.FINISHED)) {
                mainRunning.countDown();
            }
        });
        kernel.launch();

        assertTrue(mainRunning.await(5, TimeUnit.SECONDS));
    }

    @Test
    void GIVEN_kernel_WHEN_locate_plugin_without_digest_THEN_plugin_is_not_loaded_into_JVM(ExtensionContext context)
            throws Exception {
        ignoreExceptionOfType(context, RuntimeException.class);
        kernel.parseArgs("-i", this.getClass().getResource("plugin.yaml").toString());
        setupPackageStore();
<<<<<<< HEAD
        assertThrows(RuntimeException.class, () -> kernel.launch());
    }

    @Test
    void GIVEN_kernel_WHEN_locate_plugin_THEN_plugin_is_loaded_into_JVM() throws Exception {
        kernel.parseArgs("-i", this.getClass().getResource("plugin.yaml").toString());
        setupPackageStoreAndConfigWithDigest();

        kernel.launch();
=======
        launchAndWait();
>>>>>>> adb61f15

        GreengrassService eg = kernel.locate(componentName);
        assertEquals("com.aws.greengrass.integrationtests.lifecyclemanager.resource.APluginService",
                eg.getClass().getName());
        assertEquals(componentId.getVersion().toString(),
                Coerce.toString(eg.getServiceConfig().findLeafChild(VERSION_CONFIG_KEY)));
        kernel.getContext().get(EZPlugins.class)
                .forName("com.aws.greengrass.integrationtests.lifecyclemanager.resource.PluginDependency");
        assertFalse(eg.isBuiltin());
    }

    @Test
    void GIVEN_kernel_with_plugin_WHEN_locate_plugin_THEN_plugin_is_loaded_into_JVM_and_is_builtin() throws Exception {
        Path localStoreContentPath = Paths.get(getClass().getResource("local_store_content").toURI());
        Path trustedPluginDirectory = tempRootDir.resolve("plugins").resolve("trusted");
        FileUtils.copyDirectory(localStoreContentPath.toAbsolutePath().resolve("artifacts").resolve(componentName)
                .resolve(componentId.getVersion().toString()).toFile(), trustedPluginDirectory.toFile());

        kernel.parseArgs().launch();

        GreengrassService eg = kernel.locate(componentName);
        assertEquals("com.aws.greengrass.integrationtests.lifecyclemanager.resource.APluginService",
                eg.getClass().getName());
        assertTrue(eg.isBuiltin());
    }

    @Test
    void GIVEN_kernel_WHEN_locate_plugin_dependency_THEN_dependency_from_plugin_is_loaded_into_JVM() throws Exception {
        kernel.parseArgs("-i", this.getClass().getResource("plugin_dependency.yaml").toString());
<<<<<<< HEAD
        setupPackageStoreAndConfigWithDigest();
        kernel.launch();
=======
        setupPackageStore();
        launchAndWait();
>>>>>>> adb61f15

        GreengrassService eg = kernel.locate("plugin-dependency");
        assertEquals("com.aws.greengrass.integrationtests.lifecyclemanager.resource.PluginDependencyService",
                eg.getClass().getName());
    }



    @Test
    void GIVEN_kernel_WHEN_deploy_new_plugin_THEN_plugin_is_loaded_into_JVM(ExtensionContext context) throws Exception {
        ignoreExceptionOfType(context, PackageDownloadException.class);

        // launch kernel
        kernel.parseArgs();
<<<<<<< HEAD
        setupPackageStoreAndConfigWithDigest();
        kernel.launch();
=======
        setupPackageStore();
        launchAndWait();
>>>>>>> adb61f15

        // Ensure that the dependency isn't somehow in our class loader already
        assertThrows(ClassNotFoundException.class,
                () -> Class.forName("com.aws.greengrass.integrationtests.kernel" + ".resource.PluginDependency"));

        submitSampleJobDocument(getPluginDeploymentDocument(System.currentTimeMillis(), "1.0.0",
                "f7fe5b16-574a-11ea-82b4-0242ac130004"), kernel).get(30, TimeUnit.SECONDS);

        GreengrassService eg = kernel.locate(componentName);
        assertEquals("com.aws.greengrass.integrationtests.lifecyclemanager.resource.APluginService",
                eg.getClass().getName());
        assertEquals(componentId.getVersion().toString(),
                Coerce.toString(eg.getServiceConfig().findLeafChild(VERSION_CONFIG_KEY)));
        kernel.getContext().get(EZPlugins.class)
                .forName("com.aws.greengrass.integrationtests.lifecyclemanager.resource.PluginDependency");
    }

    @Test
    void GIVEN_kernel_WHEN_deploy_updated_plugin_THEN_request_kernel_restart(ExtensionContext context)
            throws Exception {
        ignoreExceptionOfType(context, PackageDownloadException.class);
        ignoreExceptionOfType(context, IOException.class);

        Kernel kernelSpy = spy(kernel.parseArgs());
        setupPackageStoreAndConfigWithDigest();
        String deploymentId = "deployment1";
        KernelAlternatives kernelAltsSpy = spy(kernelSpy.getContext().get(KernelAlternatives.class));
        kernelSpy.getContext().put(KernelAlternatives.class, kernelAltsSpy);
        // In actual workflow, DeploymentService will setup deployment artifacts directory per deployment before
        // submitting task. Here in test, it's called explicitly because the directory is required by snapshot file.
        kernelSpy.getContext().get(DeploymentDirectoryManager.class)
                .createNewDeploymentDirectoryIfNotExists(deploymentId);
        kernelSpy.getContext().put(KernelUpdateActivator.class,
                new KernelUpdateActivator(kernelSpy, kernelSpy.getContext().get(BootstrapManager.class)));

        // launch kernel
        kernelSpy.launch();

        // Ensure that the dependency isn't somehow in our class loader already
        assertThrows(ClassNotFoundException.class,
                () -> Class.forName("com.aws.greengrass.integrationtests.lifecyclemanager.resource.PluginDependency"));

        // First deployment to add plugin-1.0.0 to kernel
        submitSampleJobDocument(getPluginDeploymentDocument(System.currentTimeMillis(), "1.0.0", deploymentId),
                kernelSpy).get(30, TimeUnit.SECONDS);

        GreengrassService eg = kernelSpy.locate(componentName);
        assertEquals("com.aws.greengrass.integrationtests.lifecyclemanager.resource.APluginService",
                eg.getClass().getName());
        assertEquals(componentId.getVersion().toString(),
                Coerce.toString(eg.getServiceConfig().findLeafChild(VERSION_CONFIG_KEY)));
        kernelSpy.getContext().get(EZPlugins.class)
                .forName("com.aws.greengrass.integrationtests.lifecyclemanager.resource.PluginDependency");

        // setup again because local files removed by cleanup in the previous deployment
        setupPackageStoreAndConfigWithDigest();
        String deploymentId2 = "deployment2";
        // No need to actually verify directory setup or make directory changes here.
        doReturn(true).when(kernelAltsSpy).isLaunchDirSetup();
        doNothing().when(kernelAltsSpy).prepareBootstrap(eq(deploymentId2));

        doNothing().when(kernelSpy).shutdown(anyInt(), eq(REQUEST_RESTART));
        // Second deployment to add plugin-1.1.0 to kernel which should enter kernel restart workflow
        assertThrows(TimeoutException.class, () -> submitSampleJobDocument(
                getPluginDeploymentDocument(System.currentTimeMillis(), "1.1.0", deploymentId2), kernelSpy)
                .get(10, TimeUnit.SECONDS));
        verify(kernelSpy).shutdown(eq(30), eq(REQUEST_RESTART));
    }

    private void setupPackageStoreAndConfigWithDigest() throws IOException, PackagingException, URISyntaxException {
        setupPackageStore();
        setDigestInConfig();
    }

    private void setupPackageStore() throws IOException, PackagingException, URISyntaxException {
        Path localStoreContentPath = Paths.get(getClass().getResource("local_store_content").toURI());
        NucleusPaths nucleusPaths = kernel.getNucleusPaths();
        Path e2eTestPkgStoreDir = nucleusPaths.componentStorePath();
        FileUtils.copyDirectory(localStoreContentPath.toFile(), e2eTestPkgStoreDir.toFile());
        ComponentStore e2ETestComponentStore = kernel.getContext().get(ComponentStore.class);
        Path jarFilePath = e2ETestComponentStore.resolveArtifactDirectoryPath(componentId).resolve("plugin-tests.jar");
        // Copy over the same jar file as the plugin-1.1.0 artifact

        Path artifact1_1_0 = e2ETestComponentStore
                .resolveArtifactDirectoryPath(new ComponentIdentifier(componentName, new Semver("1.1.0")))
                .resolve(componentName + JAR_FILE_EXTENSION);

        Path artifactPath1_0_0 = e2ETestComponentStore.resolveArtifactDirectoryPath(componentId)
                .resolve(componentName + JAR_FILE_EXTENSION);


        // set the artifact dir as writable so we can copy
        Platform.getInstance().setPermissions(FileSystemPermission.builder()
                .ownerRead(true).ownerWrite(true).ownerExecute(true)
                .otherRead(true).otherExecute(true)
                .build(),
                artifactPath1_0_0.getParent().getParent(),
                FileSystemPermission.Option.Recurse);

        FileUtils.copyFile(jarFilePath.toFile(), artifact1_1_0.toFile());
        // Rename artifact for plugin-1.0.0


        FileUtils.copyFile(jarFilePath.toFile(), artifactPath1_0_0.toFile());
    }

    private void setDigestInConfig() throws IOException, URISyntaxException {
        Path localStoreContentPath = Paths.get(getClass().getResource("local_store_content").toURI());
        Path recipePath = localStoreContentPath.resolve("recipes");
        try (Stream<Path> paths = Files.walk(recipePath)) {
                paths.filter(Files::isRegularFile).forEach(path -> {
                    try {
                        String digest = Digest.calculate(FileUtils.readFileToString(path.toFile()));
                        String filename = FilenameUtils.removeExtension(path.getFileName().toString());
                        String componentId =
                                String.format("%s-v%s", filename.split("-")[0], filename.split("-")[1]);
                        kernel.getConfig()
                                .lookupTopics(KernelCommandLine.MAIN_SERVICE_NAME, GreengrassService.RUNTIME_STORE_NAMESPACE_TOPIC)
                                .lookup(Kernel.SERVICE_DIGEST_TOPIC_KEY, componentId)
                                .withValue(digest);
                    } catch (IOException | NoSuchAlgorithmException e) {
                        fail("Error reading local_store_content");
                    }
            });
        }
    }

    private DeploymentDocument getPluginDeploymentDocument(Long timestamp, String version, String deploymentId) {
        return DeploymentDocument.builder().timestamp(timestamp).deploymentId(deploymentId)
                .failureHandlingPolicy(FailureHandlingPolicy.DO_NOTHING)
                .componentUpdatePolicy(new ComponentUpdatePolicy(60, NOTIFY_COMPONENTS)).groupName("ANY")
                .deploymentPackageConfigurationList(
                        Arrays.asList(DeploymentPackageConfiguration.builder()
                                .packageName(componentName)
                                .rootComponent(true)
                                .resolvedVersion(version)
                                .build()))
                .build();
    }

    private static Future<DeploymentResult> submitSampleJobDocument(DeploymentDocument sampleJobDocument,
                                                                    Kernel kernel) {
        ComponentManager componentManager = kernel.getContext().get(ComponentManager.class);
        DependencyResolver dependencyResolver = kernel.getContext().get(DependencyResolver.class);
        KernelConfigResolver kernelConfigResolver = kernel.getContext().get(KernelConfigResolver.class);
        DeploymentConfigMerger deploymentConfigMerger = kernel.getContext().get(DeploymentConfigMerger.class);
        DefaultDeploymentTask deploymentTask =
                new DefaultDeploymentTask(dependencyResolver, componentManager, kernelConfigResolver,
                        deploymentConfigMerger, LogManager.getLogger("Deployer"),
                        new Deployment(sampleJobDocument, Deployment.DeploymentType.IOT_JOBS, "jobId", DEFAULT),
                        Topics.of(kernel.getContext(), DeploymentService.DEPLOYMENT_SERVICE_TOPICS, null));
        return kernel.getContext().get(ExecutorService.class).submit(deploymentTask);
    }
}<|MERGE_RESOLUTION|>--- conflicted
+++ resolved
@@ -34,11 +34,8 @@
 import com.aws.greengrass.lifecyclemanager.KernelCommandLine;
 import com.aws.greengrass.logging.impl.LogManager;
 import com.aws.greengrass.util.Coerce;
-<<<<<<< HEAD
 import com.aws.greengrass.util.Digest;
-=======
 import com.aws.greengrass.util.FileSystemPermission;
->>>>>>> adb61f15
 import com.aws.greengrass.util.NucleusPaths;
 import com.aws.greengrass.util.platforms.Platform;
 import com.vdurmont.semver4j.Semver;
@@ -114,7 +111,6 @@
         ignoreExceptionOfType(context, RuntimeException.class);
         kernel.parseArgs("-i", this.getClass().getResource("plugin.yaml").toString());
         setupPackageStore();
-<<<<<<< HEAD
         assertThrows(RuntimeException.class, () -> kernel.launch());
     }
 
@@ -123,10 +119,7 @@
         kernel.parseArgs("-i", this.getClass().getResource("plugin.yaml").toString());
         setupPackageStoreAndConfigWithDigest();
 
-        kernel.launch();
-=======
         launchAndWait();
->>>>>>> adb61f15
 
         GreengrassService eg = kernel.locate(componentName);
         assertEquals("com.aws.greengrass.integrationtests.lifecyclemanager.resource.APluginService",
@@ -156,13 +149,8 @@
     @Test
     void GIVEN_kernel_WHEN_locate_plugin_dependency_THEN_dependency_from_plugin_is_loaded_into_JVM() throws Exception {
         kernel.parseArgs("-i", this.getClass().getResource("plugin_dependency.yaml").toString());
-<<<<<<< HEAD
-        setupPackageStoreAndConfigWithDigest();
-        kernel.launch();
-=======
-        setupPackageStore();
+        setupPackageStoreAndConfigWithDigest();
         launchAndWait();
->>>>>>> adb61f15
 
         GreengrassService eg = kernel.locate("plugin-dependency");
         assertEquals("com.aws.greengrass.integrationtests.lifecyclemanager.resource.PluginDependencyService",
@@ -177,13 +165,8 @@
 
         // launch kernel
         kernel.parseArgs();
-<<<<<<< HEAD
-        setupPackageStoreAndConfigWithDigest();
-        kernel.launch();
-=======
-        setupPackageStore();
+        setupPackageStoreAndConfigWithDigest();
         launchAndWait();
->>>>>>> adb61f15
 
         // Ensure that the dependency isn't somehow in our class loader already
         assertThrows(ClassNotFoundException.class,
