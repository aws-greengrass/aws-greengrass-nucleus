/*
 * Copyright Amazon.com, Inc. or its affiliates. All Rights Reserved.
 * SPDX-License-Identifier: Apache-2.0
 */

package com.aws.greengrass.integrationtests.status;

import com.amazonaws.services.evergreen.model.ComponentUpdatePolicy;
import com.amazonaws.services.evergreen.model.ComponentUpdatePolicyAction;
import com.amazonaws.services.evergreen.model.ConfigurationValidationPolicy;
import com.aws.greengrass.componentmanager.exceptions.PackageDownloadException;
import com.aws.greengrass.dependency.State;
import com.aws.greengrass.deployment.DeploymentQueue;
import com.aws.greengrass.deployment.DeploymentService;
import com.aws.greengrass.deployment.DeviceConfiguration;
import com.aws.greengrass.deployment.IotJobsHelper;
import com.aws.greengrass.deployment.exceptions.DeviceConfigurationException;
import com.aws.greengrass.deployment.model.Deployment;
import com.aws.greengrass.deployment.model.FailureHandlingPolicy;
import com.aws.greengrass.deployment.model.FleetConfiguration;
import com.aws.greengrass.deployment.model.PackageInfo;
import com.aws.greengrass.integrationtests.BaseITCase;
import com.aws.greengrass.lifecyclemanager.GreengrassService;
import com.aws.greengrass.lifecyclemanager.Kernel;
import com.aws.greengrass.logging.impl.GreengrassLogMessage;
import com.aws.greengrass.logging.impl.Slf4jLogAdapter;
import com.aws.greengrass.mqttclient.MqttClient;
import com.aws.greengrass.mqttclient.PublishRequest;
import com.aws.greengrass.status.FleetStatusDetails;
import com.aws.greengrass.status.FleetStatusService;
import com.aws.greengrass.status.OverallStatus;
import com.aws.greengrass.testcommons.testutilities.GGExtension;
<<<<<<< HEAD
import com.aws.greengrass.util.exceptions.TLSAuthException;
=======
import com.aws.greengrass.testcommons.testutilities.NoOpArtifactHandler;
>>>>>>> adb61f15
import com.fasterxml.jackson.databind.ObjectMapper;
import com.fasterxml.jackson.databind.exc.UnrecognizedPropertyException;
import org.junit.jupiter.api.AfterEach;
import org.junit.jupiter.api.BeforeEach;
import org.junit.jupiter.api.Test;
import org.junit.jupiter.api.extension.ExtendWith;
import org.junit.jupiter.api.extension.ExtensionContext;
import org.mockito.ArgumentCaptor;
import org.mockito.Captor;
import org.mockito.Mock;
import org.mockito.junit.jupiter.MockitoExtension;
import software.amazon.awssdk.crt.mqtt.QualityOfService;
import software.amazon.awssdk.iot.iotjobs.IotJobsClient;
import software.amazon.awssdk.iot.iotjobs.model.UpdateJobExecutionRequest;
import software.amazon.awssdk.iot.iotjobs.model.UpdateJobExecutionResponse;

import java.io.IOException;
import java.net.URISyntaxException;
import java.nio.file.Path;
import java.nio.file.Paths;
import java.time.Instant;
import java.util.ArrayList;
import java.util.HashMap;
import java.util.HashSet;
import java.util.List;
import java.util.Map;
import java.util.Set;
import java.util.concurrent.CompletableFuture;
import java.util.concurrent.CountDownLatch;
import java.util.concurrent.TimeUnit;
import java.util.function.Consumer;

import static com.aws.greengrass.testcommons.testutilities.ExceptionLogProtector.ignoreExceptionOfType;
import static com.aws.greengrass.util.Utils.copyFolderRecursively;
import static java.nio.file.StandardCopyOption.REPLACE_EXISTING;
import static org.junit.jupiter.api.Assertions.assertEquals;
import static org.junit.jupiter.api.Assertions.assertNotNull;
import static org.junit.jupiter.api.Assertions.assertTrue;
import static org.mockito.ArgumentMatchers.any;
import static org.mockito.ArgumentMatchers.eq;
import static org.mockito.Mockito.atLeastOnce;
import static org.mockito.Mockito.mock;
import static org.mockito.Mockito.verify;
import static org.mockito.Mockito.when;

@ExtendWith({GGExtension.class, MockitoExtension.class})
class IotJobsFleetStatusServiceTest extends BaseITCase {
    private static final String MOCK_FLEET_CONFIG_ARN =
            "arn:aws:greengrass:us-east-1:12345678910:configuration:thinggroup/group1:1";
    private static final String TEST_JOB_ID_1 = "TEST_JOB_1";
    private static final ObjectMapper OBJECT_MAPPER = new ObjectMapper();
    private static DeviceConfiguration deviceConfiguration;
    private static DeploymentService deploymentService;
    private static Kernel kernel;
    private Consumer<GreengrassLogMessage> logListener;
    private final Set<String> componentNamesToCheck = new HashSet<>();

    @Mock
    private MqttClient mqttClient;
    @Mock
    private IotJobsClient mockIotJobsClient;
    @Captor
    private ArgumentCaptor<PublishRequest> captor;

    @Captor
    private ArgumentCaptor<Consumer<UpdateJobExecutionResponse>> jobsAcceptedHandlerCaptor;

    @BeforeEach
    void setupKernel(ExtensionContext context) throws IOException, URISyntaxException, DeviceConfigurationException,
            InterruptedException {
<<<<<<< HEAD
        ignoreExceptionOfType(context, PackageDownloadException.class);
        ignoreExceptionOfType(context, TLSAuthException.class);

        System.setProperty("root", rootDir.toAbsolutePath().toString());
=======
>>>>>>> adb61f15
        CountDownLatch fssRunning = new CountDownLatch(1);
        CountDownLatch deploymentServiceRunning = new CountDownLatch(1);
        CompletableFuture cf = new CompletableFuture();
        cf.complete(null);
        when(mockIotJobsClient.PublishUpdateJobExecution(any(UpdateJobExecutionRequest.class),
                any(QualityOfService.class))).thenAnswer(invocationOnMock -> {
                    verify(mockIotJobsClient, atLeastOnce()).SubscribeToUpdateJobExecutionAccepted(any(),
                            eq(QualityOfService.AT_LEAST_ONCE), jobsAcceptedHandlerCaptor.capture());
                    Consumer<UpdateJobExecutionResponse> jobResponseConsumer = jobsAcceptedHandlerCaptor.getValue();
                    UpdateJobExecutionResponse mockJobExecutionResponse = mock(UpdateJobExecutionResponse.class);
                    jobResponseConsumer.accept(mockJobExecutionResponse);
                    return cf;
                });
        kernel = new Kernel();
        NoOpArtifactHandler.register(kernel);
        kernel.parseArgs("-i", IotJobsFleetStatusServiceTest.class.getResource("onlyMain.yaml").toString());
        kernel.getContext().put(MqttClient.class, mqttClient);
        kernel.getContext().put(IotJobsClient.class, mockIotJobsClient);

        kernel.getContext().addGlobalStateChangeListener((service, oldState, newState) -> {
            if (service.getName().equals(FleetStatusService.FLEET_STATUS_SERVICE_TOPICS)
                    && newState.equals(State.RUNNING)) {
                fssRunning.countDown();
            }
            if (service.getName().equals(DeploymentService.DEPLOYMENT_SERVICE_TOPICS)
                    && newState.equals(State.RUNNING)) {
                deploymentServiceRunning.countDown();
                deploymentService = (DeploymentService) service;
                IotJobsHelper iotJobsHelper = deploymentService.getContext().get(IotJobsHelper.class);
                iotJobsHelper.setIotJobsClient(mockIotJobsClient);
            }
            componentNamesToCheck.add(service.getName());
        });
        // set required instances from context
        deviceConfiguration =
                new DeviceConfiguration(kernel, "ThingName", "dataEndpoint", "credEndpoint", "privKeyFilePath",
                        "certFilePath", "caFilePath", "awsRegion", "roleAliasName");
        kernel.getContext().put(DeviceConfiguration.class, deviceConfiguration);
        // pre-load contents to package store
        Path localStoreContentPath =
                Paths.get(IotJobsFleetStatusServiceTest.class.getResource("local_store_content").toURI());
        copyFolderRecursively(localStoreContentPath, kernel.getNucleusPaths().componentStorePath(), REPLACE_EXISTING);
        kernel.launch();
        assertTrue(fssRunning.await(10, TimeUnit.SECONDS));
        assertTrue(deploymentServiceRunning.await(10, TimeUnit.SECONDS));
    }

    @AfterEach
    void afterEach() {
        kernel.shutdown();
    }

    @Test
    void GIVEN_jobs_deployment_WHEN_deployment_finishes_THEN_status_is_uploaded_to_cloud() throws Exception {
        ((Map) kernel.getContext().getvIfExists(Kernel.SERVICE_TYPE_TO_CLASS_MAP_KEY).get()).put("plugin",
                GreengrassService.class.getName());
        assertNotNull(deviceConfiguration.getThingName());
        CountDownLatch fssPublishLatch = new CountDownLatch(1);
        logListener = eslm -> {
            if (eslm.getEventType() != null && eslm.getEventType().equals("fss-status-update-published")
                    && eslm.getMessage().equals("Status update published to FSS")) {
                fssPublishLatch.countDown();
            }
        };
        Slf4jLogAdapter.addGlobalListener(logListener);

        offerSampleIoTJobsDeployment();
        assertTrue(fssPublishLatch.await(60, TimeUnit.SECONDS));
        verify(mqttClient, atLeastOnce()).publish(captor.capture());

        List<PublishRequest> prs = captor.getAllValues();
        for (PublishRequest pr : prs) {
            try {
                FleetStatusDetails fleetStatusDetails = OBJECT_MAPPER.readValue(pr.getPayload(),
                        FleetStatusDetails.class);
                assertEquals("ThingName", fleetStatusDetails.getThing());
                assertEquals(OverallStatus.HEALTHY, fleetStatusDetails.getOverallStatus());
                assertEquals(0, fleetStatusDetails.getSequenceNumber());
                assertNotNull(fleetStatusDetails.getComponentStatusDetails());
                assertEquals(componentNamesToCheck.size(), fleetStatusDetails.getComponentStatusDetails().size());
                fleetStatusDetails.getComponentStatusDetails().forEach(componentStatusDetails -> {
                    componentNamesToCheck.remove(componentStatusDetails.getComponentName());
                    if (componentStatusDetails.getComponentName().equals("CustomerApp")) {
                        assertEquals("1.0.0", componentStatusDetails.getVersion());
                        assertEquals(1, componentStatusDetails.getFleetConfigArns().size());
                        assertEquals(MOCK_FLEET_CONFIG_ARN, componentStatusDetails.getFleetConfigArns().get(0));
                        assertEquals(State.FINISHED, componentStatusDetails.getState());
                    } else if (componentStatusDetails.getComponentName().equals("Mosquitto")) {
                        assertEquals("1.0.0", componentStatusDetails.getVersion());
                        assertEquals(1, componentStatusDetails.getFleetConfigArns().size());
                        assertEquals(MOCK_FLEET_CONFIG_ARN, componentStatusDetails.getFleetConfigArns().get(0));
                        assertEquals(State.RUNNING, componentStatusDetails.getState());
                    }
                });
            } catch (UnrecognizedPropertyException ignored) { }
        }
        assertEquals(0, componentNamesToCheck.size());
    }

    private void offerSampleIoTJobsDeployment() throws Exception {
        DeploymentQueue deploymentQueue =
                (DeploymentQueue) kernel.getContext().getvIfExists(DeploymentQueue.class).get();
        Map<String, PackageInfo> packages = new HashMap<>();
        packages.putIfAbsent("CustomerApp", new PackageInfo(true, "1.0.0", new HashMap<>()));
        List<String> platforms = new ArrayList<>();
        platforms.add("all");
        FleetConfiguration configuration = new FleetConfiguration(MOCK_FLEET_CONFIG_ARN, packages, platforms,
                Instant.now().toEpochMilli(), FailureHandlingPolicy.DO_NOTHING,
                new ComponentUpdatePolicy().withAction(ComponentUpdatePolicyAction.NOTIFY_COMPONENTS)
                        .withTimeout(120), new ConfigurationValidationPolicy().withTimeout(120));
        configuration.setCreationTimestamp(Instant.now().toEpochMilli());

        deploymentQueue.offer(new Deployment(OBJECT_MAPPER.writeValueAsString(configuration),
                Deployment.DeploymentType.IOT_JOBS, TEST_JOB_ID_1));
    }
}<|MERGE_RESOLUTION|>--- conflicted
+++ resolved
@@ -30,11 +30,8 @@
 import com.aws.greengrass.status.FleetStatusService;
 import com.aws.greengrass.status.OverallStatus;
 import com.aws.greengrass.testcommons.testutilities.GGExtension;
-<<<<<<< HEAD
 import com.aws.greengrass.util.exceptions.TLSAuthException;
-=======
 import com.aws.greengrass.testcommons.testutilities.NoOpArtifactHandler;
->>>>>>> adb61f15
 import com.fasterxml.jackson.databind.ObjectMapper;
 import com.fasterxml.jackson.databind.exc.UnrecognizedPropertyException;
 import org.junit.jupiter.api.AfterEach;
@@ -105,13 +102,8 @@
     @BeforeEach
     void setupKernel(ExtensionContext context) throws IOException, URISyntaxException, DeviceConfigurationException,
             InterruptedException {
-<<<<<<< HEAD
-        ignoreExceptionOfType(context, PackageDownloadException.class);
         ignoreExceptionOfType(context, TLSAuthException.class);
 
-        System.setProperty("root", rootDir.toAbsolutePath().toString());
-=======
->>>>>>> adb61f15
         CountDownLatch fssRunning = new CountDownLatch(1);
         CountDownLatch deploymentServiceRunning = new CountDownLatch(1);
         CompletableFuture cf = new CompletableFuture();
