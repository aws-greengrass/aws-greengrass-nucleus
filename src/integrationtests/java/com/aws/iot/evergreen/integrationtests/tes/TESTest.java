--- conflicted
+++ resolved
@@ -50,11 +50,7 @@
     private static final String TES_ROLE_ALIAS_NAME = "e2etest-TES_INTEG_ROLE_ALIAS";
 
     @BeforeEach
-<<<<<<< HEAD
     void setupKernel() throws Exception {
-=======
-    void setupKernel() throws IOException, DeviceConfigurationException {
->>>>>>> 224cb23b
         kernel = new Kernel();
         kernel.parseArgs("-i", TESTest.class.getResource("tesExample.yaml").toString());
         this.deviceProvisioningHelper = new DeviceProvisioningHelper(AWS_REGION, System.out);
@@ -112,8 +108,7 @@
         assertThat(response.toString(), matchesPattern(
                 "\\{\"AccessKeyId\":\".+\",\"SecretAccessKey\":\".+\",\"Expiration\":\".+\",\"Token\":\".+\"\\}"));
     }
-
-<<<<<<< HEAD
+    
     @Test
     void GIVEN_iot_role_alias_WHEN_tes_is_queried_without_auth_header_THEN_403_returned() throws Exception {
         String urlString = kernel.getConfig().find(SETENV_CONFIG_NAMESPACE, TES_URI_ENV_VARIABLE_NAME).getOnce().toString();
@@ -137,9 +132,6 @@
     }
 
     private void provision(Kernel kernel) throws IOException {
-=======
-    private void provision(Kernel kernel) throws IOException, DeviceConfigurationException {
->>>>>>> 224cb23b
         thingInfo = deviceProvisioningHelper.createThingForE2ETests();
         deviceProvisioningHelper.updateKernelConfigWithIotConfiguration(kernel, thingInfo, AWS_REGION);
         deviceProvisioningHelper.setupIoTRoleForTes(roleName, roleAliasName,
