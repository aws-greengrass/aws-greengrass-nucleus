/* Copyright Amazon.com, Inc. or its affiliates. All Rights Reserved.
 * SPDX-License-Identifier: Apache-2.0 */

package com.aws.iot.evergreen.integrationtests.kernel;

import com.aws.iot.evergreen.dependency.State;
import com.aws.iot.evergreen.integrationtests.AbstractBaseITCase;
import com.aws.iot.evergreen.kernel.EvergreenService;
import com.aws.iot.evergreen.kernel.Kernel;
import com.aws.iot.evergreen.logging.impl.EvergreenStructuredLogMessage;
import com.aws.iot.evergreen.logging.impl.Log4jLogEventBuilder;
import com.fasterxml.jackson.dataformat.yaml.YAMLFactory;
import com.fasterxml.jackson.jr.ob.JSON;
import org.junit.jupiter.api.Test;

import java.util.Arrays;
import java.util.LinkedList;
import java.util.Map;
import java.util.concurrent.CountDownLatch;
import java.util.concurrent.TimeUnit;
import java.util.function.Consumer;

import static org.junit.jupiter.api.Assertions.fail;

class KernelTest extends AbstractBaseITCase {
    private static final ExpectedStdoutPattern[] EXPECTED_MESSAGES =
            {new ExpectedStdoutPattern(0, "MAIN IS RUNNING", "Main service"),
                    //new ExpectedStdoutPattern("docs.docker.com/", "docker hello world"),
                    new ExpectedStdoutPattern(0, "tick-tock", "periodic", 3),
                    new ExpectedStdoutPattern(0, "ANSWER=42", "global setenv"),
                    new ExpectedStdoutPattern(0, "EVERGREEN_UID=", "generated unique token"),
                    new ExpectedStdoutPattern(0, "version: 0.12.1", "moquette mqtt server"),
                    new ExpectedStdoutPattern(0, "JUSTME=fancy a spot of tea?", "local setenv in main service"),
                    new ExpectedStdoutPattern(1, "NEWMAIN", "Assignment to 'run' script'"),
                    new ExpectedStdoutPattern(2, "JUSTME=fancy a spot of coffee?", "merge yaml"),
                    new ExpectedStdoutPattern(2, "I'm Frodo", "merge adding dependency")};

    private static final CountDownLatch[] COUNT_DOWN_LATCHES =
            {new CountDownLatch(6), new CountDownLatch(1), new CountDownLatch(2)};

    @Test
    void GIVEN_expected_stdout_patterns_WHEN_kernel_launches_THEN_all_expected_patterns_are_seen() throws Exception {

        // add log listener to verify stdout pattern
        Consumer<EvergreenStructuredLogMessage> logListener = getLogListener();
        Log4jLogEventBuilder.addGlobalListener(logListener);

        // launch kernel
        Kernel kernel = new Kernel();
        kernel.parseArgs("-i", this.getClass().getResource("config.yaml").toString());
        kernel.launch();

        testGroup(0);
        System.out.println("Group 0 passed, now for the harder stuff");

        kernel.find("services", "main", "lifecycle", "run")
                .setValue("while true; do\ndate; sleep 5; echo NEWMAIN\ndone");
        testGroup(1);

        System.out.println("Group 1 passed, now merging delta.yaml");
        kernel.mergeInNewConfig("ID", System.currentTimeMillis(),
                (Map<Object, Object>) JSON.std.with(new YAMLFactory()).anyFrom(getClass().getResource("delta.yaml")))
                .get(60, TimeUnit.SECONDS);
        testGroup(2);
        System.out.println("Group 2 passed. We made it.");

        // clean up
        Log4jLogEventBuilder.removeGlobalListener(logListener);

        kernel.shutdown();
    }

    private Consumer<EvergreenStructuredLogMessage> getLogListener() {
        return evergreenStructuredLogMessage -> {
            String stdoutStr = evergreenStructuredLogMessage.getContexts().get("stdout");

            if (stdoutStr == null || stdoutStr.length() == 0) {
                return;
            }

            for (ExpectedStdoutPattern expectedStdoutPattern : EXPECTED_MESSAGES) {
                if (stdoutStr.contains(expectedStdoutPattern.pattern) && --expectedStdoutPattern.count == 0) {
                    System.out.println(String.format("KernelTest: Just saw stdout pattern: '%s' for '%s'.",
                            expectedStdoutPattern.pattern, expectedStdoutPattern.message));

                    COUNT_DOWN_LATCHES[expectedStdoutPattern.group].countDown();

                    System.out.println("\tCOUNT_DOWN_LATCHES[" + expectedStdoutPattern.group + "]="
                            + COUNT_DOWN_LATCHES[expectedStdoutPattern.group].getCount());
                }
            }
        };
    }

    private void testGroup(int group) throws Exception {
        COUNT_DOWN_LATCHES[group].await(100, TimeUnit.SECONDS);

        for (ExpectedStdoutPattern pattern : EXPECTED_MESSAGES) {
            if (pattern.count > 0 && pattern.group == group) {
                fail("Didn't see: " + pattern.message);
            }
        }
    }

    @Test
    void GIVEN_expected_state_transitions_WHEN_services_error_out_THEN_all_expectations_should_be_seen()
            throws Exception {
        LinkedList<ExpectedStateTransition> expectedStateTransitionList = new LinkedList<>(
                Arrays.asList(new ExpectedStateTransition("installErrorRetry", State.NEW, State.ERRORED),
                        new ExpectedStateTransition("installErrorRetry", State.ERRORED, State.NEW),
                        new ExpectedStateTransition("installErrorRetry", State.NEW, State.INSTALLED),

                        // main service doesn't start until dependency ready
                        new ExpectedStateTransition("runErrorRetry", State.INSTALLED, State.RUNNING),
                        new ExpectedStateTransition("main", State.INSTALLED, State.RUNNING),

                        // runErrorRetry restart on error
                        new ExpectedStateTransition("runErrorRetry", State.RUNNING, State.ERRORED),
                        new ExpectedStateTransition("runErrorRetry", State.ERRORED, State.STOPPING),
                        new ExpectedStateTransition("runErrorRetry", State.STOPPING, State.FINISHED),
                        new ExpectedStateTransition("runErrorRetry", State.FINISHED, State.INSTALLED),

                        // main service restart on dependency error
                        new ExpectedStateTransition("runErrorRetry", State.RUNNING, State.ERRORED),
                        new ExpectedStateTransition("main", State.RUNNING, State.STOPPING),
                        new ExpectedStateTransition("runErrorRetry", State.INSTALLED, State.RUNNING),
                        new ExpectedStateTransition("main", State.INSTALLED, State.RUNNING)));

        CountDownLatch assertionLatch = new CountDownLatch(1);

        Kernel kernel = new Kernel();
        kernel.context.addGlobalStateChangeListener((EvergreenService service, State oldState, State newState) -> {
            if (expectedStateTransitionList.isEmpty()) {
                return;
            }

            ExpectedStateTransition expected = expectedStateTransitionList.peek();

            if (service.getName().equals(expected.serviceName) && oldState.equals(expected.was) && newState
                    .equals(expected.current)) {
                System.out.println(String.format("Just saw state event for service %s: %s => %s", expected.serviceName,
                        expected.was, expected.current));

                expectedStateTransitionList.pollFirst();

                if (expectedStateTransitionList.isEmpty()) {
                    assertionLatch.countDown();
                }
            }
        });

        kernel.parseArgs("-i", getClass().getResource("config_broken.yaml").toString());
        kernel.launch();
<<<<<<< HEAD
        boolean ok = OK[0].await(220, TimeUnit.SECONDS);
        assertTrue(ok);
        testGroup(0);
        System.out.println("First phase passed, now for the harder stuff");
=======
        assertionLatch.await(60, TimeUnit.SECONDS);
>>>>>>> c060125d

        kernel.shutdownNow();

        if (!expectedStateTransitionList.isEmpty()) {
            expectedStateTransitionList.forEach(e -> System.err.println(
                    String.format("Fail to see state event for service %s: %s=> %s", e.serviceName, e.was, e.current)));

            fail("Didn't see all expected state transitions");
        }
    }

    private static class ExpectedStdoutPattern {
        final int group;
        final String pattern;
        final String message;
        int count;

        ExpectedStdoutPattern(int group, String pattern, String message, int count) {
            this.group = group;
            this.pattern = pattern;
            this.message = message;
            this.count = count;
        }

        ExpectedStdoutPattern(int group, String pattern, String message) {
            this(group, pattern, message, 1);
        }
    }

    private static class ExpectedStateTransition {
        final String serviceName;
        final State was;
        final State current;

        ExpectedStateTransition(String name, State was, State current) {
            this.serviceName = name;
            this.was = was;
            this.current = current;
        }
    }
}<|MERGE_RESOLUTION|>--- conflicted
+++ resolved
@@ -151,14 +151,7 @@
 
         kernel.parseArgs("-i", getClass().getResource("config_broken.yaml").toString());
         kernel.launch();
-<<<<<<< HEAD
-        boolean ok = OK[0].await(220, TimeUnit.SECONDS);
-        assertTrue(ok);
-        testGroup(0);
-        System.out.println("First phase passed, now for the harder stuff");
-=======
         assertionLatch.await(60, TimeUnit.SECONDS);
->>>>>>> c060125d
 
         kernel.shutdownNow();
 
