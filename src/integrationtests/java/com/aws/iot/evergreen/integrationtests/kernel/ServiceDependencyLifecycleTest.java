--- conflicted
+++ resolved
@@ -333,10 +333,6 @@
         kernel = new Kernel().parseArgs("-i", configFile.toString()).launch();
         assertThat(kernel.locate("main")::getState, eventuallyEval(is(State.FINISHED)));
 
-<<<<<<< HEAD
-        List<KernelTest.ExpectedStateTransition> stateTransitions =
-                Arrays.asList(new KernelTest.ExpectedStateTransition(CustomerApp, State.RUNNING, State.STOPPING),
-=======
         // The test below assumes SoftDependency is already running and checks against RUNNING->STOPPING and
         // STARTING->RUNNING. But I have seen cases where it hasn't get to the initial RUNNING state yet. So we need to
         // wait for SoftDependency to be RUNNING first.
@@ -344,7 +340,6 @@
 
         List<KernelTest.ExpectedStateTransition> stateTransitions = Arrays
                 .asList(new KernelTest.ExpectedStateTransition(CustomerApp, State.RUNNING, State.STOPPING),
->>>>>>> 3e0b77b6
                         new KernelTest.ExpectedStateTransition(CustomerApp, State.STARTING, State.RUNNING));
 
 
