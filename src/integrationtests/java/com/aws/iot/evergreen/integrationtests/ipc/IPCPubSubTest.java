--- conflicted
+++ resolved
@@ -3,11 +3,7 @@
 
 package com.aws.iot.evergreen.integrationtests.ipc;
 
-<<<<<<< HEAD
-import com.aws.iot.evergreen.auth.exceptions.AuthorizationException;
-=======
 import com.aws.iot.evergreen.config.Topic;
->>>>>>> e3f2ce18
 import com.aws.iot.evergreen.config.Topics;
 import com.aws.iot.evergreen.ipc.IPCClient;
 import com.aws.iot.evergreen.ipc.IPCClientImpl;
@@ -115,27 +111,6 @@
         cb.getLeft().get(2, TimeUnit.SECONDS);
     }
 
-    @Test
-    void GIVEN_pubsubclient_WHEN_service_removed_THEN_fail(ExtensionContext context) throws Exception {
-        ignoreExceptionOfType(context, AuthorizationException.class);
-        kernel = prepareKernelFromConfigFile("pubsub_authorized.yaml",
-                TEST_SERVICE_NAME, this.getClass());
-        KernelIPCClientConfig config = getIPCConfigForService(TEST_SERVICE_NAME, kernel);
-        client = new IPCClientImpl(config);
-        PubSub c = new PubSubImpl(client);
-        Pair<CompletableFuture<Void>, Consumer<byte[]>> cb = asyncAssertOnConsumer((m) -> {
-            assertEquals("some message", new String(m, StandardCharsets.UTF_8));
-        });
-
-        Topics serviceTopic = kernel.findServiceTopic(TEST_SERVICE_NAME);
-        if (serviceTopic != null) {
-            serviceTopic.remove();
-        }
-        Thread.sleep(500);
-        assertThrows(PubSubException.class, () -> c.subscribeToTopic("a", cb.getRight()));
-        assertThrows(PubSubException.class, () -> c.publishToTopic("a", "some message".getBytes(StandardCharsets.UTF_8)));
-    }
-
 
     @Test
     void GIVEN_pubsubclient_WHEN_authorized_THEN_ACL_child_removed_THEN_updates(ExtensionContext context) throws Exception {
