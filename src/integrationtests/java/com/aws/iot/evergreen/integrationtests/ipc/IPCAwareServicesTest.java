/* Copyright Amazon.com, Inc. or its affiliates. All Rights Reserved.
 * SPDX-License-Identifier: Apache-2.0 */

package com.aws.iot.evergreen.integrationtests.ipc;

import com.aws.iot.evergreen.dependency.State;
import com.aws.iot.evergreen.integrationtests.BaseITCase;
import com.aws.iot.evergreen.kernel.GlobalStateChangeListener;
import com.aws.iot.evergreen.kernel.Kernel;
import com.aws.iot.evergreen.util.Exec;
import org.junit.jupiter.api.AfterEach;
import org.junit.jupiter.api.BeforeEach;
import org.junit.jupiter.api.Test;

import java.util.concurrent.CountDownLatch;
import java.util.concurrent.TimeUnit;

import static org.junit.jupiter.api.Assertions.assertTrue;

class IPCAwareServicesTest extends BaseITCase {

    private static final String SAMPLE_IPC_AWARE_SERVICE_NAME = "main";

    private Kernel kernel;

    @BeforeEach
    void setup() {
        // set a POM_DIR env var for Exec so that ipc_aware_main.yaml can use it to locate pom.xml
        Exec.setDefaultEnv("POM_DIR", System.getProperty("user.dir"));

        // start kernel
        kernel = new Kernel();
        kernel.parseArgs("-i", this.getClass().getResource("ipc_aware_main.yaml").toString());
    }

    @AfterEach
    void teardown() {
        kernel.shutdown();
    }

    @Test
    void GIVEN_ipc_aware_service_WHEN_report_state_as_running_THEN_kernel_updates_state_as_running() throws Exception {
        CountDownLatch serviceRunning = new CountDownLatch(1);
<<<<<<< HEAD
        EvergreenService.GlobalStateChangeListener listener = (service, oldState, newState, latest) -> {
=======
        GlobalStateChangeListener listener = (service, oldState, newState) -> {
>>>>>>> c6c6c589
            if (SAMPLE_IPC_AWARE_SERVICE_NAME.equals(service.getName()) && State.RUNNING.equals(newState)) {
                serviceRunning.countDown();
            }
        };
        kernel.context.addGlobalStateChangeListener(listener);
        kernel.launch();

        // waiting for main to transition to running
        boolean isRunning = serviceRunning.await(60, TimeUnit.SECONDS);
        assertTrue(isRunning);
    }
}<|MERGE_RESOLUTION|>--- conflicted
+++ resolved
@@ -41,11 +41,7 @@
     @Test
     void GIVEN_ipc_aware_service_WHEN_report_state_as_running_THEN_kernel_updates_state_as_running() throws Exception {
         CountDownLatch serviceRunning = new CountDownLatch(1);
-<<<<<<< HEAD
-        EvergreenService.GlobalStateChangeListener listener = (service, oldState, newState, latest) -> {
-=======
-        GlobalStateChangeListener listener = (service, oldState, newState) -> {
->>>>>>> c6c6c589
+        GlobalStateChangeListener listener = (service, oldState, newState, latest) -> {
             if (SAMPLE_IPC_AWARE_SERVICE_NAME.equals(service.getName()) && State.RUNNING.equals(newState)) {
                 serviceRunning.countDown();
             }
