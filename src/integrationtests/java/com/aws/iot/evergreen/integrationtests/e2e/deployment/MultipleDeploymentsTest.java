/*
 * Copyright Amazon.com, Inc. or its affiliates. All Rights Reserved.
 * SPDX-License-Identifier: Apache-2.0
 */

package com.aws.iot.evergreen.integrationtests.e2e.deployment;

import com.amazonaws.services.evergreen.model.PackageMetaData;
import com.amazonaws.services.evergreen.model.PublishConfigurationResult;
import com.amazonaws.services.evergreen.model.SetConfigurationRequest;
import com.aws.iot.evergreen.config.Topic;
import com.aws.iot.evergreen.config.Topics;
import com.aws.iot.evergreen.integrationtests.e2e.BaseE2ETestCase;
import com.aws.iot.evergreen.integrationtests.e2e.util.DeploymentJobHelper;
import com.aws.iot.evergreen.integrationtests.e2e.util.IotJobsUtils;
import com.aws.iot.evergreen.kernel.Kernel;
import com.aws.iot.evergreen.testcommons.testutilities.EGExtension;
import org.junit.jupiter.api.AfterEach;
import org.junit.jupiter.api.BeforeEach;
import org.junit.jupiter.api.Tag;
import org.junit.jupiter.api.Test;
import org.junit.jupiter.api.Timeout;
import org.junit.jupiter.api.extension.ExtendWith;
import software.amazon.awssdk.services.iot.model.JobExecutionStatus;

import java.time.Duration;
import java.util.Arrays;
import java.util.HashMap;
import java.util.List;
import java.util.Map;
import java.util.concurrent.TimeUnit;

import static com.aws.iot.evergreen.deployment.DeploymentService.DEPLOYMENT_SERVICE_TOPICS;
import static com.aws.iot.evergreen.deployment.DeploymentStatusKeeper.PERSISTED_DEPLOYMENT_STATUS_KEY_JOB_ID;
import static com.aws.iot.evergreen.deployment.DeploymentStatusKeeper.PERSISTED_DEPLOYMENT_STATUS_KEY_JOB_STATUS;
import static com.aws.iot.evergreen.deployment.DeploymentStatusKeeper.PROCESSED_DEPLOYMENTS_TOPICS;
import static com.aws.iot.evergreen.kernel.EvergreenService.RUNTIME_STORE_NAMESPACE_TOPIC;
import static com.aws.iot.evergreen.kernel.EvergreenService.SERVICES_NAMESPACE_TOPIC;
import static org.junit.jupiter.api.Assertions.assertTrue;

@ExtendWith(EGExtension.class)
@Tag("E2E")
class MultipleDeploymentsTest extends BaseE2ETestCase {

    @BeforeEach
    void beforeEach() throws Exception {
        initKernel();
    }

    @AfterEach
    void afterEach() {
        if (kernel != null) {
            kernel.shutdown();
        }

        // Cleanup all IoT thing resources we created
        cleanup();
    }

    // In this test, we bring the device online and connected to IoT Core, and then create 3 deployments in a row.
    // The device would receive job notifications once for each deployment job in most cases. We are able to verify
    // deployment service can process the deployments one by one based on the job order from IoT jobs.
    @Timeout(value = 10, unit = TimeUnit.MINUTES)
    @Test
    void GIVEN_online_device_WHEN_create_multiple_deployments_THEN_deployments_execute_successfully_in_order() throws Exception {
        List<DeploymentJobHelper> helpers = Arrays
                .asList(new DeploymentJobHelper(1, "GreenSignal"), new DeploymentJobHelper(2, "SomeService"),
                        new DeploymentJobHelper(3, "CustomerApp"));

        kernel.launch();

        subscribeToLocalDeploymentStatus(kernel, helpers);

        // Create multiple jobs
        String[] targets = {thingGroupResp.thingGroupArn()};
        for (DeploymentJobHelper helper : helpers) {
            // Note: Directly creating IoT jobs here so that we have definitive job IDs to make assertions on job
            // execution.
            IotJobsUtils.createJobWithId(iotClient, helper.createIoTJobDocument(), helper.jobId, targets);
            createdIotJobIds.add(helper.jobId);
            IotJobsUtils.waitForJobExecutionStatusToSatisfy(iotClient, helper.jobId, thingInfo.getThingName(),
                    Duration.ofMinutes(1), s -> s.ordinal() >= JobExecutionStatus.QUEUED.ordinal());
            logger.atWarn().kv("jobId", helper.jobId).log("Created IoT Job");
        }

        // Wait for all jobs to finish
        for (DeploymentJobHelper helper : helpers) {
<<<<<<< HEAD
            assertTrue(helper.jobCompleted.await(3, TimeUnit.MINUTES), "Deployment job timed out: " + helper.jobId);
=======
            assertTrue(helper.jobCompleted.await(2, TimeUnit.MINUTES), "Deployment job timed out: " + helper.jobId);

>>>>>>> 3ee5ae63
            IotJobsUtils.waitForJobExecutionStatusToSatisfy(iotClient, helper.jobId, thingInfo.getThingName(),
                    Duration.ofMinutes(5), s -> s.equals(JobExecutionStatus.SUCCEEDED));
        }
    }

    // In this test, we create 3 deployments in a row, and then bring the device online and connected to IoT Core.
    // The device would receive job notifications at least 3 times for the first deployment job. This is expected
    // behavior from IoT jobs. Thus we are able to verify deployment service can handle the duplicate job
    // notifications in this scenario.
    @Timeout(value = 10, unit = TimeUnit.MINUTES)
<<<<<<< HEAD
//    @Test
    void GIVEN_offline_device_WHEN_create_multiple_deployments_THEN_deployments_execute_successfully_in_order_eventually() throws Exception {
=======
    @Test
    void GIVEN_offline_device_WHEN_create_multiple_deployments_for_same_group_THEN_last_deployment_execute_successfully() throws Exception {
        DeploymentJobHelper mostRecentJobHelper = new DeploymentJobHelper(3, "CustomerApp");
>>>>>>> 3ee5ae63
        List<DeploymentJobHelper> helpers = Arrays
                .asList(new DeploymentJobHelper(1, "GreenSignal"), new DeploymentJobHelper(2, "SomeService"),
                        mostRecentJobHelper);

        // Create multiple jobs
        for (DeploymentJobHelper helper : helpers) {
            SetConfigurationRequest setRequest = new SetConfigurationRequest()
                    .withTargetName(thingGroupName)
                    .withTargetType(THING_GROUP_TARGET_TYPE)
                    .withFailureHandlingPolicy(com.amazonaws.services.evergreen.model.FailureHandlingPolicy.DO_NOTHING)
                    .addPackagesEntry(helper.targetPkgName, new PackageMetaData().withRootComponent(true).withVersion("1.0.0"));

            PublishConfigurationResult publishResult = setAndPublishFleetConfiguration(setRequest);
            helper.jobId = publishResult.getJobId();

            IotJobsUtils.waitForJobExecutionStatusToSatisfy(iotClient, helper.jobId, thingInfo.getThingName(),
                    Duration.ofMinutes(1), s -> s.ordinal() >= JobExecutionStatus.QUEUED.ordinal());
            logger.atWarn().kv("jobId", helper.jobId).kv("index", helper.index).log("Created IoT Job");
        }
        // Only the last job should execute
        subscribeToLocalDeploymentStatus(kernel, Arrays.asList(mostRecentJobHelper));

        // Start kernel and connect IoT cloud
        kernel.launch();

        // Wait for all jobs to finish
        for (DeploymentJobHelper helper : helpers) {
            if (helper.index == 3) {
                assertTrue(helper.jobCompleted.await(2, TimeUnit.MINUTES), "Deployment job timed out: " + helper.jobId);

                IotJobsUtils.waitForJobExecutionStatusToSatisfy(iotClient, helper.jobId, thingInfo.getThingName(),
                        Duration.ofMinutes(5), s -> s.equals(JobExecutionStatus.SUCCEEDED));
            } else {
                IotJobsUtils.waitForJobExecutionStatusToSatisfy(iotClient, helper.jobId, thingInfo.getThingName(),
                        Duration.ofMinutes(5), s -> s.equals(JobExecutionStatus.CANCELED));
            }
        }
    }

    private void subscribeToLocalDeploymentStatus(Kernel kernel, List<DeploymentJobHelper> helpers) {
        Topics processedDeployments = kernel.getConfig()
                .lookupTopics(SERVICES_NAMESPACE_TOPIC, DEPLOYMENT_SERVICE_TOPICS,
                        RUNTIME_STORE_NAMESPACE_TOPIC, PROCESSED_DEPLOYMENTS_TOPICS);
        processedDeployments.subscribe((whatHappened, newValue) -> {
            if (!(newValue instanceof Topic)) {
                return;
            }
            Map<String, Object> deploymentDetails = (HashMap) ((Topic) newValue).getOnce();
            String jobId = deploymentDetails.get(PERSISTED_DEPLOYMENT_STATUS_KEY_JOB_ID).toString();
            String status = deploymentDetails.get(PERSISTED_DEPLOYMENT_STATUS_KEY_JOB_STATUS).toString();

            for (int i = 0; i < helpers.size(); i++) {
                if (i > 0 && helpers.get(i - 1).jobCompleted.getCount() > 0) {
                    logger.atWarn().kv("jobId", helpers.get(i - 1).jobId).log("Waiting for deployment job to complete");
                    break;
                }
                if (helpers.get(i).jobId.equals(jobId) && "SUCCEEDED".equals(status)) {
                    logger.atWarn().kv("jobId", helpers.get(i).jobId).log("Deployment job has completed");
                    helpers.get(i).jobCompleted.countDown();
                    break;
                }
            }
        });
    }
}<|MERGE_RESOLUTION|>--- conflicted
+++ resolved
@@ -85,12 +85,8 @@
 
         // Wait for all jobs to finish
         for (DeploymentJobHelper helper : helpers) {
-<<<<<<< HEAD
-            assertTrue(helper.jobCompleted.await(3, TimeUnit.MINUTES), "Deployment job timed out: " + helper.jobId);
-=======
             assertTrue(helper.jobCompleted.await(2, TimeUnit.MINUTES), "Deployment job timed out: " + helper.jobId);
 
->>>>>>> 3ee5ae63
             IotJobsUtils.waitForJobExecutionStatusToSatisfy(iotClient, helper.jobId, thingInfo.getThingName(),
                     Duration.ofMinutes(5), s -> s.equals(JobExecutionStatus.SUCCEEDED));
         }
@@ -101,14 +97,9 @@
     // behavior from IoT jobs. Thus we are able to verify deployment service can handle the duplicate job
     // notifications in this scenario.
     @Timeout(value = 10, unit = TimeUnit.MINUTES)
-<<<<<<< HEAD
-//    @Test
-    void GIVEN_offline_device_WHEN_create_multiple_deployments_THEN_deployments_execute_successfully_in_order_eventually() throws Exception {
-=======
     @Test
     void GIVEN_offline_device_WHEN_create_multiple_deployments_for_same_group_THEN_last_deployment_execute_successfully() throws Exception {
         DeploymentJobHelper mostRecentJobHelper = new DeploymentJobHelper(3, "CustomerApp");
->>>>>>> 3ee5ae63
         List<DeploymentJobHelper> helpers = Arrays
                 .asList(new DeploymentJobHelper(1, "GreenSignal"), new DeploymentJobHelper(2, "SomeService"),
                         mostRecentJobHelper);
