/*
 * Copyright Amazon.com, Inc. or its affiliates. All Rights Reserved.
 * SPDX-License-Identifier: Apache-2.0
 */

package com.aws.iot.evergreen.integrationtests.e2e;

import com.amazonaws.client.builder.AwsClientBuilder;
import com.amazonaws.services.evergreen.AWSEvergreen;
import com.amazonaws.services.evergreen.AWSEvergreenClientBuilder;
import com.amazonaws.services.evergreen.model.CreateComponentResult;
import com.amazonaws.services.evergreen.model.DeleteComponentResult;
import com.amazonaws.services.evergreen.model.InvalidInputException;
import com.amazonaws.services.evergreen.model.PublishConfigurationRequest;
import com.amazonaws.services.evergreen.model.PublishConfigurationResult;
import com.amazonaws.services.evergreen.model.ResourceAlreadyExistException;
import com.amazonaws.services.evergreen.model.SetConfigurationRequest;
import com.amazonaws.services.evergreen.model.SetConfigurationResult;
import com.aws.iot.evergreen.easysetup.DeviceProvisioningHelper;
import com.aws.iot.evergreen.integrationtests.e2e.util.IotJobsUtils;
import com.aws.iot.evergreen.kernel.Kernel;
import com.aws.iot.evergreen.logging.api.Logger;
import com.aws.iot.evergreen.logging.impl.LogManager;
import com.aws.iot.evergreen.packagemanager.GreengrassPackageServiceHelper;
import com.aws.iot.evergreen.packagemanager.PackageStore;
import com.aws.iot.evergreen.packagemanager.exceptions.PackagingException;
import com.aws.iot.evergreen.packagemanager.models.PackageIdentifier;
import com.aws.iot.evergreen.testcommons.testutilities.EGExtension;
import com.aws.iot.evergreen.util.IotSdkClientFactory;
import com.vdurmont.semver4j.Semver;
import org.junit.jupiter.api.AfterAll;
import org.junit.jupiter.api.BeforeAll;
import org.junit.jupiter.api.extension.ExtendWith;
import org.junit.jupiter.api.io.TempDir;
import software.amazon.awssdk.regions.Region;
import software.amazon.awssdk.services.iot.IotClient;
import software.amazon.awssdk.services.iot.model.CreateThingGroupResponse;

import java.io.File;
import java.io.IOException;
import java.nio.file.Path;
import java.nio.file.Paths;
import java.util.ArrayList;
import java.util.HashSet;
import java.util.List;
import java.util.Set;

import static com.aws.iot.evergreen.easysetup.DeviceProvisioningHelper.GREENGRASS_SERVICE_ENDPOINT;
import static org.junit.jupiter.api.Assertions.assertEquals;

/**
 * Base class for Evergreen E2E tests, with the following functionality:
 *  * Bootstrap one IoT thing group and one IoT thing, and add thing to the group.
 *  * Manages integration points and API calls to Evergreen cloud services in Beta stage.
 */
@ExtendWith(EGExtension.class)
public class BaseE2ETestCase implements AutoCloseable {
<<<<<<< HEAD
=======
    protected static final String FCS_BETA_ENDPOINT = "https://aqzw8qdn5l.execute-api.us-east-1.amazonaws.com/Beta";
>>>>>>> 3ee5ae63
    protected static final Region BETA_REGION = Region.US_EAST_1;
    protected static final String THING_GROUP_TARGET_TYPE = "thinggroup";

    protected final Logger logger = LogManager.getLogger(this.getClass());
    private static final Logger staticlogger = LogManager.getLogger(BaseE2ETestCase.class);

    protected final Set<String> createdIotJobIds = new HashSet<>();
    protected final Set<String> createdThingGroups = new HashSet<>();
    protected DeviceProvisioningHelper.ThingInfo thingInfo;
    protected String thingGroupName;
    protected CreateThingGroupResponse thingGroupResp;
    protected DeviceProvisioningHelper deviceProvisioningHelper =
            new DeviceProvisioningHelper(BETA_REGION.toString(), System.out);

    @TempDir
    protected Path tempRootDir;

    protected Kernel kernel;

    protected static final IotClient iotClient = IotSdkClientFactory.getIotClient(BETA_REGION.toString());
    private static AWSEvergreen fcsClient;
    protected static final AWSEvergreen cmsClient =
            AWSEvergreenClientBuilder.standard().withEndpointConfiguration(
            new AwsClientBuilder.EndpointConfiguration(GREENGRASS_SERVICE_ENDPOINT, BETA_REGION.toString())).build();
    private static final PackageIdentifier[] testComponents = {
            new PackageIdentifier("CustomerApp", new Semver("1.0.0")),
            new PackageIdentifier("CustomerApp", new Semver("0.9.0")),
            new PackageIdentifier("CustomerApp", new Semver("0.9.1")),
            new PackageIdentifier("SomeService", new Semver("1.0.0")),
            new PackageIdentifier("SomeOldService", new Semver("0.9.0")),
            new PackageIdentifier("GreenSignal", new Semver("1.0.0")),
            new PackageIdentifier("RedSignal", new Semver("1.0.0")),
            new PackageIdentifier("YellowSignal", new Semver("1.0.0")),
            new PackageIdentifier("Mosquitto", new Semver("1.0.0")),
            new PackageIdentifier("Mosquitto", new Semver("0.9.0")),
            new PackageIdentifier("KernelIntegTest", new Semver("1.0.0")),
            new PackageIdentifier("KernelIntegTestDependency", new Semver("1.0.0")),
            new PackageIdentifier("Log", new Semver("2.0.0")),
            new PackageIdentifier("NonDisruptableService", new Semver("1.0.0")),
            new PackageIdentifier("NonDisruptableService", new Semver("1.0.1"))
    };

    @BeforeAll
    static void beforeAll() throws Exception {
        uploadTestComponentsToCms(true, testComponents);
    }

    @AfterAll
    static void afterAll() {
        for (PackageIdentifier component : testComponents) {
            // The delete API is not implemented on the service side yet. Currently API always returns 200
            DeleteComponentResult result = GreengrassPackageServiceHelper.deleteComponent(cmsClient,
                    component.getName(), component.getVersion().toString());
            assertEquals(200, result.getSdkHttpMetadata().getHttpStatusCode());
        }
    }

    protected BaseE2ETestCase() {
        thingInfo = deviceProvisioningHelper.createThingForE2ETests();
        thingGroupResp = IotJobsUtils.createThingGroupAndAddThing(iotClient, thingInfo);
        thingGroupName = thingGroupResp.thingGroupName();
        createdThingGroups.add(thingGroupName);
    }

    protected void initKernel() throws IOException {
        kernel = new Kernel().parseArgs("-r", tempRootDir.toAbsolutePath().toString());
        deviceProvisioningHelper.updateKernelConfigWithIotConfiguration(kernel, thingInfo, BETA_REGION.toString());
    }

    /**
     * Load recipes and artifacts from local store and publish components to CMS.
     * Directory tree layout should follow the local component store. e.g.
     * src/integrationtests/resources/com/aws/iot/evergreen/integrationtests/e2e
     * └── local_store_content
     *     ├── artifacts
     *     │   └── KernelIntegTest
     *     │       └── 1.0.0
     *     │           └── kernel_integ_test_artifact.txt
     *     └── recipes
     *         ├── KernelIntegTest-1.0.0.yaml
     *         └── KernelIntegTestDependency-1.0.0.yaml
     *
     * @param commit whether to call commitComponent with the created components
     * @param pkgIds list of component identifiers
     */
    private static void uploadTestComponentsToCms(boolean commit, PackageIdentifier... pkgIds)
            throws IOException, PackagingException {
        List<String> errors = new ArrayList<>();
        for (PackageIdentifier pkgId : pkgIds) {
            try {
                draftComponent(pkgId);
            } catch (ResourceAlreadyExistException e) {
                // Don't fail the test if the component exists
                errors.add(e.getMessage());
            }

            if (commit) {
                try {
                    GreengrassPackageServiceHelper.commitComponent(cmsClient, pkgId.getName(),
                            pkgId.getVersion().toString());
                } catch (InvalidInputException e) {
                    // Don't fail the test if the component is already committed
                    errors.add(e.getMessage());
                }
            }
        }
        if (!errors.isEmpty()) {
            staticlogger.atWarn().kv("errors", errors).log("Ignore errors if a component already exists");
        }
    }

    private static void draftComponent(PackageIdentifier pkgId) throws PackagingException, IOException {
        Path localStoreContentPath = Paths.get(BaseE2ETestCase.class.getResource("local_store_content").getPath());
        PackageStore e2eTestPackageStore = new PackageStore(localStoreContentPath);

        Path testRecipePath = e2eTestPackageStore.resolveRecipePath(pkgId);
        CreateComponentResult createComponentResult = GreengrassPackageServiceHelper.createComponent(cmsClient,
                testRecipePath);
        assertEquals("DRAFT", createComponentResult.getStatus());
        assertEquals(pkgId.getName(), createComponentResult.getComponentName());
        assertEquals(pkgId.getVersion().toString(), createComponentResult.getComponentVersion());

        Path artifactDirPath = e2eTestPackageStore.resolveArtifactDirectoryPath(pkgId);
        File[] artifactFiles = artifactDirPath.toFile().listFiles();
        if (artifactFiles == null) {
            staticlogger.atInfo().kv("component", pkgId).kv("artifactPath", artifactDirPath.toAbsolutePath())
                    .log("Skip artifact upload. No artifacts found");
        } else {
            for (File artifact : artifactFiles) {
                GreengrassPackageServiceHelper.createAndUploadComponentArtifact(cmsClient, artifact, pkgId.getName(),
                        pkgId.getVersion().toString());
            }
        }
    }

    protected static synchronized AWSEvergreen getFcsClient() {
        if (fcsClient == null) {
            AwsClientBuilder.EndpointConfiguration endpointConfiguration = new AwsClientBuilder.EndpointConfiguration(
                    GREENGRASS_SERVICE_ENDPOINT, BETA_REGION.toString());
            fcsClient = AWSEvergreenClientBuilder.standard()
                    .withEndpointConfiguration(endpointConfiguration).build();
        }
        return fcsClient;
    }

    @SuppressWarnings("PMD.LinguisticNaming")
    protected PublishConfigurationResult setAndPublishFleetConfiguration(SetConfigurationRequest setRequest) {
        AWSEvergreen client = getFcsClient();
        logger.atInfo().kv("setRequest", setRequest).log();
        SetConfigurationResult setResult = client.setConfiguration(setRequest);
        logger.atInfo().kv("setResult", setResult).log();

        PublishConfigurationRequest publishRequest = new PublishConfigurationRequest()
                .withTargetName(setRequest.getTargetName())
                .withTargetType(setRequest.getTargetType())
                .withRevisionId(setResult.getRevisionId());
        logger.atInfo().kv("publishRequest", publishRequest).log();
        PublishConfigurationResult publishResult = client.publishConfiguration(publishRequest);
        logger.atInfo().kv("publishResult", publishResult).log();
        createdIotJobIds.add(publishResult.getJobId());
        return publishResult;
    }

    protected void cleanup() {
        deviceProvisioningHelper.cleanThing(iotClient, thingInfo);
        createdThingGroups.forEach(thingGroup-> IotJobsUtils.cleanThingGroup(iotClient, thingGroupName));
        createdThingGroups.clear();
        createdIotJobIds.forEach(jobId -> IotJobsUtils.cleanJob(iotClient, jobId));
        createdIotJobIds.clear();
    }

    @Override
    public void close() throws Exception {
        if (fcsClient != null) {
            fcsClient.shutdown();
        }
        cmsClient.shutdown();
        iotClient.close();
    }
}<|MERGE_RESOLUTION|>--- conflicted
+++ resolved
@@ -55,10 +55,7 @@
  */
 @ExtendWith(EGExtension.class)
 public class BaseE2ETestCase implements AutoCloseable {
-<<<<<<< HEAD
-=======
     protected static final String FCS_BETA_ENDPOINT = "https://aqzw8qdn5l.execute-api.us-east-1.amazonaws.com/Beta";
->>>>>>> 3ee5ae63
     protected static final Region BETA_REGION = Region.US_EAST_1;
     protected static final String THING_GROUP_TARGET_TYPE = "thinggroup";
 
@@ -197,7 +194,7 @@
     protected static synchronized AWSEvergreen getFcsClient() {
         if (fcsClient == null) {
             AwsClientBuilder.EndpointConfiguration endpointConfiguration = new AwsClientBuilder.EndpointConfiguration(
-                    GREENGRASS_SERVICE_ENDPOINT, BETA_REGION.toString());
+                    FCS_BETA_ENDPOINT, BETA_REGION.toString());
             fcsClient = AWSEvergreenClientBuilder.standard()
                     .withEndpointConfiguration(endpointConfiguration).build();
         }
