/*
 * Copyright Amazon.com, Inc. or its affiliates. All Rights Reserved.
 * SPDX-License-Identifier: Apache-2.0
 */

package com.aws.iot.evergreen.integrationtests.e2e;

import com.amazonaws.client.builder.AwsClientBuilder;
import com.amazonaws.services.evergreen.AWSEvergreen;
import com.amazonaws.services.evergreen.AWSEvergreenClientBuilder;
import com.amazonaws.services.evergreen.model.CreateComponentResult;
import com.amazonaws.services.evergreen.model.DeleteComponentResult;
import com.amazonaws.services.evergreen.model.DeploymentPolicies;
import com.amazonaws.services.evergreen.model.DeploymentSafetyPolicy;
import com.amazonaws.services.evergreen.model.FailureHandlingPolicy;
import com.amazonaws.services.evergreen.model.PackageMetaData;
import com.amazonaws.services.evergreen.model.PublishConfigurationRequest;
import com.amazonaws.services.evergreen.model.PublishConfigurationResult;
import com.amazonaws.services.evergreen.model.ResourceAlreadyExistException;
import com.amazonaws.services.evergreen.model.SetConfigurationRequest;
import com.amazonaws.services.evergreen.model.SetConfigurationResult;
import com.aws.iot.evergreen.deployment.exceptions.DeviceConfigurationException;
import com.aws.iot.evergreen.easysetup.DeviceProvisioningHelper;
import com.aws.iot.evergreen.integrationtests.e2e.util.IotJobsUtils;
import com.aws.iot.evergreen.kernel.EvergreenService;
import com.aws.iot.evergreen.kernel.Kernel;
import com.aws.iot.evergreen.kernel.exceptions.ServiceLoadException;
import com.aws.iot.evergreen.logging.api.Logger;
import com.aws.iot.evergreen.logging.impl.LogManager;
import com.aws.iot.evergreen.packagemanager.GreengrassPackageServiceHelper;
import com.aws.iot.evergreen.packagemanager.PackageStore;
import com.aws.iot.evergreen.packagemanager.converter.RecipeLoader;
import com.aws.iot.evergreen.packagemanager.exceptions.PackageLoadingException;
import com.aws.iot.evergreen.packagemanager.exceptions.PackagingException;
import com.aws.iot.evergreen.packagemanager.models.PackageIdentifier;
import com.aws.iot.evergreen.tes.CredentialRequestHandler;
import com.aws.iot.evergreen.tes.TokenExchangeService;
import com.aws.iot.evergreen.testcommons.testutilities.EGExtension;
import com.aws.iot.evergreen.util.IamSdkClientFactory;
import com.aws.iot.evergreen.util.IotSdkClientFactory;
import com.vdurmont.semver4j.Semver;
import org.apache.commons.io.FileUtils;
import org.junit.jupiter.api.AfterAll;
import org.junit.jupiter.api.BeforeAll;
import org.junit.jupiter.api.extension.ExtendWith;
import org.junit.jupiter.api.io.TempDir;
import software.amazon.awssdk.core.sync.RequestBody;
import software.amazon.awssdk.regions.Region;
import software.amazon.awssdk.services.iam.IamClient;
import software.amazon.awssdk.services.iam.model.AttachRolePolicyRequest;
import software.amazon.awssdk.services.iam.model.CreatePolicyRequest;
import software.amazon.awssdk.services.iam.model.CreatePolicyResponse;
import software.amazon.awssdk.services.iam.model.DeletePolicyRequest;
import software.amazon.awssdk.services.iam.model.DeleteRoleRequest;
import software.amazon.awssdk.services.iam.model.DetachRolePolicyRequest;
import software.amazon.awssdk.services.iam.model.EntityAlreadyExistsException;
import software.amazon.awssdk.services.iam.model.NoSuchEntityException;
import software.amazon.awssdk.services.iot.IotClient;
import software.amazon.awssdk.services.iot.model.CreateThingGroupResponse;
import software.amazon.awssdk.services.iot.model.DeleteConflictException;
import software.amazon.awssdk.services.iot.model.DeleteRoleAliasRequest;
import software.amazon.awssdk.services.iot.model.InvalidRequestException;
import software.amazon.awssdk.services.iot.model.ResourceNotFoundException;
import software.amazon.awssdk.services.s3.S3Client;
import software.amazon.awssdk.services.s3.model.BucketAlreadyExistsException;
import software.amazon.awssdk.services.s3.model.BucketAlreadyOwnedByYouException;
import software.amazon.awssdk.services.s3.model.CreateBucketRequest;
import software.amazon.awssdk.services.s3.model.DeleteBucketRequest;
import software.amazon.awssdk.services.s3.model.DeleteObjectRequest;
import software.amazon.awssdk.services.s3.model.ListObjectsRequest;
import software.amazon.awssdk.services.s3.model.ListObjectsResponse;
import software.amazon.awssdk.services.s3.model.NoSuchBucketException;
import software.amazon.awssdk.services.s3.model.NoSuchKeyException;
import software.amazon.awssdk.services.s3.model.PutObjectRequest;
import software.amazon.awssdk.services.s3.model.S3Exception;
import software.amazon.awssdk.services.s3.model.S3Object;

import java.io.File;
import java.io.IOException;
import java.nio.charset.StandardCharsets;
import java.nio.file.Files;
import java.nio.file.Path;
import java.nio.file.Paths;
import java.util.ArrayList;
import java.util.Arrays;
import java.util.HashMap;
import java.util.HashSet;
import java.util.List;
import java.util.Map;
import java.util.Set;
import java.util.UUID;
import java.util.stream.Collectors;

import static com.aws.iot.evergreen.easysetup.DeviceProvisioningHelper.GREENGRASS_SERVICE_ENDPOINT;
import static org.junit.jupiter.api.Assertions.assertEquals;

/**
 * Base class for Evergreen E2E tests, with the following functionality: * Bootstrap one IoT thing group and one IoT
 * thing, and add thing to the group. * Manages integration points and API calls to Evergreen cloud services in Beta
 * stage.
 */
@ExtendWith(EGExtension.class)
public class BaseE2ETestCase implements AutoCloseable {
    protected static final String FCS_GAMMA_ENDPOINT =
            "https://bp5p2uvbx6.execute-api.us-east-1.amazonaws.com/Gamma";
    protected static final Region GAMMA_REGION = Region.US_EAST_1;
    protected static final String THING_GROUP_TARGET_TYPE = "thinggroup";
    private static final String TES_ROLE_NAME = "E2ETestsTesRole" + UUID.randomUUID().toString();
    protected static final String TES_ROLE_ALIAS_NAME = "E2ETestsTesRoleAlias" + UUID.randomUUID().toString();
    private static final String TES_ROLE_POLICY_NAME = "E2ETestsTesRolePolicy" + UUID.randomUUID().toString();
    private static final String TES_ROLE_POLICY_DOCUMENT =
            "{\n" + "    \"Version\": \"2012-10-17\",\n" + "    \"Statement\": [\n" + "        {\n"
                    + "            \"Effect\": \"Allow\",\n" + "            \"Action\": [\n"
                    + "                \"greengrass:*\",\n" + "                \"s3:Get*\",\n"
                    + "                \"s3:List*\"\n" + "            ],\n" + "            \"Resource\": \"*\"\n"
                    + "        }\n" + "    ]\n" + "}";
    protected static final String TEST_COMPONENT_ARTIFACTS_S3_BUCKET_PREFIX = "eg-e2e-test-artifacts";
    protected static final String TEST_COMPONENT_ARTIFACTS_S3_BUCKET =
            TEST_COMPONENT_ARTIFACTS_S3_BUCKET_PREFIX + UUID.randomUUID().toString();

    protected static final Logger logger = LogManager.getLogger(BaseE2ETestCase.class);

    private static final String testComponentSuffix = "_" + UUID.randomUUID().toString();
    protected static String tesRolePolicyArn;

    protected final Set<String> createdIotJobIds = new HashSet<>();
    protected final Set<String> createdThingGroups = new HashSet<>();
    protected DeviceProvisioningHelper.ThingInfo thingInfo;
    protected String thingGroupName;
    protected CreateThingGroupResponse thingGroupResp;

    protected DeviceProvisioningHelper deviceProvisioningHelper =
            new DeviceProvisioningHelper(GAMMA_REGION.toString(), System.out);

    @TempDir
    protected Path tempRootDir;

    @TempDir
    protected static Path e2eTestPkgStoreDir;

    protected static PackageStore e2eTestPackageStore;

    protected Kernel kernel;

    protected static final IotClient iotClient = IotSdkClientFactory.getIotClient(GAMMA_REGION.toString(),
            new HashSet<>(Arrays.asList(InvalidRequestException.class, DeleteConflictException.class)));
    private static AWSEvergreen fcsClient;
    protected static final AWSEvergreen cmsClient = AWSEvergreenClientBuilder.standard()
                                                                             .withEndpointConfiguration(
                                                                                     new AwsClientBuilder.EndpointConfiguration(
                                                                                             GREENGRASS_SERVICE_ENDPOINT,
                                                                                             GAMMA_REGION.toString()))
                                                                             .build();
    protected static final IamClient iamClient = IamSdkClientFactory.getIamClient();
    protected static final S3Client s3Client = S3Client.builder().region(GAMMA_REGION).build();

    private static final PackageIdentifier[] componentsWithArtifactsInS3 =
            {createPackageIdentifier("AppWithS3Artifacts", new Semver("1.0.0")),
            createPackageIdentifier("CustomerApp", new Semver("1.0.0")),
            createPackageIdentifier("CustomerApp", new Semver("0.9.0")),
            createPackageIdentifier("CustomerApp", new Semver("0.9.1")),
            createPackageIdentifier("SomeService", new Semver("1.0.0")),
            createPackageIdentifier("SomeOldService", new Semver("0.9.0")),
            createPackageIdentifier("GreenSignal", new Semver("1.0.0")),
            createPackageIdentifier("RedSignal", new Semver("1.0.0")),
            createPackageIdentifier("YellowSignal", new Semver("1.0.0")),
            createPackageIdentifier("Mosquitto", new Semver("1.0.0")),
            createPackageIdentifier("Mosquitto", new Semver("0.9.0")),
            createPackageIdentifier("KernelIntegTest", new Semver("1.0.0")),
            createPackageIdentifier("KernelIntegTestDependency", new Semver("1.0.0")),
            createPackageIdentifier("Log", new Semver("2.0.0")),
            createPackageIdentifier("NonDisruptableService", new Semver("1.0.0")),
            createPackageIdentifier("NonDisruptableService", new Semver("1.0.1"))};

    @BeforeAll
    static void beforeAll() throws Exception {
        initializePackageStore();

        // Self hosted artifacts must exist in S3 before creating a component version
        createS3BucketsForTestComponentArtifacts();
        uploadComponentArtifactToS3(componentsWithArtifactsInS3);
        uploadTestComponentsToCms(componentsWithArtifactsInS3);

    }

    @AfterAll
    static void afterAll() {
        try {
            List<PackageIdentifier> allComponents = new ArrayList<>(Arrays.asList(componentsWithArtifactsInS3));
            for (PackageIdentifier component : allComponents) {
                DeleteComponentResult result =
                        GreengrassPackageServiceHelper.deleteComponent(cmsClient, component.getName(),
                                component.getVersion().toString());
                assertEquals(200, result.getSdkHttpMetadata().getHttpStatusCode());
            }
        } finally {
            cleanUpTestComponentArtifactsFromS3();
            cleanUpTesRoleAndAlias();
        }
    }

    protected BaseE2ETestCase() {
        thingInfo = deviceProvisioningHelper.createThingForE2ETests();
        thingGroupResp = IotJobsUtils.createThingGroupAndAddThing(iotClient, thingInfo);
        thingGroupName = thingGroupResp.thingGroupName();
        createdThingGroups.add(thingGroupName);
    }

    protected void initKernel() throws IOException, DeviceConfigurationException, InterruptedException {
        kernel = new Kernel().parseArgs("-r", tempRootDir.toAbsolutePath().toString());
        deviceProvisioningHelper.updateKernelConfigWithIotConfiguration(kernel, thingInfo, GAMMA_REGION.toString());
        setupTesRoleAndAlias();
    }

    private static void initializePackageStore() throws Exception {
        Path localStoreContentPath = Paths.get(BaseE2ETestCase.class.getResource("local_store_content").getPath());

        // copy to tmp directory
        FileUtils.copyDirectory(localStoreContentPath.toFile(), e2eTestPkgStoreDir.toFile());

        e2eTestPackageStore = new PackageStore(e2eTestPkgStoreDir);
    }

    /**
     * Load recipes from local store and publish components to CMS. Directory tree layout should follow the local
     * component store. e.g. src/integrationtests/resources/com/aws/iot/evergreen/integrationtests/e2e └──
     * local_store_content ├── artifacts │  └── KernelIntegTest │      └── 1.0.0 │          └──
     * kernel_integ_test_artifact.txt └── recipes ├── KernelIntegTest-1.0.0.yaml └──
     * KernelIntegTestDependency-1.0.0.yaml
     *
     * @param pkgIds list of component identifiers
     */
    private static void uploadTestComponentsToCms(PackageIdentifier... pkgIds) throws IOException, PackagingException {
        List<String> errors = new ArrayList<>();
        for (PackageIdentifier pkgId : pkgIds) {
            try {
                draftComponent(pkgId);
            } catch (ResourceAlreadyExistException e) {
                // Don't fail the test if the component exists
                errors.add(e.getMessage());
            }
        }
        if (!errors.isEmpty()) {
            logger.atWarn().kv("errors", errors).log("Ignore errors if a component already exists");
        }
    }

<<<<<<< HEAD
    private static void commitTestComponentsToCms(PackageIdentifier... pkgIds) {
        List<String> errors = new ArrayList<>();
        for (PackageIdentifier pkgId : pkgIds) {
            try {
                GreengrassPackageServiceHelper.commitComponent(cmsClient, pkgId.getName(),
                        pkgId.getVersion().toString());
            } catch (InvalidInputException e) {
                // Don't fail the test if the component is already committed
                errors.add(e.getMessage());
            }
        }
        if (!errors.isEmpty()) {
            logger.atWarn().kv("errors", errors).log("Ignore errors if a component already exists");
        }
    }

=======
>>>>>>> 0474cd41
    private static PackageIdentifier getLocalPackageIdentifier(PackageIdentifier pkgIdCloud) {
        return new PackageIdentifier(removeTestComponentNameCloudSuffix(pkgIdCloud.getName()), pkgIdCloud.getVersion(),
                pkgIdCloud.getScope());
    }

    private static void draftComponent(PackageIdentifier pkgIdCloud) throws IOException {
        PackageIdentifier pkgIdLocal = getLocalPackageIdentifier(pkgIdCloud);
        Path testRecipePath = e2eTestPackageStore.resolveRecipePath(pkgIdLocal);

        // update recipe
        String content = new String(Files.readAllBytes(testRecipePath), StandardCharsets.UTF_8);
<<<<<<< HEAD
        Set<String> componentNameSet = Arrays.stream(componentsWithArtifactsInGG)
                                             .map(component -> component.getName())
                                             .collect(Collectors.toSet());
        componentNameSet.addAll(Arrays.stream(componentsWithArtifactsInS3)
                                      .map(component -> component.getName())
                                      .collect(Collectors.toSet()));
=======
        Set<String> componentNameSet = Arrays.stream(componentsWithArtifactsInS3)
                .map(component -> component.getName()).collect(Collectors.toSet());
>>>>>>> 0474cd41

        for (String cloudPkgName : componentNameSet) {
            String localPkgName = removeTestComponentNameCloudSuffix(cloudPkgName);
            content = content.replaceAll("\\{\\{" + localPkgName + "}}", cloudPkgName);
            content = content.replaceAll("\\{\\{" + TEST_COMPONENT_ARTIFACTS_S3_BUCKET_PREFIX + "}}",
                    TEST_COMPONENT_ARTIFACTS_S3_BUCKET);
        }

        testRecipePath = e2eTestPackageStore.resolveRecipePath(pkgIdCloud);

        Files.write(testRecipePath, content.getBytes(StandardCharsets.UTF_8));

        try {
            RecipeLoader.loadFromFile(content);
        } catch (PackageLoadingException e) {
            e.printStackTrace();
        }
        CreateComponentResult createComponentResult =
                GreengrassPackageServiceHelper.createComponent(cmsClient, testRecipePath);
        assertEquals(pkgIdCloud.getName(), createComponentResult.getName(), createComponentResult.toString());
        assertEquals(pkgIdCloud.getVersion().toString(), createComponentResult.getVersion());
    }

<<<<<<< HEAD
    protected static void uploadComponentArtifactsToGG(PackageIdentifier... pkgIds) throws IOException {
        List<String> errors = new ArrayList<>();
        for (PackageIdentifier pkgId : pkgIds) {
            PackageIdentifier pkgIdLocal = getLocalPackageIdentifier(pkgId);
            Path artifactDirPath = e2eTestPackageStore.resolveArtifactDirectoryPath(pkgIdLocal);
            File[] artifactFiles = artifactDirPath.toFile().listFiles();
            if (artifactFiles == null) {
                logger.atInfo()
                      .kv("component", pkgIdLocal)
                      .kv("artifactPath", artifactDirPath.toAbsolutePath())
                      .log("Skip artifact upload. No artifacts found");
            } else {
                for (File artifact : artifactFiles) {
                    try {
                        GreengrassPackageServiceHelper.createAndUploadComponentArtifact(cmsClient, artifact,
                                pkgId.getName(), pkgId.getVersion().toString());
                    } catch (InvalidInputException | ForbiddenException e) {
                        // Don't fail the test if the component is already committed
                        errors.add(e.getMessage());
                    }
                }
                if (!errors.isEmpty()) {
                    logger.atWarn().kv("errors", errors).log("Ignore errors if a component already exists");
                }
            }
        }
    }

=======
>>>>>>> 0474cd41
    protected static void createS3BucketsForTestComponentArtifacts() {
        try {
            s3Client.createBucket(CreateBucketRequest.builder().bucket(TEST_COMPONENT_ARTIFACTS_S3_BUCKET).build());
        } catch (BucketAlreadyExistsException e) {
            logger.atError().setCause(e).log("Bucket name is taken, please retry the tests");
        } catch (BucketAlreadyOwnedByYouException e) {
            // No-op if bucket exists
        }
    }

    protected static void uploadComponentArtifactToS3(PackageIdentifier... pkgIds) {
        for (PackageIdentifier pkgId : pkgIds) {
            PackageIdentifier pkgIdLocal = getLocalPackageIdentifier(pkgId);
            Path artifactDirPath = e2eTestPackageStore.resolveArtifactDirectoryPath(pkgIdLocal);
            File[] artifactFiles = artifactDirPath.toFile().listFiles();
            if (artifactFiles == null) {
                logger.atInfo()
                      .kv("component", pkgIdLocal)
                      .kv("artifactPath", artifactDirPath.toAbsolutePath())
                      .log("Skip artifact upload. No artifacts found");
            } else {
                for (File artifact : artifactFiles) {
                    try {
                        // Path is <bucket>/<component_name>-<component>_<component_version>/<filename>
                        s3Client.putObject(PutObjectRequest.builder()
                                                           .bucket(TEST_COMPONENT_ARTIFACTS_S3_BUCKET)
                                                           .key(pkgIdLocal.getName() + "-" + pkgIdLocal.getVersion()
                                                                                                       .toString() + "/"
                                                                   + artifact.getName())
                                                           .build(), RequestBody.fromFile(artifact));
                    } catch (S3Exception e) {
                        logger.atError().setCause(e).log("Could not upload artifacts to S3");
                    }
                }
            }

        }
    }

    protected static void cleanUpTestComponentArtifactsFromS3() {
        try {
            ListObjectsResponse objectsInArtifactsBucket = s3Client.listObjects(
                    ListObjectsRequest.builder().bucket(TEST_COMPONENT_ARTIFACTS_S3_BUCKET).build());
            for (S3Object artifact : objectsInArtifactsBucket.contents()) {
                s3Client.deleteObject(DeleteObjectRequest.builder()
                                                         .bucket(TEST_COMPONENT_ARTIFACTS_S3_BUCKET)
                                                         .key(artifact.key())
                                                         .build());
            }
            s3Client.deleteBucket(DeleteBucketRequest.builder().bucket(TEST_COMPONENT_ARTIFACTS_S3_BUCKET).build());
        } catch (NoSuchKeyException | NoSuchBucketException e) {
            // No-op
        } catch (S3Exception e) {
            logger.atInfo()
                  .addKeyValue("error-message", e.getMessage())
                  .log("Could not clean up test component artifacts");
        }
    }

    protected static synchronized AWSEvergreen getFcsClient() {
        if (fcsClient == null) {
            AwsClientBuilder.EndpointConfiguration endpointConfiguration =
                    new AwsClientBuilder.EndpointConfiguration(FCS_GAMMA_ENDPOINT, GAMMA_REGION.toString());
            fcsClient = AWSEvergreenClientBuilder.standard().withEndpointConfiguration(endpointConfiguration).build();
        }
        return fcsClient;
    }

    @SuppressWarnings("PMD.LinguisticNaming")
    protected PublishConfigurationResult setAndPublishFleetConfiguration(SetConfigurationRequest setRequest) {
        AWSEvergreen client = getFcsClient();

        // update package name with random suffix to avoid conflict in cloud
        Map<String, PackageMetaData> updatedPkgMetadata = new HashMap<>();
        setRequest.getPackages().forEach((key, val) -> {
            updatedPkgMetadata.put(getTestComponentNameInCloud(key), val);
        });
        setRequest.setPackages(updatedPkgMetadata);

        // set default value
        if (setRequest.getDeploymentPolicies() == null) {
            setRequest.withDeploymentPolicies(
                    new DeploymentPolicies().withDeploymentSafetyPolicy(DeploymentSafetyPolicy.CHECK_SAFETY)
                                            .withFailureHandlingPolicy(FailureHandlingPolicy.DO_NOTHING));
        }

        logger.atInfo().kv("setRequest", setRequest).log();
        SetConfigurationResult setResult = client.setConfiguration(setRequest);
        logger.atInfo().kv("setResult", setResult).log();

        PublishConfigurationRequest publishRequest =
                new PublishConfigurationRequest().withTargetName(setRequest.getTargetName())
                                                 .withTargetType(setRequest.getTargetType())
                                                 .withRevisionId(setResult.getRevisionId());
        logger.atInfo().kv("publishRequest", publishRequest).log();
        PublishConfigurationResult publishResult = client.publishConfiguration(publishRequest);
        logger.atInfo().kv("publishResult", publishResult).log();
        createdIotJobIds.add(publishResult.getJobId());
        return publishResult;
    }

    protected void cleanup() {
        deviceProvisioningHelper.cleanThing(iotClient, thingInfo);
        createdThingGroups.forEach(thingGroup -> IotJobsUtils.cleanThingGroup(iotClient, thingGroupName));
        createdThingGroups.clear();
        createdIotJobIds.forEach(jobId -> IotJobsUtils.cleanJob(iotClient, jobId));
        createdIotJobIds.clear();
        if (kernel == null || kernel.getConfigPath() == null) {
            return;
        }
        for (File subFile : kernel.getConfigPath().toFile().listFiles()) {
            boolean result = subFile.delete();
            if (!result) {
                logger.atWarn().kv("fileName", subFile.toString()).log("Fail to delete file in cleanup.");
            }
        }
    }

    protected void setupTesRoleAndAlias() throws InterruptedException {
        try {
            deviceProvisioningHelper.setupIoTRoleForTes(TES_ROLE_NAME, TES_ROLE_ALIAS_NAME,
                    thingInfo.getCertificateArn());
            deviceProvisioningHelper.updateKernelConfigWithTesRoleInfo(kernel, TES_ROLE_ALIAS_NAME);

            CreatePolicyResponse createPolicyResponse = iamClient.createPolicy(CreatePolicyRequest.builder()
                                                                                                  .policyName(
                                                                                                          TES_ROLE_POLICY_NAME)
                                                                                                  .policyDocument(
                                                                                                          TES_ROLE_POLICY_DOCUMENT)
                                                                                                  .description(
                                                                                                          "Defines permissions to access AWS services for E2E test device TES role")
                                                                                                  .build());
            tesRolePolicyArn = createPolicyResponse.policy().arn();
            iamClient.attachRolePolicy(
                    AttachRolePolicyRequest.builder().roleName(TES_ROLE_NAME).policyArn(tesRolePolicyArn).build());
        } catch (EntityAlreadyExistsException e) {
            // No-op if resources already exist
        }

        // Force context to create TES now to that it subscribes to the role alias changes
        kernel.getContext().get(TokenExchangeService.class);

        while (!(new String(kernel.getContext().get(CredentialRequestHandler.class).getCredentialsBypassCache(),
                StandardCharsets.UTF_8).toLowerCase().contains("accesskeyid"))) {
            logger.atInfo()
                  .kv("roleAlias", TES_ROLE_ALIAS_NAME)
                  .log("Waiting 5 seconds for TES to get credentials that work");
            Thread.sleep(5_000);
        }
    }

    protected static void cleanUpTesRoleAndAlias() {
        try {
            iotClient.deleteRoleAlias(DeleteRoleAliasRequest.builder().roleAlias(TES_ROLE_ALIAS_NAME).build());
            iamClient.detachRolePolicy(
                    DetachRolePolicyRequest.builder().roleName(TES_ROLE_NAME).policyArn(tesRolePolicyArn).build());
            iamClient.deleteRole(DeleteRoleRequest.builder().roleName(TES_ROLE_NAME).build());
            iamClient.deletePolicy(DeletePolicyRequest.builder().policyArn(tesRolePolicyArn).build());
        } catch (ResourceNotFoundException | NoSuchEntityException e) {
            logger.atInfo().addKeyValue("error-message", e.getMessage()).log("Could not clean up TES resources");
        }
    }

    @Override
    public void close() throws Exception {
        if (fcsClient != null) {
            fcsClient.shutdown();
        }
        cmsClient.shutdown();
        iotClient.close();
        iamClient.close();
        s3Client.close();
    }

    private static PackageIdentifier createPackageIdentifier(String name, Semver version) {
        return new PackageIdentifier(getTestComponentNameInCloud(name), version, "private");
    }

    protected static String getTestComponentNameInCloud(String name) {
        if (name.endsWith(testComponentSuffix)) {
            return name;
        }
        return name + testComponentSuffix;
    }

    protected static String removeTestComponentNameCloudSuffix(String name) {
        int index = name.lastIndexOf(testComponentSuffix);
        if (index > 0) {
            return name.substring(0, index);
        }
        return name;
    }

    public EvergreenService getCloudDeployedComponent(String name) throws ServiceLoadException {
        return kernel.locate(getTestComponentNameInCloud(name));
    }

}<|MERGE_RESOLUTION|>--- conflicted
+++ resolved
@@ -95,25 +95,32 @@
 import static org.junit.jupiter.api.Assertions.assertEquals;
 
 /**
- * Base class for Evergreen E2E tests, with the following functionality: * Bootstrap one IoT thing group and one IoT
- * thing, and add thing to the group. * Manages integration points and API calls to Evergreen cloud services in Beta
- * stage.
+ * Base class for Evergreen E2E tests, with the following functionality:
+ *  * Bootstrap one IoT thing group and one IoT thing, and add thing to the group.
+ *  * Manages integration points and API calls to Evergreen cloud services in Beta stage.
  */
 @ExtendWith(EGExtension.class)
 public class BaseE2ETestCase implements AutoCloseable {
-    protected static final String FCS_GAMMA_ENDPOINT =
-            "https://bp5p2uvbx6.execute-api.us-east-1.amazonaws.com/Gamma";
+    protected static final String FCS_GAMMA_ENDPOINT = "https://bp5p2uvbx6.execute-api.us-east-1.amazonaws.com/Gamma";
     protected static final Region GAMMA_REGION = Region.US_EAST_1;
     protected static final String THING_GROUP_TARGET_TYPE = "thinggroup";
     private static final String TES_ROLE_NAME = "E2ETestsTesRole" + UUID.randomUUID().toString();
     protected static final String TES_ROLE_ALIAS_NAME = "E2ETestsTesRoleAlias" + UUID.randomUUID().toString();
     private static final String TES_ROLE_POLICY_NAME = "E2ETestsTesRolePolicy" + UUID.randomUUID().toString();
-    private static final String TES_ROLE_POLICY_DOCUMENT =
-            "{\n" + "    \"Version\": \"2012-10-17\",\n" + "    \"Statement\": [\n" + "        {\n"
-                    + "            \"Effect\": \"Allow\",\n" + "            \"Action\": [\n"
-                    + "                \"greengrass:*\",\n" + "                \"s3:Get*\",\n"
-                    + "                \"s3:List*\"\n" + "            ],\n" + "            \"Resource\": \"*\"\n"
-                    + "        }\n" + "    ]\n" + "}";
+    private static final String TES_ROLE_POLICY_DOCUMENT = "{\n"
+            + "    \"Version\": \"2012-10-17\",\n"
+            + "    \"Statement\": [\n"
+            + "        {\n"
+            + "            \"Effect\": \"Allow\",\n"
+            + "            \"Action\": [\n"
+            + "                \"greengrass:*\",\n"
+            + "                \"s3:Get*\",\n"
+            + "                \"s3:List*\"\n"
+            + "            ],\n"
+            + "            \"Resource\": \"*\"\n"
+            + "        }\n"
+            + "    ]\n"
+            + "}";
     protected static final String TEST_COMPONENT_ARTIFACTS_S3_BUCKET_PREFIX = "eg-e2e-test-artifacts";
     protected static final String TEST_COMPONENT_ARTIFACTS_S3_BUCKET =
             TEST_COMPONENT_ARTIFACTS_S3_BUCKET_PREFIX + UUID.randomUUID().toString();
@@ -188,9 +195,8 @@
         try {
             List<PackageIdentifier> allComponents = new ArrayList<>(Arrays.asList(componentsWithArtifactsInS3));
             for (PackageIdentifier component : allComponents) {
-                DeleteComponentResult result =
-                        GreengrassPackageServiceHelper.deleteComponent(cmsClient, component.getName(),
-                                component.getVersion().toString());
+                DeleteComponentResult result = GreengrassPackageServiceHelper
+                        .deleteComponent(cmsClient, component.getName(), component.getVersion().toString());
                 assertEquals(200, result.getSdkHttpMetadata().getHttpStatusCode());
             }
         } finally {
@@ -222,11 +228,17 @@
     }
 
     /**
-     * Load recipes from local store and publish components to CMS. Directory tree layout should follow the local
-     * component store. e.g. src/integrationtests/resources/com/aws/iot/evergreen/integrationtests/e2e └──
-     * local_store_content ├── artifacts │  └── KernelIntegTest │      └── 1.0.0 │          └──
-     * kernel_integ_test_artifact.txt └── recipes ├── KernelIntegTest-1.0.0.yaml └──
-     * KernelIntegTestDependency-1.0.0.yaml
+     * Load recipes from local store and publish components to CMS.
+     * Directory tree layout should follow the local component store. e.g.
+     * src/integrationtests/resources/com/aws/iot/evergreen/integrationtests/e2e
+     * └── local_store_content
+     *     ├── artifacts
+     *     │  └── KernelIntegTest
+     *     │      └── 1.0.0
+     *     │          └── kernel_integ_test_artifact.txt
+     *     └── recipes
+     *         ├── KernelIntegTest-1.0.0.yaml
+     *         └── KernelIntegTestDependency-1.0.0.yaml
      *
      * @param pkgIds list of component identifiers
      */
@@ -245,28 +257,9 @@
         }
     }
 
-<<<<<<< HEAD
-    private static void commitTestComponentsToCms(PackageIdentifier... pkgIds) {
-        List<String> errors = new ArrayList<>();
-        for (PackageIdentifier pkgId : pkgIds) {
-            try {
-                GreengrassPackageServiceHelper.commitComponent(cmsClient, pkgId.getName(),
-                        pkgId.getVersion().toString());
-            } catch (InvalidInputException e) {
-                // Don't fail the test if the component is already committed
-                errors.add(e.getMessage());
-            }
-        }
-        if (!errors.isEmpty()) {
-            logger.atWarn().kv("errors", errors).log("Ignore errors if a component already exists");
-        }
-    }
-
-=======
->>>>>>> 0474cd41
     private static PackageIdentifier getLocalPackageIdentifier(PackageIdentifier pkgIdCloud) {
-        return new PackageIdentifier(removeTestComponentNameCloudSuffix(pkgIdCloud.getName()), pkgIdCloud.getVersion(),
-                pkgIdCloud.getScope());
+        return new PackageIdentifier(removeTestComponentNameCloudSuffix(pkgIdCloud.getName()),
+                pkgIdCloud.getVersion(), pkgIdCloud.getScope());
     }
 
     private static void draftComponent(PackageIdentifier pkgIdCloud) throws IOException {
@@ -275,23 +268,13 @@
 
         // update recipe
         String content = new String(Files.readAllBytes(testRecipePath), StandardCharsets.UTF_8);
-<<<<<<< HEAD
-        Set<String> componentNameSet = Arrays.stream(componentsWithArtifactsInGG)
-                                             .map(component -> component.getName())
-                                             .collect(Collectors.toSet());
-        componentNameSet.addAll(Arrays.stream(componentsWithArtifactsInS3)
-                                      .map(component -> component.getName())
-                                      .collect(Collectors.toSet()));
-=======
         Set<String> componentNameSet = Arrays.stream(componentsWithArtifactsInS3)
                 .map(component -> component.getName()).collect(Collectors.toSet());
->>>>>>> 0474cd41
-
-        for (String cloudPkgName : componentNameSet) {
+
+        for (String cloudPkgName: componentNameSet) {
             String localPkgName = removeTestComponentNameCloudSuffix(cloudPkgName);
             content = content.replaceAll("\\{\\{" + localPkgName + "}}", cloudPkgName);
-            content = content.replaceAll("\\{\\{" + TEST_COMPONENT_ARTIFACTS_S3_BUCKET_PREFIX + "}}",
-                    TEST_COMPONENT_ARTIFACTS_S3_BUCKET);
+            content = content.replaceAll("\\{\\{" + TEST_COMPONENT_ARTIFACTS_S3_BUCKET_PREFIX + "}}", TEST_COMPONENT_ARTIFACTS_S3_BUCKET);
         }
 
         testRecipePath = e2eTestPackageStore.resolveRecipePath(pkgIdCloud);
@@ -309,40 +292,10 @@
         assertEquals(pkgIdCloud.getVersion().toString(), createComponentResult.getVersion());
     }
 
-<<<<<<< HEAD
-    protected static void uploadComponentArtifactsToGG(PackageIdentifier... pkgIds) throws IOException {
-        List<String> errors = new ArrayList<>();
-        for (PackageIdentifier pkgId : pkgIds) {
-            PackageIdentifier pkgIdLocal = getLocalPackageIdentifier(pkgId);
-            Path artifactDirPath = e2eTestPackageStore.resolveArtifactDirectoryPath(pkgIdLocal);
-            File[] artifactFiles = artifactDirPath.toFile().listFiles();
-            if (artifactFiles == null) {
-                logger.atInfo()
-                      .kv("component", pkgIdLocal)
-                      .kv("artifactPath", artifactDirPath.toAbsolutePath())
-                      .log("Skip artifact upload. No artifacts found");
-            } else {
-                for (File artifact : artifactFiles) {
-                    try {
-                        GreengrassPackageServiceHelper.createAndUploadComponentArtifact(cmsClient, artifact,
-                                pkgId.getName(), pkgId.getVersion().toString());
-                    } catch (InvalidInputException | ForbiddenException e) {
-                        // Don't fail the test if the component is already committed
-                        errors.add(e.getMessage());
-                    }
-                }
-                if (!errors.isEmpty()) {
-                    logger.atWarn().kv("errors", errors).log("Ignore errors if a component already exists");
-                }
-            }
-        }
-    }
-
-=======
->>>>>>> 0474cd41
     protected static void createS3BucketsForTestComponentArtifacts() {
         try {
-            s3Client.createBucket(CreateBucketRequest.builder().bucket(TEST_COMPONENT_ARTIFACTS_S3_BUCKET).build());
+            s3Client.createBucket(
+                    CreateBucketRequest.builder().bucket(TEST_COMPONENT_ARTIFACTS_S3_BUCKET).build());
         } catch (BucketAlreadyExistsException e) {
             logger.atError().setCause(e).log("Bucket name is taken, please retry the tests");
         } catch (BucketAlreadyOwnedByYouException e) {
@@ -356,20 +309,15 @@
             Path artifactDirPath = e2eTestPackageStore.resolveArtifactDirectoryPath(pkgIdLocal);
             File[] artifactFiles = artifactDirPath.toFile().listFiles();
             if (artifactFiles == null) {
-                logger.atInfo()
-                      .kv("component", pkgIdLocal)
-                      .kv("artifactPath", artifactDirPath.toAbsolutePath())
-                      .log("Skip artifact upload. No artifacts found");
+                logger.atInfo().kv("component", pkgIdLocal).kv("artifactPath", artifactDirPath.toAbsolutePath())
+                        .log("Skip artifact upload. No artifacts found");
             } else {
                 for (File artifact : artifactFiles) {
                     try {
                         // Path is <bucket>/<component_name>-<component>_<component_version>/<filename>
-                        s3Client.putObject(PutObjectRequest.builder()
-                                                           .bucket(TEST_COMPONENT_ARTIFACTS_S3_BUCKET)
-                                                           .key(pkgIdLocal.getName() + "-" + pkgIdLocal.getVersion()
-                                                                                                       .toString() + "/"
-                                                                   + artifact.getName())
-                                                           .build(), RequestBody.fromFile(artifact));
+                        s3Client.putObject(PutObjectRequest.builder().bucket(TEST_COMPONENT_ARTIFACTS_S3_BUCKET)
+                                .key(pkgIdLocal.getName() + "-" + pkgIdLocal.getVersion().toString() + "/" + artifact
+                                        .getName()).build(), RequestBody.fromFile(artifact));
                     } catch (S3Exception e) {
                         logger.atError().setCause(e).log("Could not upload artifacts to S3");
                     }
@@ -384,26 +332,25 @@
             ListObjectsResponse objectsInArtifactsBucket = s3Client.listObjects(
                     ListObjectsRequest.builder().bucket(TEST_COMPONENT_ARTIFACTS_S3_BUCKET).build());
             for (S3Object artifact : objectsInArtifactsBucket.contents()) {
-                s3Client.deleteObject(DeleteObjectRequest.builder()
-                                                         .bucket(TEST_COMPONENT_ARTIFACTS_S3_BUCKET)
-                                                         .key(artifact.key())
-                                                         .build());
+                s3Client.deleteObject(
+                        DeleteObjectRequest.builder().bucket(TEST_COMPONENT_ARTIFACTS_S3_BUCKET).key(artifact.key())
+                                .build());
             }
             s3Client.deleteBucket(DeleteBucketRequest.builder().bucket(TEST_COMPONENT_ARTIFACTS_S3_BUCKET).build());
         } catch (NoSuchKeyException | NoSuchBucketException e) {
             // No-op
         } catch (S3Exception e) {
-            logger.atInfo()
-                  .addKeyValue("error-message", e.getMessage())
-                  .log("Could not clean up test component artifacts");
+            logger.atInfo().addKeyValue("error-message", e.getMessage())
+                    .log("Could not clean up test component artifacts");
         }
     }
 
     protected static synchronized AWSEvergreen getFcsClient() {
         if (fcsClient == null) {
-            AwsClientBuilder.EndpointConfiguration endpointConfiguration =
-                    new AwsClientBuilder.EndpointConfiguration(FCS_GAMMA_ENDPOINT, GAMMA_REGION.toString());
-            fcsClient = AWSEvergreenClientBuilder.standard().withEndpointConfiguration(endpointConfiguration).build();
+            AwsClientBuilder.EndpointConfiguration endpointConfiguration = new AwsClientBuilder.EndpointConfiguration(
+                    FCS_GAMMA_ENDPOINT, GAMMA_REGION.toString());
+            fcsClient = AWSEvergreenClientBuilder.standard()
+                    .withEndpointConfiguration(endpointConfiguration).build();
         }
         return fcsClient;
     }
@@ -421,19 +368,19 @@
 
         // set default value
         if (setRequest.getDeploymentPolicies() == null) {
-            setRequest.withDeploymentPolicies(
-                    new DeploymentPolicies().withDeploymentSafetyPolicy(DeploymentSafetyPolicy.CHECK_SAFETY)
-                                            .withFailureHandlingPolicy(FailureHandlingPolicy.DO_NOTHING));
+            setRequest.withDeploymentPolicies(new DeploymentPolicies()
+                .withDeploymentSafetyPolicy(DeploymentSafetyPolicy.CHECK_SAFETY)
+                .withFailureHandlingPolicy(FailureHandlingPolicy.DO_NOTHING));
         }
 
         logger.atInfo().kv("setRequest", setRequest).log();
         SetConfigurationResult setResult = client.setConfiguration(setRequest);
         logger.atInfo().kv("setResult", setResult).log();
 
-        PublishConfigurationRequest publishRequest =
-                new PublishConfigurationRequest().withTargetName(setRequest.getTargetName())
-                                                 .withTargetType(setRequest.getTargetType())
-                                                 .withRevisionId(setResult.getRevisionId());
+        PublishConfigurationRequest publishRequest = new PublishConfigurationRequest()
+                .withTargetName(setRequest.getTargetName())
+                .withTargetType(setRequest.getTargetType())
+                .withRevisionId(setResult.getRevisionId());
         logger.atInfo().kv("publishRequest", publishRequest).log();
         PublishConfigurationResult publishResult = client.publishConfiguration(publishRequest);
         logger.atInfo().kv("publishResult", publishResult).log();
@@ -443,7 +390,7 @@
 
     protected void cleanup() {
         deviceProvisioningHelper.cleanThing(iotClient, thingInfo);
-        createdThingGroups.forEach(thingGroup -> IotJobsUtils.cleanThingGroup(iotClient, thingGroupName));
+        createdThingGroups.forEach(thingGroup-> IotJobsUtils.cleanThingGroup(iotClient, thingGroupName));
         createdThingGroups.clear();
         createdIotJobIds.forEach(jobId -> IotJobsUtils.cleanJob(iotClient, jobId));
         createdIotJobIds.clear();
@@ -460,21 +407,18 @@
 
     protected void setupTesRoleAndAlias() throws InterruptedException {
         try {
-            deviceProvisioningHelper.setupIoTRoleForTes(TES_ROLE_NAME, TES_ROLE_ALIAS_NAME,
-                    thingInfo.getCertificateArn());
+            deviceProvisioningHelper
+                    .setupIoTRoleForTes(TES_ROLE_NAME, TES_ROLE_ALIAS_NAME, thingInfo.getCertificateArn());
             deviceProvisioningHelper.updateKernelConfigWithTesRoleInfo(kernel, TES_ROLE_ALIAS_NAME);
 
-            CreatePolicyResponse createPolicyResponse = iamClient.createPolicy(CreatePolicyRequest.builder()
-                                                                                                  .policyName(
-                                                                                                          TES_ROLE_POLICY_NAME)
-                                                                                                  .policyDocument(
-                                                                                                          TES_ROLE_POLICY_DOCUMENT)
-                                                                                                  .description(
-                                                                                                          "Defines permissions to access AWS services for E2E test device TES role")
-                                                                                                  .build());
+            CreatePolicyResponse createPolicyResponse = iamClient.createPolicy(
+                    CreatePolicyRequest.builder().policyName(TES_ROLE_POLICY_NAME)
+                            .policyDocument(TES_ROLE_POLICY_DOCUMENT)
+                            .description("Defines permissions to access AWS services for E2E test device TES role")
+                            .build());
             tesRolePolicyArn = createPolicyResponse.policy().arn();
-            iamClient.attachRolePolicy(
-                    AttachRolePolicyRequest.builder().roleName(TES_ROLE_NAME).policyArn(tesRolePolicyArn).build());
+            iamClient.attachRolePolicy(AttachRolePolicyRequest.builder().roleName(TES_ROLE_NAME)
+                    .policyArn(tesRolePolicyArn).build());
         } catch (EntityAlreadyExistsException e) {
             // No-op if resources already exist
         }
@@ -482,11 +426,10 @@
         // Force context to create TES now to that it subscribes to the role alias changes
         kernel.getContext().get(TokenExchangeService.class);
 
-        while (!(new String(kernel.getContext().get(CredentialRequestHandler.class).getCredentialsBypassCache(),
+        while(!(new String(kernel.getContext().get(CredentialRequestHandler.class).getCredentialsBypassCache(),
                 StandardCharsets.UTF_8).toLowerCase().contains("accesskeyid"))) {
-            logger.atInfo()
-                  .kv("roleAlias", TES_ROLE_ALIAS_NAME)
-                  .log("Waiting 5 seconds for TES to get credentials that work");
+            logger.atInfo().kv("roleAlias", TES_ROLE_ALIAS_NAME)
+                    .log("Waiting 5 seconds for TES to get credentials that work");
             Thread.sleep(5_000);
         }
     }
@@ -494,8 +437,7 @@
     protected static void cleanUpTesRoleAndAlias() {
         try {
             iotClient.deleteRoleAlias(DeleteRoleAliasRequest.builder().roleAlias(TES_ROLE_ALIAS_NAME).build());
-            iamClient.detachRolePolicy(
-                    DetachRolePolicyRequest.builder().roleName(TES_ROLE_NAME).policyArn(tesRolePolicyArn).build());
+            iamClient.detachRolePolicy(DetachRolePolicyRequest.builder().roleName(TES_ROLE_NAME).policyArn(tesRolePolicyArn).build());
             iamClient.deleteRole(DeleteRoleRequest.builder().roleName(TES_ROLE_NAME).build());
             iamClient.deletePolicy(DeletePolicyRequest.builder().policyArn(tesRolePolicyArn).build());
         } catch (ResourceNotFoundException | NoSuchEntityException e) {
